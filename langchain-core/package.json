--- conflicted
+++ resolved
@@ -62,12 +62,8 @@
     "prettier": "^2.8.3",
     "release-it": "^15.10.1",
     "rimraf": "^5.0.1",
-<<<<<<< HEAD
+    "turbo": "latest",
     "typescript": "^5.1.6"
-=======
-    "turbo": "latest",
-    "typescript": "^5.0.0"
->>>>>>> 44efa732
   },
   "publishConfig": {
     "access": "public"
