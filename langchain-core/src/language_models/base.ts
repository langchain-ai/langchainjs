--- conflicted
+++ resolved
@@ -473,38 +473,6 @@
     throw new Error("Use .toJSON() instead");
   }
 
-<<<<<<< HEAD
-  /**
-   * Return a new runnable which calls an LLM with structured output.
-   * Only available for LLMs that support structured output.
-   *
-   * @template {any} RunInput The input type for the Runnable.
-   * @template {z.ZodObject<any, any, any, any>} RunOutput The output type for the Runnable, expected to be a Zod schema object for structured output validation.
-   *
-   * @param {z.ZodEffects<RunOutput> | Record<string, any>} schema The schema for the structured output. Either as a ZOD class or a valid JSON schema object.
-   * @param {string} name The name of the function to call.
-   * @returns {Runnable<RunInput, RunOutput>} A new runnable that calls the LLM with structured output.
-   */
-  withStructuredOutput<
-    // eslint-disable-next-line @typescript-eslint/no-explicit-any
-    RunInput = any,
-    // prettier-ignore
-    // eslint-disable-next-line @typescript-eslint/no-explicit-any
-    RunOutput extends z.ZodObject<any, any, any, any> = z.ZodObject<any, any, any, any>
-  >(
-    // @ts-expect-error Var is unused in this base method implementation.
-    {
-      schema,
-      name,
-    }: {
-      // eslint-disable-next-line @typescript-eslint/no-explicit-any
-      schema: z.ZodEffects<RunOutput> | Record<string, any>;
-      name: string;
-    }
-  ): Runnable<RunInput, RunOutput> {
-    throw new Error("Method not implemented.");
-  }
-=======
   withStructuredOutput?<
     RunInput = BaseLanguageModelInput,
     // prettier-ignore
@@ -584,7 +552,6 @@
           parsed: RunOutput;
         }
       >;
->>>>>>> 07136bab
 }
 
 /**
