import { CallbackManager, ensureHandler } from "../callbacks/manager.js";
import { AsyncLocalStorageProviderSingleton } from "../singletons/index.js";
import { RunnableConfig } from "./types.js";

export const DEFAULT_RECURSION_LIMIT = 25;

export { type RunnableConfig };

export async function getCallbackManagerForConfig(config?: RunnableConfig) {
  return CallbackManager._configureSync(
    config?.callbacks,
    undefined,
    config?.tags,
    undefined,
    config?.metadata
  );
}

export function mergeConfigs<CallOptions extends RunnableConfig>(
  ...configs: (CallOptions | RunnableConfig | undefined | null)[]
): Partial<CallOptions> {
  // We do not want to call ensureConfig on the empty state here as this may cause
  // double loading of callbacks if async local storage is being used.
  const copy: Partial<CallOptions> = {};
  for (const options of configs.filter((c): c is CallOptions => !!c)) {
    for (const key of Object.keys(options)) {
      if (key === "metadata") {
        copy[key] = { ...copy[key], ...options[key] };
      } else if (key === "tags") {
        const baseKeys: string[] = copy[key] ?? [];
        copy[key] = [...new Set(baseKeys.concat(options[key] ?? []))];
      } else if (key === "configurable") {
        copy[key] = { ...copy[key], ...options[key] };
      } else if (key === "callbacks") {
        const baseCallbacks = copy.callbacks;
        const providedCallbacks = options.callbacks;
        // callbacks can be either undefined, Array<handler> or manager
        // so merging two callbacks values has 6 cases
        if (Array.isArray(providedCallbacks)) {
          if (!baseCallbacks) {
            copy.callbacks = providedCallbacks;
          } else if (Array.isArray(baseCallbacks)) {
            copy.callbacks = baseCallbacks.concat(providedCallbacks);
          } else {
            // baseCallbacks is a manager
            const manager = baseCallbacks.copy();
            for (const callback of providedCallbacks) {
              manager.addHandler(ensureHandler(callback), true);
            }
            copy.callbacks = manager;
          }
        } else if (providedCallbacks) {
          // providedCallbacks is a manager
          if (!baseCallbacks) {
            copy.callbacks = providedCallbacks;
          } else if (Array.isArray(baseCallbacks)) {
            const manager = providedCallbacks.copy();
            for (const callback of baseCallbacks) {
              manager.addHandler(ensureHandler(callback), true);
            }
            copy.callbacks = manager;
          } else {
            // baseCallbacks is also a manager
            copy.callbacks = new CallbackManager(
              providedCallbacks._parentRunId,
              {
                handlers: baseCallbacks.handlers.concat(
                  providedCallbacks.handlers
                ),
                inheritableHandlers: baseCallbacks.inheritableHandlers.concat(
                  providedCallbacks.inheritableHandlers
                ),
                tags: Array.from(
                  new Set(baseCallbacks.tags.concat(providedCallbacks.tags))
                ),
                inheritableTags: Array.from(
                  new Set(
                    baseCallbacks.inheritableTags.concat(
                      providedCallbacks.inheritableTags
                    )
                  )
                ),
                metadata: {
                  ...baseCallbacks.metadata,
                  ...providedCallbacks.metadata,
                },
              }
            );
          }
        }
      } else {
        const typedKey = key as keyof CallOptions;
        copy[typedKey] = options[typedKey] ?? copy[typedKey];
      }
    }
  }
  return copy as Partial<CallOptions>;
}

const PRIMITIVES = new Set(["string", "number", "boolean"]);

/**
 * Ensure that a passed config is an object with all required keys present.
 */
export function ensureConfig<CallOptions extends RunnableConfig>(
  config?: CallOptions
): CallOptions {
<<<<<<< HEAD
  const inheritedConfig =
    AsyncLocalStorageProviderSingleton.getRunnableConfig();

  const loadedConfig =
    inheritedConfig && config
      ? { ...inheritedConfig, ...config }
      : config ?? inheritedConfig;

=======
  const implicitConfig =
    AsyncLocalStorageProviderSingleton.getInstance().getStore();
>>>>>>> 68b0a52e
  let empty: RunnableConfig = {
    tags: [],
    metadata: {},
    recursionLimit: 25,
    runId: undefined,
  };
  if (implicitConfig) {
    // Don't allow runId to be loaded implicitly, as this can cause
    // child runs to improperly inherit their parents' run ids.
    // eslint-disable-next-line @typescript-eslint/no-unused-vars
    const { runId, ...rest } = implicitConfig;
    empty = Object.entries(rest).reduce(
      // eslint-disable-next-line @typescript-eslint/no-explicit-any
      (currentConfig: Record<string, any>, [key, value]) => {
        if (value !== undefined) {
          // eslint-disable-next-line no-param-reassign
          currentConfig[key] = value;
        }
        return currentConfig;
      },
      empty
    );
  }
  if (config) {
    empty = Object.entries(config).reduce(
      // eslint-disable-next-line @typescript-eslint/no-explicit-any
      (currentConfig: Record<string, any>, [key, value]) => {
        if (value !== undefined) {
          // eslint-disable-next-line no-param-reassign
          currentConfig[key] = value;
        }
        return currentConfig;
      },
      empty
    );
  }
  if (empty?.configurable) {
    for (const key of Object.keys(empty.configurable)) {
      if (
        PRIMITIVES.has(typeof empty.configurable[key]) &&
        !empty.metadata?.[key]
      ) {
        if (!empty.metadata) {
          empty.metadata = {};
        }
        empty.metadata[key] = empty.configurable[key];
      }
    }
  }
  return empty as CallOptions;
}

/**
 * Helper function that patches runnable configs with updated properties.
 */
export function patchConfig<CallOptions extends RunnableConfig>(
  config: Partial<CallOptions> = {},
  {
    callbacks,
    maxConcurrency,
    recursionLimit,
    runName,
    configurable,
    runId,
  }: RunnableConfig = {}
): Partial<CallOptions> {
  const newConfig = ensureConfig(config);
  if (callbacks !== undefined) {
    /**
     * If we're replacing callbacks we need to unset runName
     * since that should apply only to the same run as the original callbacks
     */
    delete newConfig.runName;
    newConfig.callbacks = callbacks;
  }
  if (recursionLimit !== undefined) {
    newConfig.recursionLimit = recursionLimit;
  }
  if (maxConcurrency !== undefined) {
    newConfig.maxConcurrency = maxConcurrency;
  }
  if (runName !== undefined) {
    newConfig.runName = runName;
  }
  if (configurable !== undefined) {
    newConfig.configurable = { ...newConfig.configurable, ...configurable };
  }
  if (runId !== undefined) {
    delete newConfig.runId;
  }
  return newConfig;
}<|MERGE_RESOLUTION|>--- conflicted
+++ resolved
@@ -105,19 +105,7 @@
 export function ensureConfig<CallOptions extends RunnableConfig>(
   config?: CallOptions
 ): CallOptions {
-<<<<<<< HEAD
-  const inheritedConfig =
-    AsyncLocalStorageProviderSingleton.getRunnableConfig();
-
-  const loadedConfig =
-    inheritedConfig && config
-      ? { ...inheritedConfig, ...config }
-      : config ?? inheritedConfig;
-
-=======
-  const implicitConfig =
-    AsyncLocalStorageProviderSingleton.getInstance().getStore();
->>>>>>> 68b0a52e
+  const implicitConfig = AsyncLocalStorageProviderSingleton.getRunnableConfig();
   let empty: RunnableConfig = {
     tags: [],
     metadata: {},
