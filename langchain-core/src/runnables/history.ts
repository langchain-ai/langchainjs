import { BaseCallbackConfig } from "../callbacks/manager.js";
<<<<<<< HEAD
import { BaseChatMessageHistory, BaseListChatMessageHistory } from "../chat_history.js";
=======
import {
  BaseChatMessageHistory,
  BaseListChatMessageHistory,
} from "../chat_history.js";
>>>>>>> e61a68c6
import {
  AIMessage,
  BaseMessage,
  HumanMessage,
  isBaseMessage,
} from "../messages/index.js";
import { Run } from "../tracers/base.js";
import {
  Runnable,
  RunnableBinding,
  type RunnableBindingArgs,
  RunnableLambda,
} from "./base.js";
import { RunnableConfig } from "./config.js";
import { RunnablePassthrough } from "./passthrough.js";

type GetSessionHistoryCallable = (
  // eslint-disable-next-line @typescript-eslint/no-explicit-any
  ...args: Array<any>
) => Promise<BaseChatMessageHistory | BaseListChatMessageHistory>;

export class RunnableWithMessageHistory<
  RunInput,
  RunOutput
> extends RunnableBinding<RunInput, RunOutput, BaseCallbackConfig> {
  runnable: Runnable<RunInput, RunOutput>;

  inputMessagesKey?: string;

  outputMessagesKey?: string;

  historyMessagesKey?: string;

  getMessageHistory: GetSessionHistoryCallable;

  constructor(
    fields: Omit<
      RunnableBindingArgs<RunInput, RunOutput, BaseCallbackConfig>,
      "bound"
    > & {
      runnable: Runnable<RunInput, RunOutput>;
      getMessageHistory: GetSessionHistoryCallable;
      inputMessagesKey?: string;
      outputMessagesKey?: string;
      historyMessagesKey?: string;
    }
  ) {
    let historyChain: Runnable = new RunnableLambda({
      func: (input, options) => this._enterHistory(input, options ?? {}),
    }).withConfig({ runName: "loadHistory" });

    const messagesKey = fields.historyMessagesKey ?? fields.inputMessagesKey;
    if (messagesKey) {
      historyChain = RunnablePassthrough.assign({
        [messagesKey]: historyChain,
      }).withConfig({ runName: "insertHistory" });
    }

    const bound = historyChain
      .pipe(
        fields.runnable.withListeners({
          onEnd: (run, config) => this._exitHistory(run, config ?? {}),
        })
      )
      .withConfig({ runName: "RunnableWithMessageHistory" });

    super({
      ...fields,
      bound,
    });
    this.runnable = fields.runnable;
    this.getMessageHistory = fields.getMessageHistory;
    this.inputMessagesKey = fields.inputMessagesKey;
    this.outputMessagesKey = fields.outputMessagesKey;
    this.historyMessagesKey = fields.historyMessagesKey;
  }

  _getInputMessages(
    inputValue: string | BaseMessage | Array<BaseMessage>
  ): Array<BaseMessage> {
    if (typeof inputValue === "string") {
      return [new HumanMessage(inputValue)];
    } else if (Array.isArray(inputValue)) {
      return inputValue;
    } else {
      return [inputValue];
    }
  }

  _getOutputMessages(
    // eslint-disable-next-line @typescript-eslint/no-explicit-any
    outputValue: string | BaseMessage | Array<BaseMessage> | Record<string, any>
  ): Array<BaseMessage> {
    let newOutputValue = outputValue;
    if (
      !Array.isArray(outputValue) &&
      !isBaseMessage(outputValue) &&
      typeof outputValue !== "string"
    ) {
      newOutputValue = outputValue[this.outputMessagesKey ?? "output"];
    }

    if (typeof newOutputValue === "string") {
      return [new AIMessage(newOutputValue)];
    } else if (Array.isArray(newOutputValue)) {
      return newOutputValue;
    } else if (isBaseMessage(newOutputValue)) {
      return [newOutputValue];
    }
    throw new Error(
      `Expected a string, BaseMessage, or array of BaseMessages. Received: ${JSON.stringify(
        newOutputValue,
        null,
        2
      )}`
    );
  }

  _enterHistory(
    // eslint-disable-next-line @typescript-eslint/no-explicit-any
    input: any,
    kwargs?: { config?: RunnableConfig }
  ): Array<BaseMessage> {
    const history = kwargs?.config?.configurable?.messageHistory;

    if (this.historyMessagesKey) {
      return history.messages;
    }

    const inputVal =
      input ||
      (this.inputMessagesKey ? input[this.inputMessagesKey] : undefined);
    const historyMessages = history ? history.messages : [];
    const returnType = [
      ...historyMessages,
      ...this._getInputMessages(inputVal),
    ];
    return returnType;
  }

  async _exitHistory(run: Run, config: BaseCallbackConfig): Promise<void> {
    const history = config.configurable?.messageHistory;

    // Get input messages
    const { inputs } = run;
    const inputValue = inputs[this.inputMessagesKey ?? "input"];
    const inputMessages = this._getInputMessages(inputValue);
    // Get output messages
    const outputValue = run.outputs;
    if (!outputValue) {
      throw new Error(
        `Output values from 'Run' undefined. Run: ${JSON.stringify(
          run,
          null,
          2
        )}`
      );
    }
    const outputMessages = this._getOutputMessages(outputValue);

    for await (const message of [...inputMessages, ...outputMessages]) {
      await history.addMessage(message);
    }
  }

  async _mergeConfig(...configs: Array<BaseCallbackConfig | undefined>) {
    const config = await super._mergeConfig(...configs);
    // Extract sessionId
    if (!config.configurable || !config.configurable.sessionId) {
      const exampleInput = {
        [this.inputMessagesKey ?? "input"]: "foo",
      };
      const exampleConfig = { configurable: { sessionId: "123" } };
      throw new Error(
        `sessionId is required. Pass it in as part of the config argument to .invoke() or .stream()\n` +
          `eg. chain.invoke(${JSON.stringify(exampleInput)}, ${JSON.stringify(
            exampleConfig
          )})`
      );
    }
    // attach messageHistory
    const { sessionId } = config.configurable;
    config.configurable.messageHistory = await this.getMessageHistory(
      sessionId
    );
    return config;
  }
}<|MERGE_RESOLUTION|>--- conflicted
+++ resolved
@@ -1,12 +1,8 @@
 import { BaseCallbackConfig } from "../callbacks/manager.js";
-<<<<<<< HEAD
-import { BaseChatMessageHistory, BaseListChatMessageHistory } from "../chat_history.js";
-=======
 import {
   BaseChatMessageHistory,
   BaseListChatMessageHistory,
 } from "../chat_history.js";
->>>>>>> e61a68c6
 import {
   AIMessage,
   BaseMessage,
