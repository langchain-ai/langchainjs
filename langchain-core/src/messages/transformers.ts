import { BaseDocumentTransformer } from "../documents/transformers.js";
import { BaseLanguageModel } from "../language_models/base.js";
import { Runnable, RunnableLambda } from "../runnables/base.js";
import { AIMessage, AIMessageChunk, AIMessageChunkFields } from "./ai.js";
import {
  BaseMessage,
  MessageType,
  BaseMessageChunk,
  BaseMessageFields,
} from "./base.js";
import {
  ChatMessage,
  ChatMessageChunk,
  ChatMessageFieldsWithRole,
} from "./chat.js";
import {
  FunctionMessage,
  FunctionMessageChunk,
  FunctionMessageFieldsWithName,
} from "./function.js";
import { HumanMessage, HumanMessageChunk } from "./human.js";
import { RemoveMessage } from "./modifier.js";
import { SystemMessage, SystemMessageChunk } from "./system.js";
import {
  ToolMessage,
  ToolMessageChunk,
  ToolMessageFieldsWithToolCallId,
} from "./tool.js";
import { convertToChunk } from "./utils.js";

export type MessageUnion =
  | typeof HumanMessage
  | typeof AIMessage
  | typeof SystemMessage
  | typeof ChatMessage
  | typeof FunctionMessage
  | typeof ToolMessage
  | typeof RemoveMessage;
export type MessageChunkUnion =
  | typeof HumanMessageChunk
  | typeof AIMessageChunk
  | typeof SystemMessageChunk
  | typeof FunctionMessageChunk
  | typeof ToolMessageChunk
  | typeof ChatMessageChunk
  | typeof RemoveMessage; // RemoveMessage does not have a chunk class.
export type MessageTypeOrClass = MessageType | MessageUnion | MessageChunkUnion;

const _isMessageType = (msg: BaseMessage, types: MessageTypeOrClass[]) => {
  const typesAsStrings = [
    ...new Set<string>(
      types?.map((t) => {
        if (typeof t === "string") {
          return t;
        }
        // eslint-disable-next-line @typescript-eslint/no-explicit-any
        const instantiatedMsgClass = new (t as any)({});
        if (
          !("_getType" in instantiatedMsgClass) ||
          typeof instantiatedMsgClass._getType !== "function"
        ) {
          throw new Error("Invalid type provided.");
        }
        return instantiatedMsgClass._getType();
      })
    ),
  ];
  const msgType = msg._getType();
  return typesAsStrings.some((t) => t === msgType);
};

export interface FilterMessagesFields {
  /**
   * @param {string[] | undefined} includeNames Message names to include.
   */
  includeNames?: string[];
  /**
   * @param {string[] | undefined} excludeNames Messages names to exclude.
   */
  excludeNames?: string[];
  /**
   * @param {(MessageType | BaseMessage)[] | undefined} includeTypes Message types to include. Can be specified as string names (e.g.
   *     "system", "human", "ai", ...) or as BaseMessage classes (e.g.
   *     SystemMessage, HumanMessage, AIMessage, ...).
   */
  includeTypes?: MessageTypeOrClass[];
  /**
   * @param {(MessageType | BaseMessage)[] | undefined} excludeTypes Message types to exclude. Can be specified as string names (e.g.
   *     "system", "human", "ai", ...) or as BaseMessage classes (e.g.
   *     SystemMessage, HumanMessage, AIMessage, ...).
   */
  excludeTypes?: MessageTypeOrClass[];
  /**
   * @param {string[] | undefined} includeIds Message IDs to include.
   */
  includeIds?: string[];
  /**
   * @param {string[] | undefined} excludeIds Message IDs to exclude.
   */
  excludeIds?: string[];
}

/**
 * Filter messages based on name, type or id.
 *
 * @param {BaseMessage[] | FilterMessagesFields} messagesOrOptions - Either an array of BaseMessage objects to filter or the filtering options. If an array is provided, the `options` parameter should also be supplied. If filtering options are provided, a RunnableLambda is returned.
 * @param {FilterMessagesFields} [options] - Optional filtering options. Should only be provided if `messagesOrOptions` is an array of BaseMessage objects.
 * @returns A list of Messages that meets at least one of the include conditions and none
 *     of the exclude conditions, or a RunnableLambda which does the same. If no include conditions are specified then
 *     anything that is not explicitly excluded will be included.
 * @throws {Error} If two incompatible arguments are provided.
 *
 * @example
 * ```typescript
 * import { filterMessages, AIMessage, HumanMessage, SystemMessage } from "@langchain/core/messages";
 *
 * const messages = [
 *   new SystemMessage("you're a good assistant."),
 *   new HumanMessage({ content: "what's your name", id: "foo", name: "example_user" }),
 *   new AIMessage({ content: "steve-o", id: "bar", name: "example_assistant" }),
 *   new HumanMessage({ content: "what's your favorite color", id: "baz" }),
 *   new AIMessage({ content: "silicon blue" , id: "blah" }),
 * ];
 *
 * filterMessages(messages, {
 *   includeNames: ["example_user", "example_assistant"],
 *   includeTypes: ["system"],
 *   excludeIds: ["bar"],
 * });
 * ```
 *
 * The above example would return:
 * ```typescript
 * [
 *   new SystemMessage("you're a good assistant."),
 *   new HumanMessage({ content: "what's your name", id: "foo", name: "example_user" }),
 * ]
 * ```
 */
export function filterMessages(
  options?: FilterMessagesFields
): Runnable<BaseMessage[], BaseMessage[]>;
export function filterMessages(
  messages: BaseMessage[],
  options?: FilterMessagesFields
): BaseMessage[];
export function filterMessages(
  messagesOrOptions?: BaseMessage[] | FilterMessagesFields,
  options?: FilterMessagesFields
): BaseMessage[] | Runnable<BaseMessage[], BaseMessage[]> {
  if (Array.isArray(messagesOrOptions)) {
    return _filterMessages(messagesOrOptions, options);
  }
  return RunnableLambda.from((input: BaseMessage[]): BaseMessage[] => {
    return _filterMessages(input, messagesOrOptions);
  });
}

function _filterMessages(
  messages: BaseMessage[],
  options: FilterMessagesFields = {}
): BaseMessage[] {
  const {
    includeNames,
    excludeNames,
    includeTypes,
    excludeTypes,
    includeIds,
    excludeIds,
  } = options;

  const filtered: BaseMessage[] = [];

  for (const msg of messages) {
    if (excludeNames && msg.name && excludeNames.includes(msg.name)) {
      continue;
    } else if (excludeTypes && _isMessageType(msg, excludeTypes)) {
      continue;
    } else if (excludeIds && msg.id && excludeIds.includes(msg.id)) {
      continue;
    }

    // default to inclusion when no inclusion criteria given.
    if (!(includeTypes || includeIds || includeNames)) {
      filtered.push(msg);
    } else if (
      includeNames &&
      msg.name &&
      includeNames.some((iName) => iName === msg.name)
    ) {
      filtered.push(msg);
    } else if (includeTypes && _isMessageType(msg, includeTypes)) {
      filtered.push(msg);
    } else if (includeIds && msg.id && includeIds.some((id) => id === msg.id)) {
      filtered.push(msg);
    }
  }

  return filtered;
}

/**
 * Merge consecutive Messages of the same type.
 *
 * **NOTE**: ToolMessages are not merged, as each has a distinct tool call id that
 * can't be merged.
 *
 * @param {BaseMessage[] | undefined} messages Sequence of Message-like objects to merge. Optional. If not provided, a RunnableLambda is returned.
 * @returns List of BaseMessages with consecutive runs of message types merged into single
 *     messages, or a RunnableLambda which returns a list of BaseMessages If two messages being merged both have string contents, the merged
 *     content is a concatenation of the two strings with a new-line separator. If at
 *     least one of the messages has a list of content blocks, the merged content is a
 *     list of content blocks.
 *
 * @example
 * ```typescript
 * import { mergeMessageRuns, AIMessage, HumanMessage, SystemMessage, ToolCall } from "@langchain/core/messages";
 *
 * const messages = [
 *   new SystemMessage("you're a good assistant."),
 *   new HumanMessage({ content: "what's your favorite color", id: "foo" }),
 *   new HumanMessage({ content: "wait your favorite food", id: "bar" }),
 *   new AIMessage({
 *     content: "my favorite colo",
 *     tool_calls: [{ name: "blah_tool", args: { x: 2 }, id: "123" }],
 *     id: "baz",
 *   }),
 *   new AIMessage({
 *     content: [{ type: "text", text: "my favorite dish is lasagna" }],
 *     tool_calls: [{ name: "blah_tool", args: { x: -10 }, id: "456" }],
 *     id: "blur",
 *   }),
 * ];
 *
 * mergeMessageRuns(messages);
 * ```
 *
 * The above example would return:
 * ```typescript
 * [
 *   new SystemMessage("you're a good assistant."),
 *   new HumanMessage({
 *     content: "what's your favorite colorwait your favorite food",
 *     id: "foo",
 *   }),
 *   new AIMessage({
 *     content: [
 *       { type: "text", text: "my favorite colo" },
 *       { type: "text", text: "my favorite dish is lasagna" },
 *     ],
 *     tool_calls: [
 *       { name: "blah_tool", args: { x: 2 }, id: "123" },
 *       { name: "blah_tool", args: { x: -10 }, id: "456" },
 *     ],
 *     id: "baz",
 *   }),
 * ]
 * ```
 */
export function mergeMessageRuns(): Runnable<BaseMessage[], BaseMessage[]>;
export function mergeMessageRuns(messages: BaseMessage[]): BaseMessage[];
export function mergeMessageRuns(
  messages?: BaseMessage[]
): BaseMessage[] | Runnable<BaseMessage[], BaseMessage[]> {
  if (Array.isArray(messages)) {
    return _mergeMessageRuns(messages);
  }
  return RunnableLambda.from(_mergeMessageRuns);
}

function _mergeMessageRuns(messages: BaseMessage[]): BaseMessage[] {
  if (!messages.length) {
    return [];
  }
  const merged: BaseMessage[] = [];
  for (const msg of messages) {
    const curr = msg; // Create a shallow copy of the message
    const last = merged.pop();
    if (!last) {
      merged.push(curr);
    } else if (
      curr._getType() === "tool" ||
      !(curr._getType() === last._getType())
    ) {
      merged.push(last, curr);
    } else {
      const lastChunk = convertToChunk(last) as BaseMessageChunk;
      const currChunk = convertToChunk(curr) as BaseMessageChunk;
      const mergedChunks = lastChunk.concat(currChunk);
      if (
        typeof lastChunk.content === "string" &&
        typeof currChunk.content === "string"
      ) {
        mergedChunks.content = `${lastChunk.content}\n${currChunk.content}`;
      }
      merged.push(_chunkToMsg(mergedChunks));
    }
  }
  return merged;
}

// Since we can not import from `@langchain/textsplitters` we need
// to reconstruct the interface here.
interface _TextSplitterInterface extends BaseDocumentTransformer {
  splitText(text: string): Promise<string[]>;
}

export interface TrimMessagesFields {
  /**
   * @param {number} maxTokens Max token count of trimmed messages.
   */
  maxTokens: number;
  /**
   * @param {((messages: BaseMessage[]) => number) | ((messages: BaseMessage[]) => Promise<number>) | BaseLanguageModel} tokenCounter
   * Function or LLM for counting tokens in an array of `BaseMessage`s.
   * If a `BaseLanguageModel` is passed in then `BaseLanguageModel.getNumTokens()` will be used.
   */
  tokenCounter:
    | ((messages: BaseMessage[]) => number)
    | ((messages: BaseMessage[]) => Promise<number>)
    | BaseLanguageModel;
  /**
   * @param {"first" | "last"} [strategy="last"] Strategy for trimming.
   * - "first": Keep the first <= n_count tokens of the messages.
   * - "last": Keep the last <= n_count tokens of the messages.
   * @default "last"
   */
  strategy?: "first" | "last";
  /**
   * @param {boolean} [allowPartial=false] Whether to split a message if only part of the message can be included.
   * If `strategy: "last"` then the last partial contents of a message are included.
   * If `strategy: "first"` then the first partial contents of a message are included.
   * @default false
   */
  allowPartial?: boolean;
  /**
   * @param {MessageTypeOrClass | MessageTypeOrClass[]} [endOn] The message type to end on.
   * If specified then every message after the last occurrence of this type is ignored.
   * If `strategy === "last"` then this is done before we attempt to get the last `maxTokens`.
   * If `strategy === "first"` then this is done after we get the first `maxTokens`.
   * Can be specified as string names (e.g. "system", "human", "ai", ...) or as `BaseMessage` classes
   * (e.g. `SystemMessage`, `HumanMessage`, `AIMessage`, ...). Can be a single type or an array of types.
   */
  endOn?: MessageTypeOrClass | MessageTypeOrClass[];
  /**
   * @param {MessageTypeOrClass | MessageTypeOrClass[]} [startOn] The message type to start on.
   * Should only be specified if `strategy: "last"`. If specified then every message before the first occurrence
   * of this type is ignored. This is done after we trim the initial messages to the last `maxTokens`.
   * Does not apply to a `SystemMessage` at index 0 if `includeSystem: true`.
   * Can be specified as string names (e.g. "system", "human", "ai", ...) or as `BaseMessage` classes
   * (e.g. `SystemMessage`, `HumanMessage`, `AIMessage`, ...). Can be a single type or an array of types.
   */
  startOn?: MessageTypeOrClass | MessageTypeOrClass[];
  /**
   * @param {boolean} [includeSystem=false] Whether to keep the `SystemMessage` if there is one at index 0.
   * Should only be specified if `strategy: "last"`.
   * @default false
   */
  includeSystem?: boolean;
  /**
   * @param {((text: string) => string[]) | BaseDocumentTransformer} [textSplitter] Function or `BaseDocumentTransformer` for
   * splitting the string contents of a message. Only used if `allowPartial: true`.
   * If `strategy: "last"` then the last split tokens from a partial message will be included.
   * If `strategy: "first"` then the first split tokens from a partial message will be included.
   * Token splitter assumes that separators are kept, so that split contents can be directly concatenated
   * to recreate the original text. Defaults to splitting on newlines.
   */
  textSplitter?:
    | ((text: string) => string[])
    | ((text: string) => Promise<string[]>)
    | _TextSplitterInterface;
}

/**
 * Trim messages to be below a token count.
 *
 * @param {BaseMessage[]} messages Array of `BaseMessage` instances to trim.
 * @param {TrimMessagesFields} options Trimming options.
 * @returns An array of trimmed `BaseMessage`s or a `Runnable` that takes a sequence of `BaseMessage`-like objects and returns
 *     an array of trimmed `BaseMessage`s.
 * @throws {Error} If two incompatible arguments are specified or an unrecognized `strategy` is specified.
 *
 * @example
 * ```typescript
 * import { trimMessages, AIMessage, BaseMessage, HumanMessage, SystemMessage } from "@langchain/core/messages";
 *
 * const messages = [
 *   new SystemMessage("This is a 4 token text. The full message is 10 tokens."),
 *   new HumanMessage({
 *     content: "This is a 4 token text. The full message is 10 tokens.",
 *     id: "first",
 *   }),
 *   new AIMessage({
 *     content: [
 *       { type: "text", text: "This is the FIRST 4 token block." },
 *       { type: "text", text: "This is the SECOND 4 token block." },
 *     ],
 *     id: "second",
 *   }),
 *   new HumanMessage({
 *     content: "This is a 4 token text. The full message is 10 tokens.",
 *     id: "third",
 *   }),
 *   new AIMessage({
 *     content: "This is a 4 token text. The full message is 10 tokens.",
 *     id: "fourth",
 *   }),
 * ];
 *
 * function dummyTokenCounter(messages: BaseMessage[]): number {
 *   // treat each message like it adds 3 default tokens at the beginning
 *   // of the message and at the end of the message. 3 + 4 + 3 = 10 tokens
 *   // per message.
 *
 *   const defaultContentLen = 4;
 *   const defaultMsgPrefixLen = 3;
 *   const defaultMsgSuffixLen = 3;
 *
 *   let count = 0;
 *   for (const msg of messages) {
 *     if (typeof msg.content === "string") {
 *       count += defaultMsgPrefixLen + defaultContentLen + defaultMsgSuffixLen;
 *     }
 *     if (Array.isArray(msg.content)) {
 *       count +=
 *         defaultMsgPrefixLen +
 *         msg.content.length * defaultContentLen +
 *         defaultMsgSuffixLen;
 *     }
 *   }
 *   return count;
 * }
 * ```
 *
 * First 30 tokens, not allowing partial messages:
 * ```typescript
 * await trimMessages(messages, {
 *   maxTokens: 30,
 *   tokenCounter: dummyTokenCounter,
 *   strategy: "first",
 * });
 * ```
 *
 * Output:
 * ```typescript
 * [
 *   new SystemMessage(
 *     "This is a 4 token text. The full message is 10 tokens."
 *   ),
 *   new HumanMessage({
 *     content: "This is a 4 token text. The full message is 10 tokens.",
 *     id: "first",
 *   }),
 * ]
 * ```
 *
 * First 30 tokens, allowing partial messages:
 * ```typescript
 * await trimMessages(messages, {
 *   maxTokens: 30,
 *   tokenCounter: dummyTokenCounter,
 *   strategy: "first",
 *   allowPartial: true,
 * });
 * ```
 *
 * Output:
 * ```typescript
 * [
 *   new SystemMessage(
 *     "This is a 4 token text. The full message is 10 tokens."
 *   ),
 *   new HumanMessage({
 *     content: "This is a 4 token text. The full message is 10 tokens.",
 *     id: "first",
 *   }),
 *   new AIMessage({
 *     content: [{ type: "text", text: "This is the FIRST 4 token block." }],
 *     id: "second",
 *   }),
 * ]
 * ```
 *
 * First 30 tokens, allowing partial messages, have to end on HumanMessage:
 * ```typescript
 * await trimMessages(messages, {
 *   maxTokens: 30,
 *   tokenCounter: dummyTokenCounter,
 *   strategy: "first",
 *   allowPartial: true,
 *   endOn: "human",
 * });
 * ```
 *
 * Output:
 * ```typescript
 * [
 *   new SystemMessage(
 *     "This is a 4 token text. The full message is 10 tokens."
 *   ),
 *   new HumanMessage({
 *     content: "This is a 4 token text. The full message is 10 tokens.",
 *     id: "first",
 *   }),
 * ]
 * ```
 *
 * Last 30 tokens, including system message, not allowing partial messages:
 * ```typescript
 * await trimMessages(messages, {
 *   maxTokens: 30,
 *   includeSystem: true,
 *   tokenCounter: dummyTokenCounter,
 *   strategy: "last",
 * });
 * ```
 *
 * Output:
 * ```typescript
 * [
 *   new SystemMessage(
 *     "This is a 4 token text. The full message is 10 tokens."
 *   ),
 *   new HumanMessage({
 *     content: "This is a 4 token text. The full message is 10 tokens.",
 *     id: "third",
 *   }),
 *   new AIMessage({
 *     content: "This is a 4 token text. The full message is 10 tokens.",
 *     id: "fourth",
 *   }),
 * ]
 * ```
 *
 * Last 40 tokens, including system message, allowing partial messages:
 * ```typescript
 * await trimMessages(messages, {
 *   maxTokens: 40,
 *   tokenCounter: dummyTokenCounter,
 *   strategy: "last",
 *   allowPartial: true,
 *   includeSystem: true,
 * });
 * ```
 *
 * Output:
 * ```typescript
 * [
 *   new SystemMessage(
 *     "This is a 4 token text. The full message is 10 tokens."
 *   ),
 *   new AIMessage({
 *     content: [{ type: "text", text: "This is the FIRST 4 token block." }],
 *     id: "second",
 *   }),
 *   new HumanMessage({
 *     content: "This is a 4 token text. The full message is 10 tokens.",
 *     id: "third",
 *   }),
 *   new AIMessage({
 *     content: "This is a 4 token text. The full message is 10 tokens.",
 *     id: "fourth",
 *   }),
 * ]
 * ```
 *
 * Last 30 tokens, including system message, allowing partial messages, end on HumanMessage:
 * ```typescript
 * await trimMessages(messages, {
 *   maxTokens: 30,
 *   tokenCounter: dummyTokenCounter,
 *   strategy: "last",
 *   endOn: "human",
 *   includeSystem: true,
 *   allowPartial: true,
 * });
 * ```
 *
 * Output:
 * ```typescript
 * [
 *   new SystemMessage(
 *     "This is a 4 token text. The full message is 10 tokens."
 *   ),
 *   new AIMessage({
 *     content: [{ type: "text", text: "This is the FIRST 4 token block." }],
 *     id: "second",
 *   }),
 *   new HumanMessage({
 *     content: "This is a 4 token text. The full message is 10 tokens.",
 *     id: "third",
 *   }),
 * ]
 * ```
 *
 * Last 40 tokens, including system message, allowing partial messages, start on HumanMessage:
 * ```typescript
 * await trimMessages(messages, {
 *   maxTokens: 40,
 *   tokenCounter: dummyTokenCounter,
 *   strategy: "last",
 *   includeSystem: true,
 *   allowPartial: true,
 *   startOn: "human",
 * });
 * ```
 *
 * Output:
 * ```typescript
 * [
 *   new SystemMessage(
 *     "This is a 4 token text. The full message is 10 tokens."
 *   ),
 *   new HumanMessage({
 *     content: "This is a 4 token text. The full message is 10 tokens.",
 *     id: "third",
 *   }),
 *   new AIMessage({
 *     content: "This is a 4 token text. The full message is 10 tokens.",
 *     id: "fourth",
 *   }),
 * ]
 * ```
 */
export function trimMessages(
  options: TrimMessagesFields
): Runnable<BaseMessage[], BaseMessage[]>;
export function trimMessages(
  messages: BaseMessage[],
  options: TrimMessagesFields
): Promise<BaseMessage[]>;
export function trimMessages(
  messagesOrOptions: BaseMessage[] | TrimMessagesFields,
  options?: TrimMessagesFields
): Promise<BaseMessage[]> | Runnable<BaseMessage[], BaseMessage[]> {
  if (Array.isArray(messagesOrOptions)) {
    const messages = messagesOrOptions;
    if (!options) {
      throw new Error("Options parameter is required when providing messages.");
    }
    return _trimMessagesHelper(messages, options);
  } else {
    const trimmerOptions = messagesOrOptions;
    return RunnableLambda.from((input: BaseMessage[]) =>
      _trimMessagesHelper(input, trimmerOptions)
    );
  }
}

async function _trimMessagesHelper(
  messages: BaseMessage[],
  options: TrimMessagesFields
): Promise<Array<BaseMessage>> {
  const {
    maxTokens,
    tokenCounter,
    strategy = "last",
    allowPartial = false,
    endOn,
    startOn,
    includeSystem = false,
    textSplitter,
  } = options;
  if (startOn && strategy === "first") {
    throw new Error(
      "`startOn` should only be specified if `strategy` is 'last'."
    );
  }
  if (includeSystem && strategy === "first") {
    throw new Error(
      "`includeSystem` should only be specified if `strategy` is 'last'."
    );
  }

  let listTokenCounter: (msgs: BaseMessage[]) => Promise<number>;
  if ("getNumTokens" in tokenCounter) {
    listTokenCounter = async (msgs: BaseMessage[]): Promise<number> => {
      const tokenCounts = await Promise.all(
        msgs.map((msg) => tokenCounter.getNumTokens(msg.content))
      );
      return tokenCounts.reduce((sum, count) => sum + count, 0);
    };
  } else {
    listTokenCounter = async (msgs: BaseMessage[]): Promise<number> =>
      tokenCounter(msgs);
  }

  let textSplitterFunc: (text: string) => Promise<string[]> =
    defaultTextSplitter;
  if (textSplitter) {
    if ("splitText" in textSplitter) {
      textSplitterFunc = textSplitter.splitText;
    } else {
      textSplitterFunc = async (text: string): Promise<string[]> =>
        textSplitter(text);
    }
  }

  if (strategy === "first") {
    return _firstMaxTokens(messages, {
      maxTokens,
      tokenCounter: listTokenCounter,
      textSplitter: textSplitterFunc,
      partialStrategy: allowPartial ? "first" : undefined,
      endOn,
    });
  } else if (strategy === "last") {
    return _lastMaxTokens(messages, {
      maxTokens,
      tokenCounter: listTokenCounter,
      textSplitter: textSplitterFunc,
      allowPartial,
      includeSystem,
      startOn,
      endOn,
    });
  } else {
    throw new Error(
      `Unrecognized strategy: '${strategy}'. Must be one of 'first' or 'last'.`
    );
  }
}

async function _firstMaxTokens(
  messages: BaseMessage[],
  options: {
    maxTokens: number;
    tokenCounter: (messages: BaseMessage[]) => Promise<number>;
    textSplitter: (text: string) => Promise<string[]>;
    partialStrategy?: "first" | "last";
    endOn?: MessageTypeOrClass | MessageTypeOrClass[];
  }
): Promise<BaseMessage[]> {
  const { maxTokens, tokenCounter, textSplitter, partialStrategy, endOn } =
    options;
  let messagesCopy = [...messages];
  let idx = 0;
  for (let i = 0; i < messagesCopy.length; i += 1) {
    const remainingMessages = i > 0 ? messagesCopy.slice(0, -i) : messagesCopy;
    if ((await tokenCounter(remainingMessages)) <= maxTokens) {
      idx = messagesCopy.length - i;
      break;
    }
  }
  if (idx < messagesCopy.length - 1 && partialStrategy) {
    let includedPartial = false;
    if (Array.isArray(messagesCopy[idx].content)) {
      const excluded = messagesCopy[idx];
      if (typeof excluded.content === "string") {
        throw new Error("Expected content to be an array.");
      }

      const numBlock = excluded.content.length;
      const reversedContent =
        partialStrategy === "last"
          ? [...excluded.content].reverse()
          : excluded.content;
      for (let i = 1; i <= numBlock; i += 1) {
        const partialContent =
          partialStrategy === "first"
            ? reversedContent.slice(0, i)
            : reversedContent.slice(-i);
        const fields = Object.fromEntries(
          Object.entries(excluded).filter(
            ([k]) => k !== "type" && !k.startsWith("lc_")
          )
        ) as BaseMessageFields;
        const updatedMessage = _switchTypeToMessage(excluded._getType(), {
          ...fields,
          content: partialContent,
        });
        const slicedMessages = [...messagesCopy.slice(0, idx), updatedMessage];
        if ((await tokenCounter(slicedMessages)) <= maxTokens) {
          messagesCopy = slicedMessages;
          idx += 1;
          includedPartial = true;
        } else {
          break;
        }
      }
      if (includedPartial && partialStrategy === "last") {
        excluded.content = [...reversedContent].reverse();
      }
    }
    if (!includedPartial) {
      const excluded = messagesCopy[idx];
      let text: string | undefined;
      if (
        Array.isArray(excluded.content) &&
        excluded.content.some(
          (block) => typeof block === "string" || block.type === "text"
        )
      ) {
        const textBlock = excluded.content.find(
          (block) => block.type === "text" && block.text
        ) as { type: "text"; text: string } | undefined;
        text = textBlock?.text;
      } else if (typeof excluded.content === "string") {
        text = excluded.content;
      }
      if (text) {
        const splitTexts = await textSplitter(text);
        const numSplits = splitTexts.length;
        if (partialStrategy === "last") {
          splitTexts.reverse();
        }
        for (let _ = 0; _ < numSplits - 1; _ += 1) {
          splitTexts.pop();
          excluded.content = splitTexts.join("");
          if (
            (await tokenCounter([...messagesCopy.slice(0, idx), excluded])) <=
            maxTokens
          ) {
            if (partialStrategy === "last") {
              excluded.content = [...splitTexts].reverse().join("");
            }
            messagesCopy = [...messagesCopy.slice(0, idx), excluded];
            idx += 1;
            break;
          }
        }
      }
    }
  }

  if (endOn) {
    const endOnArr = Array.isArray(endOn) ? endOn : [endOn];
    while (idx > 0 && !_isMessageType(messagesCopy[idx - 1], endOnArr)) {
      idx -= 1;
    }
  }

  return messagesCopy.slice(0, idx);
}

async function _lastMaxTokens(
  messages: BaseMessage[],
  options: {
    maxTokens: number;
    tokenCounter: (messages: BaseMessage[]) => Promise<number>;
    textSplitter: (text: string) => Promise<string[]>;
    /**
     * @default {false}
     */
    allowPartial?: boolean;
    /**
     * @default {false}
     */
    includeSystem?: boolean;
    startOn?: MessageTypeOrClass | MessageTypeOrClass[];
    endOn?: MessageTypeOrClass | MessageTypeOrClass[];
  }
): Promise<BaseMessage[]> {
  const {
    allowPartial = false,
    includeSystem = false,
    endOn,
    startOn,
    ...rest
  } = options;

  if (endOn) {
    const endOnArr = Array.isArray(endOn) ? endOn : [endOn];
    while (
      messages &&
      !_isMessageType(messages[messages.length - 1], endOnArr)
    ) {
      messages.pop();
    }
  }

  const swappedSystem = includeSystem && messages[0]._getType() === "system";
  let reversed_ = swappedSystem
    ? messages.slice(0, 1).concat(messages.slice(1).reverse())
    : messages.reverse();

  reversed_ = await _firstMaxTokens(reversed_, {
    ...rest,
    partialStrategy: allowPartial ? "last" : undefined,
    endOn: startOn,
  });

  if (swappedSystem) {
    return [reversed_[0], ...reversed_.slice(1).reverse()];
  } else {
    return reversed_.reverse();
  }
}

const _MSG_CHUNK_MAP: Record<
  MessageType,
  {
    message: MessageUnion;
    messageChunk: MessageChunkUnion;
  }
> = {
  human: {
    message: HumanMessage,
    messageChunk: HumanMessageChunk,
  },
  ai: {
    message: AIMessage,
    messageChunk: AIMessageChunk,
  },
  system: {
    message: SystemMessage,
    messageChunk: SystemMessageChunk,
  },
  developer: {
    message: SystemMessage,
    messageChunk: SystemMessageChunk,
  },
  tool: {
    message: ToolMessage,
    messageChunk: ToolMessageChunk,
  },
  function: {
    message: FunctionMessage,
    messageChunk: FunctionMessageChunk,
  },
  generic: {
    message: ChatMessage,
    messageChunk: ChatMessageChunk,
  },
  remove: {
    message: RemoveMessage,
    messageChunk: RemoveMessage, // RemoveMessage does not have a chunk class.
  },
};

function _switchTypeToMessage(
  messageType: MessageType,
  fields: BaseMessageFields
): BaseMessage;
function _switchTypeToMessage(
  messageType: MessageType,
  fields: BaseMessageFields,
  returnChunk: true
): BaseMessageChunk;
function _switchTypeToMessage(
  messageType: MessageType,
  fields: BaseMessageFields,
  returnChunk?: boolean
): BaseMessageChunk | BaseMessage {
  let chunk: BaseMessageChunk | undefined;
  let msg: BaseMessage | undefined;

  switch (messageType) {
    case "human":
      if (returnChunk) {
        chunk = new HumanMessageChunk(fields);
      } else {
        msg = new HumanMessage(fields);
      }
      break;
    case "ai":
      if (returnChunk) {
        let aiChunkFields: AIMessageChunkFields = {
          ...fields,
        };
        if ("tool_calls" in aiChunkFields) {
          aiChunkFields = {
            ...aiChunkFields,
            tool_call_chunks: aiChunkFields.tool_calls?.map((tc) => ({
              ...tc,
              type: "tool_call_chunk",
              index: undefined,
              args: JSON.stringify(tc.args),
            })),
          };
        }
        chunk = new AIMessageChunk(aiChunkFields);
      } else {
        msg = new AIMessage(fields);
      }
      break;
    case "system":
      if (returnChunk) {
        chunk = new SystemMessageChunk(fields);
      } else {
        msg = new SystemMessage(fields);
      }
      break;
    case "developer":
      if (returnChunk) {
<<<<<<< HEAD
        chunk = new SystemMessageChunk(fields);
      } else {
        msg = new SystemMessage(fields);
=======
        chunk = new SystemMessageChunk({
          ...fields,
          additional_kwargs: {
            ...fields.additional_kwargs,
            __openai_role__: "developer",
          },
        });
      } else {
        msg = new SystemMessage({
          ...fields,
          additional_kwargs: {
            ...fields.additional_kwargs,
            __openai_role__: "developer",
          },
        });
>>>>>>> c89e3157
      }
      break;
    case "tool":
      if ("tool_call_id" in fields) {
        if (returnChunk) {
          chunk = new ToolMessageChunk(
            fields as ToolMessageFieldsWithToolCallId
          );
        } else {
          msg = new ToolMessage(fields as ToolMessageFieldsWithToolCallId);
        }
      } else {
        throw new Error(
          "Can not convert ToolMessage to ToolMessageChunk if 'tool_call_id' field is not defined."
        );
      }
      break;
    case "function":
      if (returnChunk) {
        chunk = new FunctionMessageChunk(fields);
      } else {
        if (!fields.name) {
          throw new Error("FunctionMessage must have a 'name' field");
        }
        msg = new FunctionMessage(fields as FunctionMessageFieldsWithName);
      }
      break;
    case "generic":
      if ("role" in fields) {
        if (returnChunk) {
          chunk = new ChatMessageChunk(fields as ChatMessageFieldsWithRole);
        } else {
          msg = new ChatMessage(fields as ChatMessageFieldsWithRole);
        }
      } else {
        throw new Error(
          "Can not convert ChatMessage to ChatMessageChunk if 'role' field is not defined."
        );
      }
      break;
    default:
      throw new Error(`Unrecognized message type ${messageType}`);
  }

  if (returnChunk && chunk) {
    return chunk;
  }
  if (msg) {
    return msg;
  }
  throw new Error(`Unrecognized message type ${messageType}`);
}

function _chunkToMsg(chunk: BaseMessageChunk): BaseMessage {
  const chunkType = chunk._getType();
  let msg: BaseMessage | undefined;
  const fields = Object.fromEntries(
    Object.entries(chunk).filter(
      ([k]) => !["type", "tool_call_chunks"].includes(k) && !k.startsWith("lc_")
    )
  ) as BaseMessageFields;

  if (chunkType in _MSG_CHUNK_MAP) {
    msg = _switchTypeToMessage(chunkType, fields);
  }

  if (!msg) {
    throw new Error(
      `Unrecognized message chunk class ${chunkType}. Supported classes are ${Object.keys(
        _MSG_CHUNK_MAP
      )}`
    );
  }

  return msg;
}

/**
 * The default text splitter function that splits text by newlines.
 *
 * @param {string} text
 * @returns A promise that resolves to an array of strings split by newlines.
 */
export function defaultTextSplitter(text: string): Promise<string[]> {
  const splits = text.split("\n");
  return Promise.resolve([
    ...splits.slice(0, -1).map((s) => `${s}\n`),
    splits[splits.length - 1],
  ]);
}<|MERGE_RESOLUTION|>--- conflicted
+++ resolved
@@ -983,11 +983,6 @@
       break;
     case "developer":
       if (returnChunk) {
-<<<<<<< HEAD
-        chunk = new SystemMessageChunk(fields);
-      } else {
-        msg = new SystemMessage(fields);
-=======
         chunk = new SystemMessageChunk({
           ...fields,
           additional_kwargs: {
@@ -1003,7 +998,6 @@
             __openai_role__: "developer",
           },
         });
->>>>>>> c89e3157
       }
       break;
     case "tool":
