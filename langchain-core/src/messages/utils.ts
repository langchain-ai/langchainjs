import { addLangChainErrorFields } from "../errors/index.js";
import { SerializedConstructor } from "../load/serializable.js";
import { _isToolCall } from "../tools/utils.js";
import { AIMessage, AIMessageChunk, AIMessageChunkFields } from "./ai.js";
import {
  BaseMessageLike,
  BaseMessage,
  isBaseMessage,
  StoredMessage,
  StoredMessageV1,
  BaseMessageFields,
  _isMessageFieldWithRole,
} from "./base.js";
import {
  ChatMessage,
  ChatMessageFieldsWithRole,
  ChatMessageChunk,
} from "./chat.js";
import {
  FunctionMessage,
  FunctionMessageFieldsWithName,
  FunctionMessageChunk,
} from "./function.js";
import { HumanMessage, HumanMessageChunk } from "./human.js";
import { SystemMessage, SystemMessageChunk } from "./system.js";
import {
  ToolCall,
  ToolMessage,
  ToolMessageFieldsWithToolCallId,
} from "./tool.js";

function _coerceToolCall(
  toolCall: ToolCall | Record<string, unknown>
): ToolCall {
  if (_isToolCall(toolCall)) {
    return toolCall;
  } else if (
    typeof toolCall.id === "string" &&
    toolCall.type === "function" &&
    typeof toolCall.function === "object" &&
    toolCall.function !== null &&
    "arguments" in toolCall.function &&
    typeof toolCall.function.arguments === "string" &&
    "name" in toolCall.function &&
    typeof toolCall.function.name === "string"
  ) {
    // Handle OpenAI tool call format
    return {
      id: toolCall.id,
      args: JSON.parse(toolCall.function.arguments),
      name: toolCall.function.name,
      type: "tool_call",
    };
  } else {
    // TODO: Throw an error?
    return toolCall as ToolCall;
  }
}

function isSerializedConstructor(x: unknown): x is SerializedConstructor {
  return (
    typeof x === "object" &&
    x != null &&
    (x as SerializedConstructor).lc === 1 &&
    Array.isArray((x as SerializedConstructor).id) &&
    (x as SerializedConstructor).kwargs != null &&
    typeof (x as SerializedConstructor).kwargs === "object"
  );
}

function _constructMessageFromParams(
  params:
    | (BaseMessageFields & { type: string } & Record<string, unknown>)
    | SerializedConstructor
) {
  let type: string;
  let rest: BaseMessageFields & Record<string, unknown>;
  // Support serialized messages
  if (isSerializedConstructor(params)) {
    const className = params.id.at(-1);
    if (className === "HumanMessage" || className === "HumanMessageChunk") {
      type = "user";
    } else if (className === "AIMessage" || className === "AIMessageChunk") {
      type = "assistant";
    } else if (
      className === "SystemMessage" ||
      className === "SystemMessageChunk"
    ) {
      type = "system";
    } else {
      type = "unknown";
    }
    rest = params.kwargs as BaseMessageFields;
  } else {
    const { type: extractedType, ...otherParams } = params;
    type = extractedType;
    rest = otherParams;
  }
  if (type === "human" || type === "user") {
    return new HumanMessage(rest);
  } else if (type === "ai" || type === "assistant") {
    const { tool_calls: rawToolCalls, ...other } = rest;
    if (!Array.isArray(rawToolCalls)) {
      return new AIMessage(rest);
    }
    const tool_calls = rawToolCalls.map(_coerceToolCall);
    return new AIMessage({ ...other, tool_calls });
  } else if (type === "system") {
    return new SystemMessage(rest);
  } else if (type === "developer") {
<<<<<<< HEAD
    return new SystemMessage(rest);
=======
    return new SystemMessage({
      ...rest,
      additional_kwargs: {
        ...rest.additional_kwargs,
        __openai_role__: "developer",
      },
    });
>>>>>>> c89e3157
  } else if (type === "tool" && "tool_call_id" in rest) {
    return new ToolMessage({
      ...rest,
      content: rest.content,
      tool_call_id: rest.tool_call_id as string,
      name: rest.name,
    });
  } else {
    const error = addLangChainErrorFields(
      new Error(
        `Unable to coerce message from array: only human, AI, system, developer, or tool message coercion is currently supported.\n\nReceived: ${JSON.stringify(
          params,
          null,
          2
        )}`
      ),
      "MESSAGE_COERCION_FAILURE"
    );
    throw error;
  }
}

export function coerceMessageLikeToMessage(
  messageLike: BaseMessageLike
): BaseMessage {
  if (typeof messageLike === "string") {
    return new HumanMessage(messageLike);
  } else if (isBaseMessage(messageLike)) {
    return messageLike;
  }
  if (Array.isArray(messageLike)) {
    const [type, content] = messageLike;
    return _constructMessageFromParams({ type, content });
  } else if (_isMessageFieldWithRole(messageLike)) {
    const { role: type, ...rest } = messageLike;
    return _constructMessageFromParams({ ...rest, type });
  } else {
    return _constructMessageFromParams(messageLike);
  }
}

/**
 * This function is used by memory classes to get a string representation
 * of the chat message history, based on the message content and role.
 */
export function getBufferString(
  messages: BaseMessage[],
  humanPrefix = "Human",
  aiPrefix = "AI"
): string {
  const string_messages: string[] = [];
  for (const m of messages) {
    let role: string;
    if (m._getType() === "human") {
      role = humanPrefix;
    } else if (m._getType() === "ai") {
      role = aiPrefix;
    } else if (m._getType() === "system") {
      role = "System";
    } else if (m._getType() === "function") {
      role = "Function";
    } else if (m._getType() === "tool") {
      role = "Tool";
    } else if (m._getType() === "generic") {
      role = (m as ChatMessage).role;
    } else {
      throw new Error(`Got unsupported message type: ${m._getType()}`);
    }
    const nameStr = m.name ? `${m.name}, ` : "";
    const readableContent =
      typeof m.content === "string"
        ? m.content
        : JSON.stringify(m.content, null, 2);
    string_messages.push(`${role}: ${nameStr}${readableContent}`);
  }
  return string_messages.join("\n");
}

/**
 * Maps messages from an older format (V1) to the current `StoredMessage`
 * format. If the message is already in the `StoredMessage` format, it is
 * returned as is. Otherwise, it transforms the V1 message into a
 * `StoredMessage`. This function is important for maintaining
 * compatibility with older message formats.
 */
function mapV1MessageToStoredMessage(
  message: StoredMessage | StoredMessageV1
): StoredMessage {
  // TODO: Remove this mapper when we deprecate the old message format.
  if ((message as StoredMessage).data !== undefined) {
    return message as StoredMessage;
  } else {
    const v1Message = message as StoredMessageV1;
    return {
      type: v1Message.type,
      data: {
        content: v1Message.text,
        role: v1Message.role,
        name: undefined,
        tool_call_id: undefined,
      },
    };
  }
}

export function mapStoredMessageToChatMessage(message: StoredMessage) {
  const storedMessage = mapV1MessageToStoredMessage(message);
  switch (storedMessage.type) {
    case "human":
      return new HumanMessage(storedMessage.data);
    case "ai":
      return new AIMessage(storedMessage.data);
    case "system":
      return new SystemMessage(storedMessage.data);
    case "function":
      if (storedMessage.data.name === undefined) {
        throw new Error("Name must be defined for function messages");
      }
      return new FunctionMessage(
        storedMessage.data as FunctionMessageFieldsWithName
      );
    case "tool":
      if (storedMessage.data.tool_call_id === undefined) {
        throw new Error("Tool call ID must be defined for tool messages");
      }
      return new ToolMessage(
        storedMessage.data as ToolMessageFieldsWithToolCallId
      );
    case "generic": {
      if (storedMessage.data.role === undefined) {
        throw new Error("Role must be defined for chat messages");
      }
      return new ChatMessage(storedMessage.data as ChatMessageFieldsWithRole);
    }
    default:
      throw new Error(`Got unexpected type: ${storedMessage.type}`);
  }
}

/**
 * Transforms an array of `StoredMessage` instances into an array of
 * `BaseMessage` instances. It uses the `mapV1MessageToStoredMessage`
 * function to ensure all messages are in the `StoredMessage` format, then
 * creates new instances of the appropriate `BaseMessage` subclass based
 * on the type of each message. This function is used to prepare stored
 * messages for use in a chat context.
 */
export function mapStoredMessagesToChatMessages(
  messages: StoredMessage[]
): BaseMessage[] {
  return messages.map(mapStoredMessageToChatMessage);
}

/**
 * Transforms an array of `BaseMessage` instances into an array of
 * `StoredMessage` instances. It does this by calling the `toDict` method
 * on each `BaseMessage`, which returns a `StoredMessage`. This function
 * is used to prepare chat messages for storage.
 */
export function mapChatMessagesToStoredMessages(
  messages: BaseMessage[]
): StoredMessage[] {
  return messages.map((message) => message.toDict());
}

export function convertToChunk(message: BaseMessage) {
  const type = message._getType();
  if (type === "human") {
    // eslint-disable-next-line @typescript-eslint/no-use-before-define
    return new HumanMessageChunk({ ...message });
  } else if (type === "ai") {
    let aiChunkFields: AIMessageChunkFields = {
      ...message,
    };
    if ("tool_calls" in aiChunkFields) {
      aiChunkFields = {
        ...aiChunkFields,
        tool_call_chunks: aiChunkFields.tool_calls?.map((tc) => ({
          ...tc,
          type: "tool_call_chunk",
          index: undefined,
          args: JSON.stringify(tc.args),
        })),
      };
    }
    // eslint-disable-next-line @typescript-eslint/no-use-before-define
    return new AIMessageChunk({ ...aiChunkFields });
  } else if (type === "system") {
    // eslint-disable-next-line @typescript-eslint/no-use-before-define
    return new SystemMessageChunk({ ...message });
  } else if (type === "function") {
    // eslint-disable-next-line @typescript-eslint/no-use-before-define
    return new FunctionMessageChunk({ ...message });
    // eslint-disable-next-line @typescript-eslint/no-use-before-define
  } else if (ChatMessage.isInstance(message)) {
    // eslint-disable-next-line @typescript-eslint/no-use-before-define
    return new ChatMessageChunk({ ...message });
  } else {
    throw new Error("Unknown message type.");
  }
}<|MERGE_RESOLUTION|>--- conflicted
+++ resolved
@@ -108,9 +108,6 @@
   } else if (type === "system") {
     return new SystemMessage(rest);
   } else if (type === "developer") {
-<<<<<<< HEAD
-    return new SystemMessage(rest);
-=======
     return new SystemMessage({
       ...rest,
       additional_kwargs: {
@@ -118,7 +115,6 @@
         __openai_role__: "developer",
       },
     });
->>>>>>> c89e3157
   } else if (type === "tool" && "tool_call_id" in rest) {
     return new ToolMessage({
       ...rest,
