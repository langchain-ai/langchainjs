{
  "extends": "@tsconfig/recommended",
  "compilerOptions": {
    "outDir": "../dist",
    "rootDir": "./src",
    "target": "ES2021",
    "lib": [
      "ES2021",
      "ES2022.Object",
      "DOM"
    ],
    "module": "ES2020",
    "moduleResolution": "nodenext",
    "esModuleInterop": true,
    "baseUrl": "./src",
    "declaration": true,
    "experimentalDecorators": true,
    "noImplicitReturns": true,
    "noFallthroughCasesInSwitch": true,
    "noUnusedLocals": true,
    "noUnusedParameters": true,
    "useDefineForClassFields": true,
    "strictPropertyInitialization": false,
    "allowJs": true,
    "strict": true
  },
  "include": [
    "src/**/*"
  ],
  "exclude": [
    "node_modules",
    "dist",
    "docs"
  ],
  "typedocOptions": {
    "entryPoints": [
      "src/agents/index.ts",
      "src/agents/load.ts",
      "src/base_language/index.ts",
      "src/tools/index.ts",
      "src/tools/aws_lambda.ts",
      "src/tools/calculator.ts",
      "src/tools/webbrowser.ts",
      "src/chains/index.ts",
      "src/chains/load.ts",
      "src/embeddings/base.ts",
      "src/embeddings/fake.ts",
      "src/embeddings/openai.ts",
      "src/embeddings/cohere.ts",
      "src/llms/load.ts",
      "src/llms/base.ts",
      "src/llms/openai.ts",
      "src/llms/cohere.ts",
      "src/llms/hf.ts",
      "src/llms/replicate.ts",
      "src/prompts/index.ts",
      "src/prompts/load.ts",
      "src/vectorstores/base.ts",
      "src/vectorstores/memory.ts",
      "src/vectorstores/chroma.ts",
      "src/vectorstores/hnswlib.ts",
<<<<<<< HEAD
      "src/vectorstores/faiss.ts",
=======
      "src/vectorstores/weaviate.ts",
      "src/vectorstores/mongo.ts",
>>>>>>> fd7fd2f2
      "src/vectorstores/pinecone.ts",
      "src/vectorstores/supabase.ts",
      "src/vectorstores/opensearch.ts",
      "src/vectorstores/milvus.ts",
      "src/vectorstores/prisma.ts",
      "src/text_splitter.ts",
      "src/memory/index.ts",
      "src/document.ts",
      "src/docstore/index.ts",
      "src/document_loaders/base.ts",
      "src/document_loaders/web/cheerio.ts",
      "src/document_loaders/web/puppeteer.ts",
      "src/document_loaders/web/playwright.ts",
      "src/document_loaders/web/college_confidential.ts",
      "src/document_loaders/web/gitbook.ts",
      "src/document_loaders/web/hn.ts",
      "src/document_loaders/web/imsdb.ts",
      "src/document_loaders/web/github.ts",
      "src/document_loaders/web/s3.ts",
      "src/document_loaders/fs/directory.ts",
      "src/document_loaders/fs/buffer.ts",
      "src/document_loaders/fs/text.ts",
      "src/document_loaders/fs/json.ts",
      "src/document_loaders/fs/srt.ts",
      "src/document_loaders/fs/pdf.ts",
      "src/document_loaders/fs/docx.ts",
      "src/document_loaders/fs/epub.ts",
      "src/document_loaders/fs/csv.ts",
      "src/document_loaders/fs/notion.ts",
      "src/document_loaders/fs/unstructured.ts",
      "src/chat_models/base.ts",
      "src/chat_models/openai.ts",
      "src/chat_models/anthropic.ts",
      "src/schema/index.ts",
      "src/sql_db.ts",
      "src/callbacks/index.ts",
      "src/output_parsers/index.ts",
      "src/retrievers/remote/index.ts",
      "src/retrievers/supabase.ts",
      "src/retrievers/metal.ts",
      "src/retrievers/databerry.ts",
      "src/cache.ts"
    ],
    "excludePrivate": true,
    "excludeInternal": true,
    "excludeExternals": true,
    "readme": "none",
    "out": "docs"
  }
}<|MERGE_RESOLUTION|>--- conflicted
+++ resolved
@@ -59,12 +59,9 @@
       "src/vectorstores/memory.ts",
       "src/vectorstores/chroma.ts",
       "src/vectorstores/hnswlib.ts",
-<<<<<<< HEAD
       "src/vectorstores/faiss.ts",
-=======
       "src/vectorstores/weaviate.ts",
       "src/vectorstores/mongo.ts",
->>>>>>> fd7fd2f2
       "src/vectorstores/pinecone.ts",
       "src/vectorstores/supabase.ts",
       "src/vectorstores/opensearch.ts",
