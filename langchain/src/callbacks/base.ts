import * as uuid from "uuid";
import {
  AgentAction,
  AgentFinish,
  BaseMessage,
  ChainValues,
  LLMResult,
} from "../schema/index.js";
import {
  Serializable,
  Serialized,
  SerializedNotImplemented,
} from "../load/serializable.js";
import { SerializedFields } from "../load/map_keys.js";
import { Document } from "../document.js";

// eslint-disable-next-line @typescript-eslint/no-explicit-any
type Error = any;

export interface BaseCallbackHandlerInput {
  ignoreLLM?: boolean;
  ignoreChain?: boolean;
  ignoreAgent?: boolean;
<<<<<<< HEAD
  ignoreEmbeddings?: boolean;
=======
  ignoreRetriever?: boolean;
>>>>>>> c09f8310
}

export interface NewTokenIndices {
  prompt: number;
  completion: number;
}

abstract class BaseCallbackHandlerMethodsClass {
  /**
   * Called at the start of an LLM or Chat Model run, with the prompt(s)
   * and the run ID.
   */
  handleLLMStart?(
    llm: Serialized,
    prompts: string[],
    runId: string,
    parentRunId?: string,
    extraParams?: Record<string, unknown>,
    tags?: string[],
    metadata?: Record<string, unknown>
  ): Promise<void> | void;

  /**
   * Called when an LLM/ChatModel in `streaming` mode produces a new token
   */
  handleLLMNewToken?(
    token: string,
    /**
     * idx.prompt is the index of the prompt that produced the token
     *   (if there are multiple prompts)
     * idx.completion is the index of the completion that produced the token
     *   (if multiple completions per prompt are requested)
     */
    idx: NewTokenIndices,
    runId: string,
    parentRunId?: string,
    tags?: string[]
  ): Promise<void> | void;

  /**
   * Called if an LLM/ChatModel run encounters an error
   */
  handleLLMError?(
    err: Error,
    runId: string,
    parentRunId?: string,
    tags?: string[]
  ): Promise<void> | void;

  /**
   * Called at the end of an LLM/ChatModel run, with the output and the run ID.
   */
  handleLLMEnd?(
    output: LLMResult,
    runId: string,
    parentRunId?: string,
    tags?: string[]
  ): Promise<void> | void;

  /**
   * Called at the start of a Chat Model run, with the prompt(s)
   * and the run ID.
   */
  handleChatModelStart?(
    llm: Serialized,
    messages: BaseMessage[][],
    runId: string,
    parentRunId?: string,
    extraParams?: Record<string, unknown>,
    tags?: string[],
    metadata?: Record<string, unknown>
  ): Promise<void> | void;

  /**
   * Called at the start of a Chain run, with the chain name and inputs
   * and the run ID.
   */
  handleChainStart?(
    chain: Serialized,
    inputs: ChainValues,
    runId: string,
    parentRunId?: string,
    tags?: string[],
    metadata?: Record<string, unknown>
  ): Promise<void> | void;

  /**
   * Called if a Chain run encounters an error
   */
  handleChainError?(
    err: Error,
    runId: string,
    parentRunId?: string,
    tags?: string[]
  ): Promise<void> | void;

  /**
   * Called at the end of a Chain run, with the outputs and the run ID.
   */
  handleChainEnd?(
    outputs: ChainValues,
    runId: string,
    parentRunId?: string,
    tags?: string[]
  ): Promise<void> | void;

  /**
   * Called at the start of a Tool run, with the tool name and input
   * and the run ID.
   */
  handleToolStart?(
    tool: Serialized,
    input: string,
    runId: string,
    parentRunId?: string,
    tags?: string[],
    metadata?: Record<string, unknown>
  ): Promise<void> | void;

  /**
   * Called if a Tool run encounters an error
   */
  handleToolError?(
    err: Error,
    runId: string,
    parentRunId?: string,
    tags?: string[]
  ): Promise<void> | void;

  /**
   * Called at the end of a Tool run, with the tool output and the run ID.
   */
  handleToolEnd?(
    output: string,
    runId: string,
    parentRunId?: string,
    tags?: string[]
  ): Promise<void> | void;

  handleText?(
    text: string,
    runId: string,
    parentRunId?: string,
    tags?: string[]
  ): Promise<void> | void;

  /**
   * Called when an agent is about to execute an action,
   * with the action and the run ID.
   */
  handleAgentAction?(
    action: AgentAction,
    runId: string,
    parentRunId?: string,
    tags?: string[]
  ): Promise<void> | void;

  /**
   * Called when an agent finishes execution, before it exits.
   * with the final output and the run ID.
   */
  handleAgentEnd?(
    action: AgentFinish,
    runId: string,
    parentRunId?: string,
    tags?: string[]
  ): Promise<void> | void;

<<<<<<< HEAD
  /**
   * Called when embedding throws an error, after call to embedding.
   * with the error and the run ID
   */
  handleEmbeddingError?(
    err: Error,
    runId: string,
    parentRunId?: string
  ): Promise<void> | void;

  /**
   * Called when embedding is started, before call to embedding.
   * with the input text and the run ID
   */
  handleEmbeddingStart?(
    embedding: Serialized,
    texts: string[],
    runId: string,
    parentRunId?: string,
    extraParams?: Record<string, unknown>,
    tags?: string[],
    metadata?: Record<string, unknown>
  ): Promise<void> | void;

  /**
   * Called after embedding is completed, before it exits.
   * with embeddings vector and the run ID
   */
  handleEmbeddingEnd?(
    vector: number[],
    runId: string,
    parentRunId?: string
=======
  handleRetrieverStart?(
    retriever: Serialized,
    query: string,
    runId: string,
    parentRunId?: string,
    tags?: string[],
    metadata?: Record<string, unknown>
  ): Promise<void> | void;

  handleRetrieverEnd?(
    documents: Document[],
    runId: string,
    parentRunId?: string,
    tags?: string[]
  ): Promise<void> | void;

  handleRetrieverError?(
    err: Error,
    runId: string,
    parentRunId?: string,
    tags?: string[]
>>>>>>> c09f8310
  ): Promise<void> | void;
}

/**
 * Base interface for callbacks. All methods are optional. If a method is not
 * implemented, it will be ignored. If a method is implemented, it will be
 * called at the appropriate time. All methods are called with the run ID of
 * the LLM/ChatModel/Chain that is running, which is generated by the
 * CallbackManager.
 *
 * @interface
 */
export type CallbackHandlerMethods = BaseCallbackHandlerMethodsClass;

export abstract class BaseCallbackHandler
  extends BaseCallbackHandlerMethodsClass
  implements BaseCallbackHandlerInput, Serializable
{
  lc_serializable = false;

  get lc_namespace(): ["langchain", "callbacks", string] {
    return ["langchain", "callbacks", this.name];
  }

  get lc_secrets(): { [key: string]: string } | undefined {
    return undefined;
  }

  get lc_attributes(): { [key: string]: string } | undefined {
    return undefined;
  }

  get lc_aliases(): { [key: string]: string } | undefined {
    return undefined;
  }

  lc_kwargs: SerializedFields;

  abstract name: string;

  ignoreLLM = false;

  ignoreChain = false;

  ignoreAgent = false;

<<<<<<< HEAD
  ignoreEmbeddings = false;
=======
  ignoreRetriever = false;
>>>>>>> c09f8310

  awaitHandlers =
    typeof process !== "undefined"
      ? // eslint-disable-next-line no-process-env
        process.env?.LANGCHAIN_CALLBACKS_BACKGROUND !== "true"
      : true;

  constructor(input?: BaseCallbackHandlerInput) {
    super();
    this.lc_kwargs = input || {};
    if (input) {
      this.ignoreLLM = input.ignoreLLM ?? this.ignoreLLM;
      this.ignoreChain = input.ignoreChain ?? this.ignoreChain;
      this.ignoreAgent = input.ignoreAgent ?? this.ignoreAgent;
<<<<<<< HEAD
      this.ignoreEmbeddings = input.ignoreEmbeddings ?? this.ignoreEmbeddings;
=======
      this.ignoreRetriever = input.ignoreRetriever ?? this.ignoreRetriever;
>>>>>>> c09f8310
    }
  }

  copy(): BaseCallbackHandler {
    return new (this.constructor as new (
      input?: BaseCallbackHandlerInput
    ) => BaseCallbackHandler)(this);
  }

  toJSON(): Serialized {
    return Serializable.prototype.toJSON.call(this);
  }

  toJSONNotImplemented(): SerializedNotImplemented {
    return Serializable.prototype.toJSONNotImplemented.call(this);
  }

  static fromMethods(methods: CallbackHandlerMethods) {
    class Handler extends BaseCallbackHandler {
      name = uuid.v4();

      constructor() {
        super();
        Object.assign(this, methods);
      }
    }
    return new Handler();
  }
}<|MERGE_RESOLUTION|>--- conflicted
+++ resolved
@@ -21,11 +21,8 @@
   ignoreLLM?: boolean;
   ignoreChain?: boolean;
   ignoreAgent?: boolean;
-<<<<<<< HEAD
   ignoreEmbeddings?: boolean;
-=======
   ignoreRetriever?: boolean;
->>>>>>> c09f8310
 }
 
 export interface NewTokenIndices {
@@ -194,17 +191,6 @@
     tags?: string[]
   ): Promise<void> | void;
 
-<<<<<<< HEAD
-  /**
-   * Called when embedding throws an error, after call to embedding.
-   * with the error and the run ID
-   */
-  handleEmbeddingError?(
-    err: Error,
-    runId: string,
-    parentRunId?: string
-  ): Promise<void> | void;
-
   /**
    * Called when embedding is started, before call to embedding.
    * with the input text and the run ID
@@ -227,7 +213,18 @@
     vector: number[],
     runId: string,
     parentRunId?: string
-=======
+  ): Promise<void> | void;
+
+  /**
+   * Called when embedding throws an error, after call to embedding.
+   * with the error and the run ID
+   */
+  handleEmbeddingError?(
+    err: Error,
+    runId: string,
+    parentRunId?: string
+  ): Promise<void> | void;
+
   handleRetrieverStart?(
     retriever: Serialized,
     query: string,
@@ -249,7 +246,6 @@
     runId: string,
     parentRunId?: string,
     tags?: string[]
->>>>>>> c09f8310
   ): Promise<void> | void;
 }
 
@@ -296,11 +292,9 @@
 
   ignoreAgent = false;
 
-<<<<<<< HEAD
   ignoreEmbeddings = false;
-=======
+
   ignoreRetriever = false;
->>>>>>> c09f8310
 
   awaitHandlers =
     typeof process !== "undefined"
@@ -315,11 +309,8 @@
       this.ignoreLLM = input.ignoreLLM ?? this.ignoreLLM;
       this.ignoreChain = input.ignoreChain ?? this.ignoreChain;
       this.ignoreAgent = input.ignoreAgent ?? this.ignoreAgent;
-<<<<<<< HEAD
       this.ignoreEmbeddings = input.ignoreEmbeddings ?? this.ignoreEmbeddings;
-=======
       this.ignoreRetriever = input.ignoreRetriever ?? this.ignoreRetriever;
->>>>>>> c09f8310
     }
   }
 
