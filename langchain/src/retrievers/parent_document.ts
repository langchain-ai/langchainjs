--- conflicted
+++ resolved
@@ -66,20 +66,11 @@
       }
     }
     const parentDocs: Document[] = [];
-<<<<<<< HEAD
-    for (const parentDocId of parentDocIds) {
-      const storedParentDocs = await this.docstore.mget([parentDocId]);
-      if (storedParentDocs[0] !== undefined) {
-        parentDocs.push(storedParentDocs[0]);
-      }
-    }
-=======
     const storedParentDocs = await this.docstore.mget(parentDocIds);
     const retrievedDocs: Document[] = storedParentDocs.filter(
       (doc?: Document): doc is Document => doc !== undefined
     );
     parentDocs.push(...retrievedDocs);
->>>>>>> 70774b70
     return parentDocs.slice(0, this.parentK);
   }
 
