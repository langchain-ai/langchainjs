import { LLMChain } from "../../chains/llm_chain.js";
import {
  QueryConstructorChainOptions,
  loadQueryConstructorChain,
} from "../../chains/query_constructor/index.js";
import { StructuredQuery } from "../../chains/query_constructor/ir.js";
import { Document } from "../../document.js";
import { BaseRetriever } from "../../schema/index.js";
import { VectorStore } from "../../vectorstores/base.js";
<<<<<<< HEAD
import { ChromaTranslator } from "./chroma_translator.js";
import { PineconeTranslator } from "./pinecone_translator.js";
import { BaseTranslator, BasicTranslator } from "./translator.js";

export {
  BaseTranslator,
  BasicTranslator,
  PineconeTranslator,
  ChromaTranslator,
};
=======
import { FunctionalTranslator } from "./functional.js";
import { BaseTranslator, BasicTranslator } from "./base.js";

export { BaseTranslator, BasicTranslator, FunctionalTranslator };
>>>>>>> cdd9262f

export type SelfQueryRetrieverArgs = {
  vectorStore: VectorStore;
  structuredQueryTranslator: BaseTranslator;
  llmChain: LLMChain;
  verbose?: boolean;
  searchParams?: {
    k?: number;
    filter?: VectorStore["FilterType"];
  };
};
export class SelfQueryRetriever
  extends BaseRetriever
  implements SelfQueryRetrieverArgs
{
  vectorStore: VectorStore;

  llmChain: LLMChain;

  verbose?: boolean;

  structuredQueryTranslator: BaseTranslator;

  searchParams?: {
    k?: number;
    filter?: VectorStore["FilterType"];
  } = { k: 4 };

  constructor(options: SelfQueryRetrieverArgs) {
    super();
    this.vectorStore = options.vectorStore;
    this.llmChain = options.llmChain;
    this.verbose = options.verbose ?? false;
    this.searchParams = options.searchParams ?? this.searchParams;

    this.structuredQueryTranslator = options.structuredQueryTranslator;
  }

  async getRelevantDocuments(
    query: string
  ): Promise<Document<Record<string, unknown>>[]> {
    const { [this.llmChain.outputKey]: output } = await this.llmChain.call({
      [this.llmChain.inputKeys[0]]: query,
    });

    const nextArg = this.structuredQueryTranslator.visitStructuredQuery(
      output as StructuredQuery
    );

    if (nextArg.filter) {
      return this.vectorStore.similaritySearch(
        query,
        this.searchParams?.k,
        nextArg.filter
      );
    } else {
      return this.vectorStore.similaritySearch(
        query,
        this.searchParams?.k,
        this.searchParams?.filter
      );
    }
  }

  static fromLLM(
    options: QueryConstructorChainOptions &
      Omit<SelfQueryRetrieverArgs, "llmChain">
  ): SelfQueryRetriever {
    const {
      structuredQueryTranslator,
      allowedComparators,
      allowedOperators,
      llm,
      documentContents,
      attributeInfo,
      examples,
      vectorStore,
      ...rest
    } = options;
    const llmChain = loadQueryConstructorChain({
      llm,
      documentContents,
      attributeInfo,
      examples,
      allowedComparators:
        allowedComparators ?? structuredQueryTranslator.allowedComparators,
      allowedOperators:
        allowedOperators ?? structuredQueryTranslator.allowedOperators,
    });
    return new SelfQueryRetriever({
      ...rest,
      llmChain,
      vectorStore,
      structuredQueryTranslator,
    });
  }
}<|MERGE_RESOLUTION|>--- conflicted
+++ resolved
@@ -7,23 +7,10 @@
 import { Document } from "../../document.js";
 import { BaseRetriever } from "../../schema/index.js";
 import { VectorStore } from "../../vectorstores/base.js";
-<<<<<<< HEAD
-import { ChromaTranslator } from "./chroma_translator.js";
-import { PineconeTranslator } from "./pinecone_translator.js";
-import { BaseTranslator, BasicTranslator } from "./translator.js";
-
-export {
-  BaseTranslator,
-  BasicTranslator,
-  PineconeTranslator,
-  ChromaTranslator,
-};
-=======
 import { FunctionalTranslator } from "./functional.js";
 import { BaseTranslator, BasicTranslator } from "./base.js";
 
 export { BaseTranslator, BasicTranslator, FunctionalTranslator };
->>>>>>> cdd9262f
 
 export type SelfQueryRetrieverArgs = {
   vectorStore: VectorStore;
