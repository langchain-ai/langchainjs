import type { VectorOperationsApi } from "@pinecone-database/pinecone/dist/pinecone-generated-ts-fetch";
import { v4 as uuidv4 } from "uuid";

import { VectorStore } from "./base.js";
import { Embeddings } from "../embeddings/base.js";
import { Document } from "../document.js";

// eslint-disable-next-line @typescript-eslint/ban-types, @typescript-eslint/no-explicit-any
type PineconeMetadata = Record<string, any>;

export interface PineconeLibArgs {
  pineconeIndex: VectorOperationsApi;
  textKey?: string;
  namespace?: string;
  filter?: PineconeMetadata;
}

export class PineconeStore extends VectorStore {
  textKey: string;

  namespace?: string;

  pineconeIndex: VectorOperationsApi;

  filter?: PineconeMetadata;

  constructor(embeddings: Embeddings, args: PineconeLibArgs) {
    super(embeddings, args);

    this.embeddings = embeddings;
    this.namespace = args.namespace;
<<<<<<< HEAD
    this.pineconeIndex = args.pineconeIndex;
    this.textKey = args.textKey ?? "text";
=======
    this.filter = args.filter;

    console.log(this.textKey);
>>>>>>> 58341a59
  }

  async addDocuments(documents: Document[], ids?: string[]): Promise<void> {
    const texts = documents.map(({ pageContent }) => pageContent);
    return this.addVectors(
      await this.embeddings.embedDocuments(texts),
      documents,
      ids
    );
  }

  async addVectors(
    vectors: number[][],
    documents: Document[],
    ids?: string[]
  ): Promise<void> {
    const documentIds = ids == null ? documents.map(() => uuidv4()) : ids;

    await this.pineconeIndex.upsert({
      upsertRequest: {
        vectors: vectors.map((values, idx) => ({
          id: documentIds[idx],
          metadata: {
            ...documents[idx].metadata,
            [this.textKey]: documents[idx].pageContent,
          },
          values,
        })),
        namespace: this.namespace,
      },
    });
  }

  async similaritySearchVectorWithScore(
    query: number[],
    k: number,
    filter?: object
  ): Promise<[Document, number][]> {
    const results = await this.pineconeIndex.query({
      queryRequest: {
        filter,
        includeMetadata: true,
        namespace: this.namespace,
<<<<<<< HEAD
        topK: k,
        vector: query,
=======
        filter: this.filter,
>>>>>>> 58341a59
      },
    });

    const result: [Document, number][] = [];

    if (results.matches) {
      for (const res of results.matches) {
        const { [this.textKey]: pageContent, ...metadata } = (res.metadata ??
          {}) as PineconeMetadata;
        if (res.score) {
          result.push([new Document({ metadata, pageContent }), res.score]);
        }
      }
    }

    return result;
  }

  static async fromTexts(
    texts: string[],
    metadatas: object[],
    embeddings: Embeddings,
    dbConfig:
      | {
          /**
           * @deprecated Use pineconeIndex instead
           */
          pineconeClient: VectorOperationsApi;
          textKey?: string;
          namespace?: string | undefined;
        }
      | PineconeLibArgs
  ): Promise<PineconeStore> {
    const docs: Document[] = [];
    for (let i = 0; i < texts.length; i += 1) {
      const newDoc = new Document({
        pageContent: texts[i],
        metadata: metadatas[i],
      });
      docs.push(newDoc);
    }

    const args: PineconeLibArgs = {
      pineconeIndex:
        "pineconeIndex" in dbConfig
          ? dbConfig.pineconeIndex
          : dbConfig.pineconeClient,
      textKey: dbConfig.textKey,
      namespace: dbConfig.namespace,
    };
    return PineconeStore.fromDocuments(docs, embeddings, args);
  }

  static async fromDocuments(
    docs: Document[],
    embeddings: Embeddings,
    dbConfig: PineconeLibArgs
  ): Promise<PineconeStore> {
    const args = dbConfig;
    args.textKey = dbConfig.textKey ?? "text";

    const instance = new this(embeddings, args);
    await instance.addDocuments(docs);
    return instance;
  }

  static async fromExistingIndex(
    embeddings: Embeddings,
    dbConfig: PineconeLibArgs
  ): Promise<PineconeStore> {
    const instance = new this(embeddings, dbConfig);
    return instance;
  }
}<|MERGE_RESOLUTION|>--- conflicted
+++ resolved
@@ -29,14 +29,9 @@
 
     this.embeddings = embeddings;
     this.namespace = args.namespace;
-<<<<<<< HEAD
     this.pineconeIndex = args.pineconeIndex;
     this.textKey = args.textKey ?? "text";
-=======
     this.filter = args.filter;
-
-    console.log(this.textKey);
->>>>>>> 58341a59
   }
 
   async addDocuments(documents: Document[], ids?: string[]): Promise<void> {
@@ -75,17 +70,17 @@
     k: number,
     filter?: object
   ): Promise<[Document, number][]> {
+    if (filter !== undefined && this.filter !== undefined){
+      throw new Error('cannot provide both `filter` and `this.filter`')
+    }
+    const _filter = filter ?? this.filter
     const results = await this.pineconeIndex.query({
       queryRequest: {
-        filter,
         includeMetadata: true,
         namespace: this.namespace,
-<<<<<<< HEAD
         topK: k,
         vector: query,
-=======
-        filter: this.filter,
->>>>>>> 58341a59
+        filter: _filter,
       },
     });
 
