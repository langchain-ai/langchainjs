import { InMemoryCache } from "../cache/index.js";
import {
  AIChatMessage,
  BaseCache,
  BaseChatMessage,
  BasePromptValue,
  Generation,
  LLMResult,
  RUN_KEY,
} from "../schema/index.js";
import {
  BaseLanguageModel,
  BaseLanguageModelCallOptions,
  BaseLanguageModelParams,
} from "../base_language/index.js";
import {
  CallbackManager,
  CallbackManagerForLLMRun,
  Callbacks,
} from "../callbacks/manager.js";
import { getBufferString } from "../memory/base.js";

export type SerializedLLM = {
  _model: string;
  _type: string;
  // eslint-disable-next-line @typescript-eslint/no-explicit-any
} & Record<string, any>;

export interface BaseLLMParams extends BaseLanguageModelParams {
  /**
   * @deprecated Use `maxConcurrency` instead
   */
  concurrency?: number;
  cache?: BaseCache | boolean;
}

export interface BaseLLMCallOptions extends BaseLanguageModelCallOptions {}

/**
 * LLM Wrapper. Provides an {@link call} (an {@link generate}) function that takes in a prompt (or prompts) and returns a string.
 */
export abstract class BaseLLM extends BaseLanguageModel {
  declare CallOptions: BaseLLMCallOptions;

  declare ParsedCallOptions: Omit<this["CallOptions"], "timeout">;

  lc_namespace = ["langchain", "llms", this._llmType()];

  cache?: BaseCache;

  constructor({ cache, concurrency, ...rest }: BaseLLMParams) {
    super(concurrency ? { maxConcurrency: concurrency, ...rest } : rest);
    if (typeof cache === "object") {
      this.cache = cache;
    } else if (cache) {
      this.cache = InMemoryCache.global();
    } else {
      this.cache = undefined;
    }
  }

  async generatePrompt(
    promptValues: BasePromptValue[],
    options?: string[] | this["CallOptions"],
    callbacks?: Callbacks
  ): Promise<LLMResult> {
    const prompts: string[] = promptValues.map((promptValue) =>
      promptValue.toString()
    );
    return this.generate(prompts, options, callbacks);
  }

  /**
   * Run the LLM on the given prompts and input.
   */
  abstract _generate(
    prompts: string[],
    options: this["ParsedCallOptions"],
    runManager?: CallbackManagerForLLMRun
  ): Promise<LLMResult>;

  /**
   * Get the parameters used to invoke the model
   */
  // eslint-disable-next-line @typescript-eslint/no-explicit-any
  invocationParams(_options?: this["ParsedCallOptions"]): any {
    return {};
  }

  _flattenLLMResult(llmResult: LLMResult): LLMResult[] {
    const llmResults: LLMResult[] = [];

    for (let i = 0; i < llmResult.generations.length; i += 1) {
      const genList = llmResult.generations[i];

      if (i === 0) {
        llmResults.push({
          generations: [genList],
          llmOutput: llmResult.llmOutput,
        });
      } else {
        const llmOutput = llmResult.llmOutput
          ? { ...llmResult.llmOutput, tokenUsage: {} }
          : undefined;

        llmResults.push({
          generations: [genList],
          llmOutput,
        });
      }
    }

    return llmResults;
  }

  /** @ignore */
  async _generateUncached(
    prompts: string[],
    options: this["ParsedCallOptions"],
    callbacks?: Callbacks
  ): Promise<LLMResult> {
    const callbackManager_ = await CallbackManager.configure(
      callbacks,
      this.callbacks,
      options.tags,
      this.tags,
      { verbose: this.verbose }
    );
<<<<<<< HEAD
    const extra = { options, invocation_params: this?.invocationParams() };
    const runManagers = await callbackManager_?.handleLLMStart(
=======
    const extra = {
      options,
      invocation_params: this?.invocationParams(options),
    };
    const runManager = await callbackManager_?.handleLLMStart(
>>>>>>> e0c5a025
      this.toJSON(),
      prompts,
      undefined,
      undefined,
      extra
    );

    let output;
    try {
      output = await this._generate(prompts, options, runManagers?.[0]);
    } catch (err) {
      await Promise.all(
        (runManagers ?? []).map((runManager) => runManager?.handleLLMError(err))
      );
      throw err;
    }

    const flattenedOutputs: LLMResult[] = this._flattenLLMResult(output);
    await Promise.all(
      (runManagers ?? []).map((runManager, i) =>
        runManager?.handleLLMEnd(flattenedOutputs[i])
      )
    );
    const runIds = runManagers?.map((manager) => manager.runId) || undefined;

    Object.defineProperty(output, RUN_KEY, {
      value: runIds ? { runIds } : undefined,
      configurable: true,
    });
    return output;
  }

  /**
   * Run the LLM on the given propmts an input, handling caching.
   */
  async generate(
    prompts: string[],
    options?: string[] | this["CallOptions"],
    callbacks?: Callbacks
  ): Promise<LLMResult> {
    if (!Array.isArray(prompts)) {
      throw new Error("Argument 'prompts' is expected to be a string[]");
    }

    let parsedOptions: this["CallOptions"];
    if (Array.isArray(options)) {
      parsedOptions = { stop: options } as this["ParsedCallOptions"];
    } else if (options?.timeout && !options.signal) {
      parsedOptions = {
        ...options,
        signal: AbortSignal.timeout(options.timeout),
      };
    } else {
      parsedOptions = options ?? {};
    }

    if (!this.cache) {
      return this._generateUncached(prompts, parsedOptions, callbacks);
    }

    const { cache } = this;
    const params = this.serialize();
    params.stop = parsedOptions.stop ?? params.stop;

    const llmStringKey = `${Object.entries(params).sort()}`;
    const missingPromptIndices: number[] = [];
    const generations = await Promise.all(
      prompts.map(async (prompt, index) => {
        const result = await cache.lookup(prompt, llmStringKey);
        if (!result) {
          missingPromptIndices.push(index);
        }
        return result;
      })
    );

    let llmOutput = {};
    if (missingPromptIndices.length > 0) {
      const results = await this._generateUncached(
        missingPromptIndices.map((i) => prompts[i]),
        parsedOptions,
        callbacks
      );
      await Promise.all(
        results.generations.map(async (generation, index) => {
          const promptIndex = missingPromptIndices[index];
          generations[promptIndex] = generation;
          return cache.update(prompts[promptIndex], llmStringKey, generation);
        })
      );
      llmOutput = results.llmOutput ?? {};
    }

    return { generations, llmOutput } as LLMResult;
  }

  /**
   * Convenience wrapper for {@link generate} that takes in a single string prompt and returns a single string output.
   */
  async call(
    prompt: string,
    options?: string[] | this["CallOptions"],
    callbacks?: Callbacks
  ): Promise<string> {
    const { generations } = await this.generate(
      [prompt],
      options ?? {},
      callbacks
    );
    return generations[0][0].text;
  }

  async predict(
    text: string,
    options?: string[] | this["CallOptions"],
    callbacks?: Callbacks
  ): Promise<string> {
    return this.call(text, options, callbacks);
  }

  async predictMessages(
    messages: BaseChatMessage[],
    options?: string[] | this["CallOptions"],
    callbacks?: Callbacks
  ): Promise<BaseChatMessage> {
    const text = getBufferString(messages);
    const prediction = await this.call(text, options, callbacks);
    return new AIChatMessage(prediction);
  }

  /**
   * Get the identifying parameters of the LLM.
   */
  // eslint-disable-next-line @typescript-eslint/no-explicit-any
  _identifyingParams(): Record<string, any> {
    return {};
  }

  /**
   * Return the string type key uniquely identifying this class of LLM.
   */
  abstract _llmType(): string;

  /**
   * Return a json-like object representing this LLM.
   */
  serialize(): SerializedLLM {
    return {
      ...this._identifyingParams(),
      _type: this._llmType(),
      _model: this._modelType(),
    };
  }

  _modelType(): string {
    return "base_llm" as const;
  }

  /**
   * Load an LLM from a json-like object describing it.
   */
  static async deserialize(data: SerializedLLM): Promise<BaseLLM> {
    const { _type, _model, ...rest } = data;
    if (_model && _model !== "base_llm") {
      throw new Error(`Cannot load LLM with model ${_model}`);
    }
    const Cls = {
      openai: (await import("./openai.js")).OpenAI,
    }[_type];
    if (Cls === undefined) {
      throw new Error(`Cannot load  LLM with type ${_type}`);
    }
    return new Cls(rest);
  }
}

/**
 * LLM class that provides a simpler interface to subclass than {@link BaseLLM}.
 *
 * Requires only implementing a simpler {@link _call} method instead of {@link _generate}.
 *
 * @augments BaseLLM
 */
export abstract class LLM extends BaseLLM {
  /**
   * Run the LLM on the given prompt and input.
   */
  abstract _call(
    prompt: string,
    options: this["ParsedCallOptions"],
    runManager?: CallbackManagerForLLMRun
  ): Promise<string>;

  async _generate(
    prompts: string[],
    options: this["ParsedCallOptions"],
    runManager?: CallbackManagerForLLMRun
  ): Promise<LLMResult> {
    const generations: Generation[][] = await Promise.all(
      prompts.map((prompt) =>
        this._call(prompt, options, runManager).then((text) => [{ text }])
      )
    );
    return { generations };
  }
}<|MERGE_RESOLUTION|>--- conflicted
+++ resolved
@@ -126,16 +126,11 @@
       this.tags,
       { verbose: this.verbose }
     );
-<<<<<<< HEAD
-    const extra = { options, invocation_params: this?.invocationParams() };
-    const runManagers = await callbackManager_?.handleLLMStart(
-=======
     const extra = {
       options,
       invocation_params: this?.invocationParams(options),
     };
-    const runManager = await callbackManager_?.handleLLMStart(
->>>>>>> e0c5a025
+    const runManagers = await callbackManager_?.handleLLMStart(
       this.toJSON(),
       prompts,
       undefined,
