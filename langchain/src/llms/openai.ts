import { TiktokenModel } from "@dqbd/tiktoken";
import {
  Configuration,
  ConfigurationParameters,
  CreateCompletionRequest,
  CreateCompletionResponse,
  CreateCompletionResponseChoicesInner,
  OpenAIApi,
} from "openai";
import {
  AzureOpenAIInput,
  Kwargs,
  OpenAICallOptions,
  OpenAIInput,
} from "types/open-ai-types.js";
import type { StreamingAxiosConfiguration } from "../util/axios-types.js";
import fetchAdapter from "../util/axios-fetch-adapter.js";
import { chunkArray } from "../util/chunk.js";
import { BaseLLM, BaseLLMParams } from "./base.js";
import { calculateMaxTokens } from "../base_language/count_tokens.js";
import { OpenAIChat } from "./openai-chat.js";
import { LLMResult } from "../schema/index.js";
import { CallbackManagerForLLMRun } from "../callbacks/manager.js";

interface TokenUsage {
  completionTokens?: number;
  promptTokens?: number;
  totalTokens?: number;
}

/**
 * Wrapper around OpenAI large language models.
 *
 * To use you should have the `openai` package installed, with the
 * `OPENAI_API_KEY` environment variable set.
 *
 * To use with Azure you should have the `openai` package installed, with the
 * `AZURE_OPENAI_API_KEY`,
 * `AZURE_OPENAI_API_INSTANCE_NAME`,
 * `AZURE_OPENAI_API_DEPLOYMENT_NAME`
 * and `AZURE_OPENAI_API_VERSION` environment variable set.
 *
 * @remarks
 * Any parameters that are valid to be passed to {@link
 * https://platform.openai.com/docs/api-reference/completions/create |
 * `openai.createCompletion`} can be passed through {@link modelKwargs}, even
 * if not explicitly available on this class.
 *
 * @augments BaseLLM
 * @augments OpenAIInput
 * @augments AzureOpenAIInput
 */
export class OpenAI extends BaseLLM implements OpenAIInput, AzureOpenAIInput {
  declare CallOptions: OpenAICallOptions;

  temperature = 0.7;

  maxTokens = 256;

  topP = 1;

  frequencyPenalty = 0;

  presencePenalty = 0;

  n = 1;

  bestOf = 1;

  logitBias?: Record<string, number>;

  modelName = "text-davinci-003";

  modelKwargs?: Kwargs;

  batchSize = 20;

  timeout?: number;

  stop?: string[];

  streaming = false;

  azureOpenAIApiVersion?: string;

  azureOpenAIApiKey?: string;

  azureOpenAIApiInstanceName?: string;

  azureOpenAIApiDeploymentName?: string;

  private client: OpenAIApi;

  private clientConfig: ConfigurationParameters;

  constructor(
    fields?: Partial<OpenAIInput> &
      Partial<AzureOpenAIInput> &
      BaseLLMParams & {
        openAIApiKey?: string;
      },
    configuration?: ConfigurationParameters
  ) {
    if (
      fields?.modelName?.startsWith("gpt-3.5-turbo") ||
      fields?.modelName?.startsWith("gpt-4") ||
      fields?.modelName?.startsWith("gpt-4-32k")
    ) {
      // eslint-disable-next-line no-constructor-return, @typescript-eslint/no-explicit-any
      return new OpenAIChat(fields, configuration) as any as OpenAI;
    }
    super(fields ?? {});

    const apiKey =
      fields?.openAIApiKey ??
      (typeof process !== "undefined"
        ? // eslint-disable-next-line no-process-env
          process.env?.OPENAI_API_KEY
        : undefined);

    const azureApiKey =
      fields?.azureOpenAIApiKey ??
      (typeof process !== "undefined"
        ? // eslint-disable-next-line no-process-env
          process.env?.AZURE_OPENAI_API_KEY
        : undefined);
    if (!azureApiKey && !apiKey) {
      throw new Error("(Azure) OpenAI API key not found");
    }

    const azureApiInstanceName =
      fields?.azureOpenAIApiInstanceName ??
      (typeof process !== "undefined"
        ? // eslint-disable-next-line no-process-env
          process.env?.AZURE_OPENAI_API_INSTANCE_NAME
        : undefined);

    const azureApiDeploymentName =
      (fields?.azureOpenAIApiCompletionsDeploymentName ||
        fields?.azureOpenAIApiDeploymentName) ??
      (typeof process !== "undefined"
        ? // eslint-disable-next-line no-process-env
          process.env?.AZURE_OPENAI_API_COMPLETIONS_DEPLOYMENT_NAME ||
          // eslint-disable-next-line no-process-env
          process.env?.AZURE_OPENAI_API_DEPLOYMENT_NAME
        : undefined);

    const azureApiVersion =
      fields?.azureOpenAIApiVersion ??
      (typeof process !== "undefined"
        ? // eslint-disable-next-line no-process-env
          process.env?.AZURE_OPENAI_API_VERSION
        : undefined);

    this.modelName = fields?.modelName ?? this.modelName;
    this.modelKwargs = fields?.modelKwargs ?? {};
    this.batchSize = fields?.batchSize ?? this.batchSize;
    this.timeout = fields?.timeout;

    this.temperature = fields?.temperature ?? this.temperature;
    this.maxTokens = fields?.maxTokens ?? this.maxTokens;
    this.topP = fields?.topP ?? this.topP;
    this.frequencyPenalty = fields?.frequencyPenalty ?? this.frequencyPenalty;
    this.presencePenalty = fields?.presencePenalty ?? this.presencePenalty;
    this.n = fields?.n ?? this.n;
    this.bestOf = fields?.bestOf ?? this.bestOf;
    this.logitBias = fields?.logitBias;
    this.stop = fields?.stop;

    this.streaming = fields?.streaming ?? false;

    this.azureOpenAIApiVersion = azureApiVersion;
    this.azureOpenAIApiKey = azureApiKey;
    this.azureOpenAIApiInstanceName = azureApiInstanceName;
    this.azureOpenAIApiDeploymentName = azureApiDeploymentName;

    if (this.streaming && this.n > 1) {
      throw new Error("Cannot stream results when n > 1");
    }

    if (this.streaming && this.bestOf > 1) {
      throw new Error("Cannot stream results when bestOf > 1");
    }

    if (this.azureOpenAIApiKey) {
      if (!this.azureOpenAIApiInstanceName) {
        throw new Error("Azure OpenAI API instance name not found");
      }
      if (!this.azureOpenAIApiDeploymentName) {
        throw new Error("Azure OpenAI API deployment name not found");
      }
      if (!this.azureOpenAIApiVersion) {
        throw new Error("Azure OpenAI API version not found");
      }
    }

    this.clientConfig = {
      apiKey,
      ...configuration,
    };
  }

  /**
   * Get the parameters used to invoke the model
   */
  invocationParams(): CreateCompletionRequest & Kwargs {
    return {
      model: this.modelName,
      temperature: this.temperature,
      max_tokens: this.maxTokens,
      top_p: this.topP,
      frequency_penalty: this.frequencyPenalty,
      presence_penalty: this.presencePenalty,
      n: this.n,
      best_of: this.bestOf,
      logit_bias: this.logitBias,
      stop: this.stop,
      stream: this.streaming,
      ...this.modelKwargs,
    };
  }

  _identifyingParams() {
    return {
      model_name: this.modelName,
      ...this.invocationParams(),
      ...this.clientConfig,
    };
  }

  /**
   * Get the identifying parameters for the model
   */
  identifyingParams() {
    return this._identifyingParams();
  }

  /**
   * Call out to OpenAI's endpoint with k unique prompts
   *
   * @param prompts - The prompts to pass into the model.
   * @param [stop] - Optional list of stop words to use when generating.
   * @param [runManager] - Optional callback manager to use when generating.
   *
   * @returns The full LLM output.
   *
   * @example
   * ```ts
   * import { OpenAI } from "langchain/llms/openai";
   * const openai = new OpenAI();
   * const response = await openai.generate(["Tell me a joke."]);
   * ```
   */
  async _generate(
    prompts: string[],
    stopOrOptions?: string[] | this["CallOptions"],
    runManager?: CallbackManagerForLLMRun
  ): Promise<LLMResult> {
    const stop = Array.isArray(stopOrOptions)
      ? stopOrOptions
      : stopOrOptions?.stop;
    const options = Array.isArray(stopOrOptions)
      ? {}
      : stopOrOptions?.options ?? {};
    const subPrompts = chunkArray(prompts, this.batchSize);
    const choices: CreateCompletionResponseChoicesInner[] = [];
    const tokenUsage: TokenUsage = {};

    if (this.stop && stop) {
      throw new Error("Stop found in input and default params");
    }

    const params = this.invocationParams();
    params.stop = stop ?? params.stop;

    if (params.max_tokens === -1) {
      if (prompts.length !== 1) {
        throw new Error(
          "max_tokens set to -1 not supported for multiple inputs"
        );
      }
      params.max_tokens = await calculateMaxTokens({
        prompt: prompts[0],
        // Cast here to allow for other models that may not fit the union
        modelName: this.modelName as TiktokenModel,
      });
    }

    for (let i = 0; i < subPrompts.length; i += 1) {
      const data = params.stream
        ? await new Promise<CreateCompletionResponse>((resolve, reject) => {
            const choice: CreateCompletionResponseChoicesInner = {};
            let response: Omit<CreateCompletionResponse, "choices">;
            let rejected = false;
            this.completionWithRetry(
              {
                ...params,
                prompt: subPrompts[i],
              },
              {
                ...options,
                responseType: "stream",
                onmessage: (event) => {
                  if (event.data?.trim?.() === "[DONE]") {
                    resolve({
                      ...response,
                      choices: [choice],
                    });
                  } else {
                    const message = JSON.parse(event.data) as Omit<
                      CreateCompletionResponse,
                      "usage"
                    >;

                    // on the first message set the response properties
                    if (!response) {
                      response = {
                        id: message.id,
                        object: message.object,
                        created: message.created,
                        model: message.model,
                      };
                    }

                    // on all messages, update choice
                    const part = message.choices[0];
                    if (part != null) {
                      choice.text = (choice.text ?? "") + (part.text ?? "");
                      choice.finish_reason = part.finish_reason;
                      choice.logprobs = part.logprobs;
                      // eslint-disable-next-line no-void
                      void runManager?.handleLLMNewToken(part.text ?? "");
                    }
                  }
                },
              }
            ).catch((error) => {
              if (!rejected) {
                rejected = true;
                reject(error);
              }
            });
          })
        : await this.completionWithRetry(
            {
              ...params,
              prompt: subPrompts[i],
            },
            options
          );

      choices.push(...data.choices);

      const {
        completion_tokens: completionTokens,
        prompt_tokens: promptTokens,
        total_tokens: totalTokens,
      } = data.usage ?? {};

      if (completionTokens) {
        tokenUsage.completionTokens =
          (tokenUsage.completionTokens ?? 0) + completionTokens;
      }

      if (promptTokens) {
        tokenUsage.promptTokens = (tokenUsage.promptTokens ?? 0) + promptTokens;
      }

      if (totalTokens) {
        tokenUsage.totalTokens = (tokenUsage.totalTokens ?? 0) + totalTokens;
      }
    }

    const generations = chunkArray(choices, this.n).map((promptChoices) =>
      promptChoices.map((choice) => ({
        text: choice.text ?? "",
        generationInfo: {
          finishReason: choice.finish_reason,
          logprobs: choice.logprobs,
        },
      }))
    );
    return {
      generations,
      llmOutput: { tokenUsage },
    };
  }

  /** @ignore */
  async completionWithRetry(
    request: CreateCompletionRequest,
    options?: StreamingAxiosConfiguration
  ) {
    if (!this.client) {
      const endpoint = this.azureOpenAIApiKey
        ? `https://${this.azureOpenAIApiInstanceName}.openai.azure.com/openai/deployments/${this.azureOpenAIApiDeploymentName}`
        : this.clientConfig.basePath;
      const clientConfig = new Configuration({
        ...this.clientConfig,
        basePath: endpoint,
        baseOptions: {
          timeout: this.timeout,
          adapter: fetchAdapter,
          ...this.clientConfig.baseOptions,
        },
      });
      this.client = new OpenAIApi(clientConfig);
    }
    const axiosOptions = (options ?? {}) as StreamingAxiosConfiguration &
      OpenAICallOptions;
    if (this.azureOpenAIApiKey) {
      axiosOptions.headers = {
        "api-key": this.azureOpenAIApiKey,
        ...axiosOptions.headers,
      };
      axiosOptions.params = {
        "api-version": this.azureOpenAIApiVersion,
        ...axiosOptions.params,
      };
    }
    return this.caller
      .call(
        this.client.createCompletion.bind(this.client),
        request,
        axiosOptions
      )
      .then((res) => res.data);
  }

  _llmType() {
    return "openai";
  }
}

/**
 * PromptLayer wrapper to OpenAI
 * @augments OpenAI
 */
export class PromptLayerOpenAI extends OpenAI {
  promptLayerApiKey?: string;

  plTags?: string[];

  constructor(
    fields?: ConstructorParameters<typeof OpenAI>[0] & {
      promptLayerApiKey?: string;
      plTags?: string[];
    }
  ) {
    super(fields);

    this.plTags = fields?.plTags ?? [];
    this.promptLayerApiKey =
      fields?.promptLayerApiKey ??
      (typeof process !== "undefined"
        ? // eslint-disable-next-line no-process-env
          process.env?.PROMPTLAYER_API_KEY
        : undefined);

    if (!this.promptLayerApiKey) {
      throw new Error("Missing PromptLayer API key");
    }
  }

  async completionWithRetry(
    request: CreateCompletionRequest,
    options?: StreamingAxiosConfiguration
  ) {
    if (request.stream) {
      return super.completionWithRetry(request, options);
    }

    const requestStartTime = Date.now();
    const response = await super.completionWithRetry(request);
    const requestEndTime = Date.now();

    // https://github.com/MagnivOrg/promptlayer-js-helper
    await this.caller.call(fetch, "https://api.promptlayer.com/track-request", {
      method: "POST",
      headers: {
        "Content-Type": "application/json",
        Accept: "application/json",
      },
      body: JSON.stringify({
        function_name: "openai.Completion.create",
        args: [],
        kwargs: { engine: request.model, prompt: request.prompt },
        tags: this.plTags ?? [],
        request_response: response,
        request_start_time: Math.floor(requestStartTime / 1000),
        request_end_time: Math.floor(requestEndTime / 1000),
        api_key: this.promptLayerApiKey,
      }),
    });

    return response;
  }
}

<<<<<<< HEAD
export { OpenAIChat } from "./openai-chat.js";
=======
export {
  OpenAIChat,
  OpenAIChatInput,
  OpenAIChatCallOptions,
  PromptLayerOpenAIChat,
} from "./openai-chat.js";
>>>>>>> 085fcf4f
<|MERGE_RESOLUTION|>--- conflicted
+++ resolved
@@ -497,13 +497,9 @@
   }
 }
 
-<<<<<<< HEAD
-export { OpenAIChat } from "./openai-chat.js";
-=======
 export {
   OpenAIChat,
   OpenAIChatInput,
   OpenAIChatCallOptions,
   PromptLayerOpenAIChat,
-} from "./openai-chat.js";
->>>>>>> 085fcf4f
+} from "./openai-chat.js";