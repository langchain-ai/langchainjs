--- conflicted
+++ resolved
@@ -39,7 +39,6 @@
   apiUrl?: string;
 };
 
-<<<<<<< HEAD
 type UnstructuredDirectoryLoaderOptions = UnstructuredLoaderOptions & {
   recursive?: boolean;
   unknown?: UnknownHandling;
@@ -49,8 +48,6 @@
   [key: string]: (p: string) => UnstructuredLoader;
 };
 
-=======
->>>>>>> 3d8676a6
 export class UnstructuredLoader extends BaseDocumentLoader {
   public filePath: string;
 
