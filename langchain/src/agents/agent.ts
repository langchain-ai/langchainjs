--- conflicted
+++ resolved
@@ -71,7 +71,6 @@
   prepareForNewCall(): void {}
 
   /**
-<<<<<<< HEAD
    * Prepare the agent for output, if needed
    */
   prepareForOutput(
@@ -83,7 +82,8 @@
     return new Promise((resolve) => {
       resolve({});
     });
-=======
+  }
+
    * Create a prompt for this class
    *
    * @param tools - List of tools the agent will have access to, used to format the prompt.
@@ -107,7 +107,6 @@
     _args?: Record<string, any>
   ): Agent {
     throw new Error("Not implemented");
->>>>>>> 6cab0e46
   }
 
   /**
