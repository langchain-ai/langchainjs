import { BaseLanguageModel } from "../../base_language/index.js";
import { LLMChain } from "../../chains/llm_chain.js";
import { PromptTemplate } from "../../prompts/prompt.js";
import { renderTemplate } from "../../prompts/template.js";
import { Tool } from "../../tools/base.js";
import { Optional } from "../../types/type-utils.js";
import { Agent, AgentArgs } from "../agent.js";
import { deserializeHelper } from "../helpers.js";
import {
  AgentInput,
  SerializedFromLLMAndTools,
  SerializedZeroShotAgent,
} from "../types.js";
import { ZeroShotAgentOutputParser } from "./outputParser.js";
import { FORMAT_INSTRUCTIONS, PREFIX, SUFFIX } from "./prompt.js";

export type CreatePromptArgs = {
  /** String to put after the list of tools. */
  suffix?: string;
  /** String to put before the list of tools. */
  prefix?: string;
  /** List of input variables the final prompt will expect. */
  inputVariables?: string[];
};

<<<<<<< HEAD
export type ZeroShotAgentInput = AgentInput;
=======
type ZeroShotAgentInput = Optional<AgentInput, "outputParser">;
>>>>>>> d94643a2

/**
 * Agent for the MRKL chain.
 * @augments Agent
 */
export class ZeroShotAgent extends Agent {
  constructor(input: ZeroShotAgentInput) {
    const outputParser =
      input?.outputParser ?? ZeroShotAgent.getDefaultOutputParser();
    super({ ...input, outputParser });
  }

  _agentType() {
    return "zero-shot-react-description" as const;
  }

  observationPrefix() {
    return "Observation: ";
  }

  llmPrefix() {
    return "Thought:";
  }

  static getDefaultOutputParser() {
    return new ZeroShotAgentOutputParser();
  }

  static validateTools(tools: Tool[]) {
    const invalidTool = tools.find((tool) => !tool.description);
    if (invalidTool) {
      const msg =
        `Got a tool ${invalidTool.name} without a description.` +
        ` This agent requires descriptions for all tools.`;
      throw new Error(msg);
    }
  }

  /**
   * Create prompt in the style of the zero shot agent.
   *
   * @param tools - List of tools the agent will have access to, used to format the prompt.
   * @param args - Arguments to create the prompt with.
   * @param args.suffix - String to put after the list of tools.
   * @param args.prefix - String to put before the list of tools.
   * @param args.inputVariables - List of input variables the final prompt will expect.
   */
  static createPrompt(tools: Tool[], args?: CreatePromptArgs) {
    const {
      prefix = PREFIX,
      suffix = SUFFIX,
      inputVariables = ["input", "agent_scratchpad"],
    } = args ?? {};
    const toolStrings = tools
      .map((tool) => `${tool.name}: ${tool.description}`)
      .join("\n");

    const toolNames = tools.map((tool) => tool.name);

    const formatInstructions = renderTemplate(FORMAT_INSTRUCTIONS, "f-string", {
      tool_names: toolNames,
    });

    const template = [prefix, toolStrings, formatInstructions, suffix].join(
      "\n\n"
    );

    return new PromptTemplate({
      template,
      inputVariables,
    });
  }

  static fromLLMAndTools(
    llm: BaseLanguageModel,
    tools: Tool[],
    args?: CreatePromptArgs & AgentArgs
  ) {
    ZeroShotAgent.validateTools(tools);
    const prompt = ZeroShotAgent.createPrompt(tools, args);
    const outputParser =
      args?.outputParser ?? ZeroShotAgent.getDefaultOutputParser();
    const chain = new LLMChain({
      prompt,
      llm,
      callbackManager: args?.callbackManager,
    });

    return new ZeroShotAgent({
      llmChain: chain,
      allowedTools: tools.map((t) => t.name),
      outputParser,
    });
  }

  static async deserialize(
    data: SerializedZeroShotAgent & { llm?: BaseLanguageModel; tools?: Tool[] }
  ): Promise<ZeroShotAgent> {
    const { llm, tools, ...rest } = data;
    return deserializeHelper(
      llm,
      tools,
      rest,
      (
        llm: BaseLanguageModel,
        tools: Tool[],
        args: SerializedFromLLMAndTools
      ) =>
        ZeroShotAgent.fromLLMAndTools(llm, tools, {
          prefix: args.prefix,
          suffix: args.suffix,
          inputVariables: args.input_variables,
        }),
      (args) => new ZeroShotAgent(args)
    );
  }
}<|MERGE_RESOLUTION|>--- conflicted
+++ resolved
@@ -23,11 +23,7 @@
   inputVariables?: string[];
 };
 
-<<<<<<< HEAD
-export type ZeroShotAgentInput = AgentInput;
-=======
-type ZeroShotAgentInput = Optional<AgentInput, "outputParser">;
->>>>>>> d94643a2
+export type ZeroShotAgentInput = Optional<AgentInput, "outputParser">;
 
 /**
  * Agent for the MRKL chain.
