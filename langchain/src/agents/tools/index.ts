--- conflicted
+++ resolved
@@ -7,10 +7,8 @@
 export { IFTTTWebhook } from "./IFTTTWebhook.js";
 export { ChainTool } from "./chain.js";
 export {
-<<<<<<< HEAD
-=======
   QuerySqlTool,
->>>>>>> f2f1cc3c
+
   InfoSqlTool,
   ListTablesSqlTool,
   QueryCheckerTool,
@@ -26,8 +24,5 @@
 } from "./json.js";
 export { RequestsGetTool, RequestsPostTool } from "./requests.js";
 export { VectorStoreQATool } from "./vectorstore.js";
-<<<<<<< HEAD
 export { OpenAICreateImage } from "./openaiCreateImage.js";
-=======
 export { ZapierNLARunAction, ZapierNLAWrapper } from "./zapier.js";
->>>>>>> f2f1cc3c
