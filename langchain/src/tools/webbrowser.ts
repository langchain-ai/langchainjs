--- conflicted
+++ resolved
@@ -7,14 +7,10 @@
   CallbackManager,
   CallbackManagerForToolRun,
 } from "@langchain/core/callbacks/manager";
-<<<<<<< HEAD
 import { isNode } from "@langchain/core/utils/env";
 import { Tool, ToolParams } from "@langchain/core/tools";
-=======
 import { RunnableSequence } from "@langchain/core/runnables";
 import { StringOutputParser } from "@langchain/core/output_parsers";
-import { isNode } from "../util/env.js";
->>>>>>> 43e0669e
 import {
   RecursiveCharacterTextSplitter,
   TextSplitter,
