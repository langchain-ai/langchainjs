import { z } from "zod";
import { GmailBaseTool, GmailBaseToolParams } from "./base.js";
import { GET_THREAD_DESCRIPTION } from "./descriptions.js";

export class GmailGetThread extends GmailBaseTool {
  name = "gmail_get_thread";

<<<<<<< HEAD
  schema = z.object({
    threadId: z.string(),
  });

  description = "Get a thread from Gmail";
=======
  description = GET_THREAD_DESCRIPTION;
>>>>>>> 1c112fc2

  constructor(fields?: GmailBaseToolParams) {
    super(fields);
  }

  async _call(arg: z.output<typeof this.schema>) {
    const { threadId } = arg;

    const thread = await this.gmail.users.threads.get({
      userId: "me",
      id: threadId,
    });

    const { data } = thread;

    if (!data) {
      throw new Error("No data returned from Gmail");
    }

    const { messages } = data;

    if (!messages) {
      throw new Error("No messages returned from Gmail");
    }

    return `Result for the prompt ${threadId} \n${JSON.stringify(
      messages.map((message) => {
        const { payload } = message;

        if (!payload) {
          throw new Error("No payload returned from Gmail");
        }

        const { headers } = payload;

        if (!headers) {
          throw new Error("No headers returned from Gmail");
        }

        const subject = headers.find((header) => header.name === "Subject");

        if (!subject) {
          throw new Error("No subject returned from Gmail");
        }

        const body = headers.find((header) => header.name === "Body");

        if (!body) {
          throw new Error("No body returned from Gmail");
        }

        const from = headers.find((header) => header.name === "From");

        if (!from) {
          throw new Error("No from returned from Gmail");
        }

        const to = headers.find((header) => header.name === "To");

        if (!to) {
          throw new Error("No to returned from Gmail");
        }

        const date = headers.find((header) => header.name === "Date");

        if (!date) {
          throw new Error("No date returned from Gmail");
        }

        const messageIdHeader = headers.find(
          (header) => header.name === "Message-ID"
        );

        if (!messageIdHeader) {
          throw new Error("No message id returned from Gmail");
        }

        return {
          subject: subject.value,
          body: body.value,
          from: from.value,
          to: to.value,
          date: date.value,
          messageId: messageIdHeader.value,
        };
      })
    )}`;
  }
}

export type GetThreadSchema = {
  threadId: string;
};<|MERGE_RESOLUTION|>--- conflicted
+++ resolved
@@ -5,15 +5,11 @@
 export class GmailGetThread extends GmailBaseTool {
   name = "gmail_get_thread";
 
-<<<<<<< HEAD
   schema = z.object({
     threadId: z.string(),
   });
 
-  description = "Get a thread from Gmail";
-=======
   description = GET_THREAD_DESCRIPTION;
->>>>>>> 1c112fc2
 
   constructor(fields?: GmailBaseToolParams) {
     super(fields);
