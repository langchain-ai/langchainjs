--- conflicted
+++ resolved
@@ -69,7 +69,6 @@
   }
 }
 
-<<<<<<< HEAD
 /**
  * A tool for retrieving all servers a bot is a member of. It extends the 
  * base `Tool` class and implements the `_call` method to perform the retrieve 
@@ -92,35 +91,6 @@
   });
 
   constructor(
-=======
-/*
- * A tool for sending messages to a discord channel using a bot.
- * It extends the base Tool class and implements the _call method to
- * perform the retrieve operation. Requires a bot token which can be set
- * in the environment variables. The _call method takes the message to be 
- * sent as the input argument.
- */
-
-export class DiscordSendMessagesTool extends Tool {
-  static lc_name() {
-    return "DiscordSendMessagesTool";
-  }
-
-  name = "discord-send-messages";
-
-  description = `A discord tool useful for sending messages to a discod channel.
-  Input should be the discord channel message, since we will already have the channel ID.`;
-
-  protected botToken: string;
-  protected channelId: string;
-
-  client = new Client({
-    intents: [GatewayIntentBits.Guilds, GatewayIntentBits.GuildMessages],
-  });
-
-  constructor(
-    channelId: string,
->>>>>>> 4183f292
     botToken: string | undefined = getEnvironmentVariable("DiscordBotToken")
   ) {
     super(...arguments);
@@ -131,7 +101,6 @@
       );
     }
     this.botToken = botToken;
-<<<<<<< HEAD
   }
 
   /** @ignore */
@@ -175,7 +144,76 @@
   });
 
   constructor(
-=======
+    botToken: string | undefined = getEnvironmentVariable("DiscordBotToken")
+  ) {
+    super(...arguments);
+
+    if (!botToken) {
+      throw new Error(
+        "Discord API key not set. You can set it as DiscordBotToken in your .env file."
+      );
+    }
+    this.botToken = botToken;
+  }
+
+  /** @ignore */
+  async _call(input: string): Promise<string> {
+    await this.client.login(this.botToken);
+
+    const guild = await this.client.guilds.fetch(input);
+    const channels = await guild.channels.fetch();
+    this.client.destroy();
+
+    const results =
+      channels
+        .filter(channel => channel?.type == ChannelType.GuildText)
+        .map((channel) => ({
+          id: channel?.id,
+          name: channel?.name,
+          createdAt: channel?.createdAt,
+    })) ?? [];
+
+    return JSON.stringify(results);
+  }
+}
+
+/*
+ * A tool for sending messages to a discord channel using a bot.
+ * It extends the base Tool class and implements the _call method to
+ * perform the retrieve operation. Requires a bot token which can be set
+ * in the environment variables. The _call method takes the message to be 
+ * sent as the input argument.
+ */
+
+export class DiscordSendMessagesTool extends Tool {
+  static lc_name() {
+    return "DiscordSendMessagesTool";
+  }
+
+  name = "discord-send-messages";
+
+  description = `A discord tool useful for sending messages to a discod channel.
+  Input should be the discord channel message, since we will already have the channel ID.`;
+
+  protected botToken: string;
+  protected channelId: string;
+
+  client = new Client({
+    intents: [GatewayIntentBits.Guilds, GatewayIntentBits.GuildMessages],
+  });
+
+  constructor(
+    channelId: string,
+    botToken: string | undefined = getEnvironmentVariable("DiscordBotToken")
+  ) {
+    super(...arguments);
+
+    if (!botToken) {
+      throw new Error(
+        "Discord API key not set. You can set it as DiscordBotToken in your .env file."
+      );
+    }
+    this.botToken = botToken;
     if (!channelId) {
       throw new Error(
         "Discord channel not set."
@@ -242,7 +280,6 @@
 
   constructor(
     channelId: string,
->>>>>>> 4183f292
     botToken: string | undefined = getEnvironmentVariable("DiscordBotToken")
   ) {
     super(...arguments);
@@ -253,26 +290,6 @@
       );
     }
     this.botToken = botToken;
-<<<<<<< HEAD
-  }
-
-  /** @ignore */
-  async _call(input: string): Promise<string> {
-    await this.client.login(this.botToken);
-
-    const guild = await this.client.guilds.fetch(input);
-    const channels = await guild.channels.fetch();
-    this.client.destroy();
-
-    const results =
-      channels
-        .filter(channel => channel?.type == ChannelType.GuildText)
-        .map((channel) => ({
-          id: channel?.id,
-          name: channel?.name,
-          createdAt: channel?.createdAt,
-    })) ?? [];
-=======
     if (!channelId) {
       throw new Error(
         "Discord channel not set."
@@ -301,7 +318,6 @@
         content: message.content,
         timestamp: message.createdAt,
       })) ?? [];
->>>>>>> 4183f292
 
     return JSON.stringify(results);
   }
