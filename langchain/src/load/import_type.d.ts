--- conflicted
+++ resolved
@@ -142,18 +142,15 @@
   "langchain/vectorstores/tigris"?:
     | typeof import("../vectorstores/tigris.js")
     | Promise<typeof import("../vectorstores/tigris.js")>;
-<<<<<<< HEAD
+  "langchain/vectorstores/usearch"?:
+    | typeof import("../vectorstores/usearch.js")
+    | Promise<typeof import("../vectorstores/usearch.js")>;
   "langchain/vectorstores/vectara"?:
     | typeof import("../vectorstores/vectara.js")
     | Promise<typeof import("../vectorstores/vectara.js")>;
-=======
-  "langchain/vectorstores/usearch"?:
-    | typeof import("../vectorstores/usearch.js")
-    | Promise<typeof import("../vectorstores/usearch.js")>;
   "langchain/vectorstores/zep"?:
     | typeof import("../vectorstores/zep.js")
     | Promise<typeof import("../vectorstores/zep.js")>;
->>>>>>> b6c0ae41
   "langchain/memory/zep"?:
     | typeof import("../memory/zep.js")
     | Promise<typeof import("../memory/zep.js")>;
