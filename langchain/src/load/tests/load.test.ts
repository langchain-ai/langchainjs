--- conflicted
+++ resolved
@@ -302,9 +302,6 @@
   );
 });
 
-<<<<<<< HEAD
-test("serialize + deserialize llmchain with struct output parser", async () => {
-=======
 test("serialize + deserialize llmchain with regex output parser", async () => {
   const llm = new OpenAI({
     temperature: 0.5,
@@ -373,7 +370,6 @@
 });
 
 test("serialize + deserialize llmchain with struct output parser throws", async () => {
->>>>>>> 40215d35
   const llm = new OpenAI({
     temperature: 0.5,
     modelName: "davinci",
