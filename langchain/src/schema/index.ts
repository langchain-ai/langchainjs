import { ChatCompletionRequestMessageFunctionCall } from "openai";
import { Document } from "../document.js";
<<<<<<< HEAD
import { Serializable } from "../load/serializable.js";
import { Callbacks } from "../callbacks/manager.js";
=======
import { Serializable, SerializedConstructor } from "../load/serializable.js";
>>>>>>> 90d7edeb

export const RUN_KEY = "__run";

export type Example = Record<string, string>;

// eslint-disable-next-line @typescript-eslint/no-explicit-any
export type InputValues = Record<string, any>;

export type PartialValues = Record<
  string,
  string | (() => Promise<string>) | (() => string)
>;

/**
 * Output of a single generation.
 */
export interface Generation {
  /**
   * Generated text output
   */
  text: string;
  /**
   * Raw generation info response from the provider.
   * May include things like reason for finishing (e.g. in {@link OpenAI})
   */
  // eslint-disable-next-line @typescript-eslint/no-explicit-any
  generationInfo?: Record<string, any>;
}

/**
 * Contains all relevant information returned by an LLM.
 */
export type LLMResult = {
  /**
   * List of the things generated. Each input could have multiple {@link Generation | generations}, hence this is a list of lists.
   */
  generations: Generation[][];
  /**
   * Dictionary of arbitrary LLM-provider specific output.
   */
  // eslint-disable-next-line @typescript-eslint/no-explicit-any
  llmOutput?: Record<string, any>;
  /**
   * Dictionary of run metadata
   */
  // eslint-disable-next-line @typescript-eslint/no-explicit-any
  [RUN_KEY]?: Record<string, any>;
};

export interface StoredMessageData {
  content: string;
  role: string | undefined;
  name: string | undefined;
  // eslint-disable-next-line @typescript-eslint/no-explicit-any
  additional_kwargs?: Record<string, any>;
}

export interface StoredMessage {
  type: string;
  data: StoredMessageData;
}

export type MessageType = "human" | "ai" | "generic" | "system" | "function";

export interface BaseMessageFields {
  content: string;
  name?: string;
  additional_kwargs?: {
    function_call?: ChatCompletionRequestMessageFunctionCall;
    [key: string]: unknown;
  };
}

export interface ChatMessageFieldsWithRole extends BaseMessageFields {
  role: string;
}

export abstract class BaseMessage
  extends Serializable
  implements BaseMessageFields
{
  lc_namespace = ["langchain", "schema"];

  lc_serializable = true;

  /**
   * @deprecated
   * Use {@link BaseMessage.content} instead.
   */
  get text(): string {
    return this.content;
  }

  /** The text of the message. */
  content: string;

  /** The name of the message sender in a multi-user chat. */
  name?: string;

  /** Additional keyword arguments */
  additional_kwargs: NonNullable<BaseMessageFields["additional_kwargs"]>;

  /** The type of the message. */
  abstract _getType(): MessageType;

  constructor(
    fields: string | BaseMessageFields,
    /** @deprecated */
    kwargs?: Record<string, unknown>
  ) {
    if (typeof fields === "string") {
      // eslint-disable-next-line no-param-reassign
      fields = { content: fields, additional_kwargs: kwargs };
    }
    super(fields);
    this.name = fields.name;
    this.content = fields.content;
    this.additional_kwargs = fields.additional_kwargs || {};
  }

  toDict(): StoredMessage {
    return {
      type: this._getType(),
      data: (this.toJSON() as SerializedConstructor)
        .kwargs as StoredMessageData,
    };
  }
}

export class HumanMessage extends BaseMessage {
  _getType(): MessageType {
    return "human";
  }
}

export class AIMessage extends BaseMessage {
  _getType(): MessageType {
    return "ai";
  }
}

export class SystemMessage extends BaseMessage {
  _getType(): MessageType {
    return "system";
  }
}

/**
 * @deprecated
 * Use {@link BaseMessage} instead.
 */
export const BaseChatMessage = BaseMessage;

/**
 * @deprecated
 * Use {@link HumanMessage} instead.
 */
export const HumanChatMessage = HumanMessage;

/**
 * @deprecated
 * Use {@link AIMessage} instead.
 */
export const AIChatMessage = AIMessage;

/**
 * @deprecated
 * Use {@link SystemMessage} instead.
 */
export const SystemChatMessage = SystemMessage;

export class FunctionMessage extends BaseMessage {
  constructor(
    fields: string | BaseMessageFields,
    /** @deprecated */
    name: string
  ) {
    if (typeof fields === "string") {
      // eslint-disable-next-line no-param-reassign
      fields = { content: fields, name };
    }
    super(fields);
  }

  _getType(): MessageType {
    return "function";
  }
}

export class ChatMessage
  extends BaseMessage
  implements ChatMessageFieldsWithRole
{
  role: string;

  constructor(content: string, role: string);

  constructor(fields: ChatMessageFieldsWithRole);

  constructor(fields: string | ChatMessageFieldsWithRole, role?: string) {
    if (typeof fields === "string") {
      // eslint-disable-next-line no-param-reassign, @typescript-eslint/no-non-null-assertion
      fields = { content: fields, role: role! };
    }
    super(fields);
    this.role = fields.role;
  }

  _getType(): MessageType {
    return "generic";
  }
}

export interface ChatGeneration extends Generation {
  message: BaseMessage;
}

export interface ChatResult {
  generations: ChatGeneration[];

  // eslint-disable-next-line @typescript-eslint/no-explicit-any
  llmOutput?: Record<string, any>;
}

/**
 * Base PromptValue class. All prompt values should extend this class.
 */
export abstract class BasePromptValue extends Serializable {
  abstract toString(): string;

  abstract toChatMessages(): BaseMessage[];
}

export type AgentAction = {
  tool: string;
  toolInput: string;
  log: string;
};

export type AgentFinish = {
  // eslint-disable-next-line @typescript-eslint/no-explicit-any
  returnValues: Record<string, any>;
  log: string;
};

export type AgentStep = {
  action: AgentAction;
  observation: string;
};

// eslint-disable-next-line @typescript-eslint/no-explicit-any
export type ChainValues = Record<string, any>;

/**
 * Base Index class. All indexes should extend this class.
 */
export abstract class BaseRetriever {
  abstract getRelevantDocuments(
    query: string,
    callbacks?: Callbacks
  ): Promise<Document[]>;
}

export abstract class BaseChatMessageHistory extends Serializable {
  public abstract getMessages(): Promise<BaseMessage[]>;

  public abstract addUserMessage(message: string): Promise<void>;

  public abstract addAIChatMessage(message: string): Promise<void>;

  public abstract clear(): Promise<void>;
}

export abstract class BaseListChatMessageHistory extends Serializable {
  protected abstract addMessage(message: BaseMessage): Promise<void>;

  public addUserMessage(message: string): Promise<void> {
    return this.addMessage(new HumanMessage(message));
  }

  public addAIChatMessage(message: string): Promise<void> {
    return this.addMessage(new AIMessage(message));
  }
}

export abstract class BaseCache<T = Generation[]> {
  abstract lookup(prompt: string, llmKey: string): Promise<T | null>;

  abstract update(prompt: string, llmKey: string, value: T): Promise<void>;
}

export abstract class BaseFileStore extends Serializable {
  abstract readFile(path: string): Promise<string>;

  abstract writeFile(path: string, contents: string): Promise<void>;
}

export abstract class BaseEntityStore extends Serializable {
  abstract get(key: string, defaultValue?: string): Promise<string | undefined>;

  abstract set(key: string, value?: string): Promise<void>;

  abstract delete(key: string): Promise<void>;

  abstract exists(key: string): Promise<boolean>;

  abstract clear(): Promise<void>;
}

export abstract class Docstore {
  abstract search(search: string): Promise<Document>;

  abstract add(texts: Record<string, Document>): Promise<void>;
}<|MERGE_RESOLUTION|>--- conflicted
+++ resolved
@@ -1,11 +1,7 @@
 import { ChatCompletionRequestMessageFunctionCall } from "openai";
 import { Document } from "../document.js";
-<<<<<<< HEAD
-import { Serializable } from "../load/serializable.js";
 import { Callbacks } from "../callbacks/manager.js";
-=======
 import { Serializable, SerializedConstructor } from "../load/serializable.js";
->>>>>>> 90d7edeb
 
 export const RUN_KEY = "__run";
 
