<<<<<<< HEAD
import { z, util } from "zod";
import { BaseOutputParser, OutputParserException } from "../schema/index.js";
=======
import { z } from "zod";
import {
  BaseOutputParser,
  OutputParserException,
} from "../schema/output_parser.js";
>>>>>>> 826929f5

function printSchema(schema: z.ZodTypeAny, depth = 0): string {
  if (
    schema._def.typeName === "ZodString" &&
    (schema as z.ZodString)._def.checks.some(
      (check) => check.kind === "datetime"
    )
  ) {
    return "datetime";
  }
  if (schema._def.typeName === "ZodString") {
    return "string";
  }
  if (schema._def.typeName === "ZodNumber") {
    return "number";
  }
  if (schema._def.typeName === "ZodBoolean") {
    return "boolean";
  }
  if (schema._def.typeName === "ZodDate") {
    return "date";
  }
  if (schema._def.typeName === "ZodEnum") {
    return (schema as z.ZodEnum<[string, ...string[]]>).options
      .map((value) => `"${value}"`)
      .join(" | ");
  }
  if (schema._def.typeName === "ZodNativeEnum") {
    return util
      .getValidEnumValues((schema as z.ZodNativeEnum<never>)._def.values)
      .map((value) => `"${value}"`)
      .join(" | ");
  }
  if (schema._def.typeName === "ZodNullable") {
    return `${printSchema(schema._def.innerType, depth)} // Nullable`;
  }
  if (schema._def.typeName === "ZodTransformer") {
    return `${printSchema(schema._def.schema, depth)}`;
  }
  if (schema._def.typeName === "ZodOptional") {
    return `${printSchema(schema._def.innerType, depth)} // Optional`;
  }
  if (schema._def.typeName === "ZodArray") {
    return `${printSchema(schema._def.type, depth)}[]`;
  }
  if (schema._def.typeName === "ZodObject") {
    const indent = "\t".repeat(depth);
    const indentIn = "\t".repeat(depth + 1);
    // eslint-disable-next-line @typescript-eslint/no-explicit-any
    const { shape } = schema as z.ZodObject<any>;
    return `{${schema._def.description ? ` // ${schema._def.description}` : ""}
${Object.entries(shape)
  .map(
    ([key, value]) =>
      `${indentIn}"${key}": ${printSchema(value as z.ZodTypeAny, depth + 1)}${
        (value as z.ZodTypeAny)._def.description
          ? ` // ${(value as z.ZodTypeAny)._def.description}`
          : ""
      }`
  )
  .join("\n")}
${indent}}`;
  }

  throw new Error(`Unsupported type: ${schema._def.typeName}`);
}

export class StructuredOutputParser<
  T extends z.ZodTypeAny
> extends BaseOutputParser<z.infer<T>> {
  constructor(public schema: T) {
    super();
  }

  static fromZodSchema<T extends z.ZodTypeAny>(schema: T) {
    return new this(schema);
  }

  static fromNamesAndDescriptions<S extends { [key: string]: string }>(
    schemas: S
  ) {
    const zodSchema = z.object(
      Object.fromEntries(
        Object.entries(schemas).map(
          ([name, description]) =>
            [name, z.string().describe(description)] as const
        )
      )
    );

    return new this(zodSchema);
  }

  getFormatInstructions(): string {
    return `The output should be a markdown code snippet formatted in the following schema:

\`\`\`json
${printSchema(this.schema)}
\`\`\`

Including the leading and trailing "\`\`\`json" and "\`\`\`"
`;
  }

  async parse(text: string): Promise<z.infer<T>> {
    try {
      const json = text.trim().split("```json")[1].split("```")[0].trim();
      return this.schema.parse(JSON.parse(json));
    } catch (e) {
      throw new OutputParserException(
        `Failed to parse. Text: "${text}". Error: ${e}`
      );
    }
  }
}<|MERGE_RESOLUTION|>--- conflicted
+++ resolved
@@ -1,13 +1,8 @@
-<<<<<<< HEAD
 import { z, util } from "zod";
-import { BaseOutputParser, OutputParserException } from "../schema/index.js";
-=======
-import { z } from "zod";
 import {
   BaseOutputParser,
   OutputParserException,
 } from "../schema/output_parser.js";
->>>>>>> 826929f5
 
 function printSchema(schema: z.ZodTypeAny, depth = 0): string {
   if (
