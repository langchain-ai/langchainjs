<<<<<<< HEAD
import { type ClientOptions, OpenAI as OpenAIClient } from "openai";
import { getEnvironmentVariable } from "../util/env.js";
import {
  AzureOpenAIInput,
  OpenAICoreRequestOptions,
  LegacyOpenAIInput,
} from "../types/openai-types.js";
import { chunkArray } from "../util/chunk.js";
import { Embeddings, EmbeddingsParams } from "./base.js";
import { getEndpoint, OpenAIEndpointConfig } from "../util/azure.js";
import { wrapOpenAIClientError } from "../util/openai.js";

/**
 * Interface for OpenAIEmbeddings parameters. Extends EmbeddingsParams and
 * defines additional parameters specific to the OpenAIEmbeddings class.
 */
export interface OpenAIEmbeddingsParams extends EmbeddingsParams {
  /** Model name to use */
  modelName: string;

  /**
   * Timeout to use when making requests to OpenAI.
   */
  timeout?: number;

  /**
   * The maximum number of documents to embed in a single request. This is
   * limited by the OpenAI API to a maximum of 2048.
   */
  batchSize?: number;

  /**
   * Whether to strip new lines from the input text. This is recommended by
   * OpenAI for older models, but may not be suitable for all use cases.
   * See: https://github.com/openai/openai-python/issues/418#issuecomment-1525939500
   */
  stripNewLines?: boolean;
}

/**
 * Class for generating embeddings using the OpenAI API. Extends the
 * Embeddings class and implements OpenAIEmbeddingsParams and
 * AzureOpenAIInput.
 * @example
 * ```typescript
 * // Embed a query using OpenAIEmbeddings to generate embeddings for a given text
 * const model = new OpenAIEmbeddings();
 * const res = await model.embedQuery(
 *   "What would be a good company name for a company that makes colorful socks?",
 * );
 * console.log({ res });
 *
 * ```
 */
export class OpenAIEmbeddings
  extends Embeddings
  implements OpenAIEmbeddingsParams, AzureOpenAIInput
{
  modelName = "text-embedding-ada-002";

  batchSize = 512;

  // TODO: Update to `false` on next minor release (see: https://github.com/langchain-ai/langchainjs/pull/3612)
  stripNewLines = true;

  timeout?: number;

  azureOpenAIApiVersion?: string;

  azureOpenAIApiKey?: string;

  azureOpenAIApiInstanceName?: string;

  azureOpenAIApiDeploymentName?: string;

  azureOpenAIBasePath?: string;

  organization?: string;

  private client: OpenAIClient;

  private clientConfig: ClientOptions;

  constructor(
    fields?: Partial<OpenAIEmbeddingsParams> &
      Partial<AzureOpenAIInput> & {
        verbose?: boolean;
        openAIApiKey?: string;
        configuration?: ClientOptions;
      },
    configuration?: ClientOptions & LegacyOpenAIInput
  ) {
    const fieldsWithDefaults = { maxConcurrency: 2, ...fields };

    super(fieldsWithDefaults);

    let apiKey =
      fieldsWithDefaults?.openAIApiKey ??
      getEnvironmentVariable("OPENAI_API_KEY");

    const azureApiKey =
      fieldsWithDefaults?.azureOpenAIApiKey ??
      getEnvironmentVariable("AZURE_OPENAI_API_KEY");
    if (!azureApiKey && !apiKey) {
      throw new Error("OpenAI or Azure OpenAI API key not found");
    }

    const azureApiInstanceName =
      fieldsWithDefaults?.azureOpenAIApiInstanceName ??
      getEnvironmentVariable("AZURE_OPENAI_API_INSTANCE_NAME");

    const azureApiDeploymentName =
      (fieldsWithDefaults?.azureOpenAIApiEmbeddingsDeploymentName ||
        fieldsWithDefaults?.azureOpenAIApiDeploymentName) ??
      (getEnvironmentVariable("AZURE_OPENAI_API_EMBEDDINGS_DEPLOYMENT_NAME") ||
        getEnvironmentVariable("AZURE_OPENAI_API_DEPLOYMENT_NAME"));

    const azureApiVersion =
      fieldsWithDefaults?.azureOpenAIApiVersion ??
      getEnvironmentVariable("AZURE_OPENAI_API_VERSION");

    this.azureOpenAIBasePath =
      fieldsWithDefaults?.azureOpenAIBasePath ??
      getEnvironmentVariable("AZURE_OPENAI_BASE_PATH");

    this.organization =
      fieldsWithDefaults?.configuration?.organization ??
      getEnvironmentVariable("OPENAI_ORGANIZATION");

    this.modelName = fieldsWithDefaults?.modelName ?? this.modelName;
    this.batchSize =
      fieldsWithDefaults?.batchSize ?? (azureApiKey ? 1 : this.batchSize);
    this.stripNewLines =
      fieldsWithDefaults?.stripNewLines ?? this.stripNewLines;
    this.timeout = fieldsWithDefaults?.timeout;

    this.azureOpenAIApiVersion = azureApiVersion;
    this.azureOpenAIApiKey = azureApiKey;
    this.azureOpenAIApiInstanceName = azureApiInstanceName;
    this.azureOpenAIApiDeploymentName = azureApiDeploymentName;

    if (this.azureOpenAIApiKey) {
      if (!this.azureOpenAIApiInstanceName && !this.azureOpenAIBasePath) {
        throw new Error("Azure OpenAI API instance name not found");
      }
      if (!this.azureOpenAIApiDeploymentName) {
        throw new Error("Azure OpenAI API deployment name not found");
      }
      if (!this.azureOpenAIApiVersion) {
        throw new Error("Azure OpenAI API version not found");
      }
      apiKey = apiKey ?? "";
    }

    this.clientConfig = {
      apiKey,
      organization: this.organization,
      baseURL: configuration?.basePath,
      dangerouslyAllowBrowser: true,
      defaultHeaders: configuration?.baseOptions?.headers,
      defaultQuery: configuration?.baseOptions?.params,
      ...configuration,
      ...fields?.configuration,
    };
  }

  /**
   * Method to generate embeddings for an array of documents. Splits the
   * documents into batches and makes requests to the OpenAI API to generate
   * embeddings.
   * @param texts Array of documents to generate embeddings for.
   * @returns Promise that resolves to a 2D array of embeddings for each document.
   */
  async embedDocuments(texts: string[]): Promise<number[][]> {
    const batches = chunkArray(
      this.stripNewLines ? texts.map((t) => t.replace(/\n/g, " ")) : texts,
      this.batchSize
    );

    const batchRequests = batches.map((batch) =>
      this.embeddingWithRetry({
        model: this.modelName,
        input: batch,
      })
    );
    const batchResponses = await Promise.all(batchRequests);

    const embeddings: number[][] = [];
    for (let i = 0; i < batchResponses.length; i += 1) {
      const batch = batches[i];
      const { data: batchResponse } = batchResponses[i];
      for (let j = 0; j < batch.length; j += 1) {
        embeddings.push(batchResponse[j].embedding);
      }
    }
    return embeddings;
  }

  /**
   * Method to generate an embedding for a single document. Calls the
   * embeddingWithRetry method with the document as the input.
   * @param text Document to generate an embedding for.
   * @returns Promise that resolves to an embedding for the document.
   */
  async embedQuery(text: string): Promise<number[]> {
    const { data } = await this.embeddingWithRetry({
      model: this.modelName,
      input: this.stripNewLines ? text.replace(/\n/g, " ") : text,
    });
    return data[0].embedding;
  }

  /**
   * Private method to make a request to the OpenAI API to generate
   * embeddings. Handles the retry logic and returns the response from the
   * API.
   * @param request Request to send to the OpenAI API.
   * @returns Promise that resolves to the response from the API.
   */
  private async embeddingWithRetry(
    request: OpenAIClient.EmbeddingCreateParams
  ) {
    if (!this.client) {
      const openAIEndpointConfig: OpenAIEndpointConfig = {
        azureOpenAIApiDeploymentName: this.azureOpenAIApiDeploymentName,
        azureOpenAIApiInstanceName: this.azureOpenAIApiInstanceName,
        azureOpenAIApiKey: this.azureOpenAIApiKey,
        azureOpenAIBasePath: this.azureOpenAIBasePath,
        baseURL: this.clientConfig.baseURL,
      };

      const endpoint = getEndpoint(openAIEndpointConfig);

      const params = {
        ...this.clientConfig,
        baseURL: endpoint,
        timeout: this.timeout,
        maxRetries: 0,
      };

      if (!params.baseURL) {
        delete params.baseURL;
      }

      this.client = new OpenAIClient(params);
    }
    const requestOptions: OpenAICoreRequestOptions = {};
    if (this.azureOpenAIApiKey) {
      requestOptions.headers = {
        "api-key": this.azureOpenAIApiKey,
        ...requestOptions.headers,
      };
      requestOptions.query = {
        "api-version": this.azureOpenAIApiVersion,
        ...requestOptions.query,
      };
    }
    return this.caller.call(async () => {
      try {
        const res = await this.client.embeddings.create(
          request,
          requestOptions
        );
        return res;
      } catch (e) {
        const error = wrapOpenAIClientError(e);
        throw error;
      }
    });
  }
}
=======
export {
  type OpenAIEmbeddingsParams,
  OpenAIEmbeddings,
} from "@langchain/openai";
>>>>>>> 1577a869
<|MERGE_RESOLUTION|>--- conflicted
+++ resolved
@@ -1,278 +1,4 @@
-<<<<<<< HEAD
-import { type ClientOptions, OpenAI as OpenAIClient } from "openai";
-import { getEnvironmentVariable } from "../util/env.js";
-import {
-  AzureOpenAIInput,
-  OpenAICoreRequestOptions,
-  LegacyOpenAIInput,
-} from "../types/openai-types.js";
-import { chunkArray } from "../util/chunk.js";
-import { Embeddings, EmbeddingsParams } from "./base.js";
-import { getEndpoint, OpenAIEndpointConfig } from "../util/azure.js";
-import { wrapOpenAIClientError } from "../util/openai.js";
-
-/**
- * Interface for OpenAIEmbeddings parameters. Extends EmbeddingsParams and
- * defines additional parameters specific to the OpenAIEmbeddings class.
- */
-export interface OpenAIEmbeddingsParams extends EmbeddingsParams {
-  /** Model name to use */
-  modelName: string;
-
-  /**
-   * Timeout to use when making requests to OpenAI.
-   */
-  timeout?: number;
-
-  /**
-   * The maximum number of documents to embed in a single request. This is
-   * limited by the OpenAI API to a maximum of 2048.
-   */
-  batchSize?: number;
-
-  /**
-   * Whether to strip new lines from the input text. This is recommended by
-   * OpenAI for older models, but may not be suitable for all use cases.
-   * See: https://github.com/openai/openai-python/issues/418#issuecomment-1525939500
-   */
-  stripNewLines?: boolean;
-}
-
-/**
- * Class for generating embeddings using the OpenAI API. Extends the
- * Embeddings class and implements OpenAIEmbeddingsParams and
- * AzureOpenAIInput.
- * @example
- * ```typescript
- * // Embed a query using OpenAIEmbeddings to generate embeddings for a given text
- * const model = new OpenAIEmbeddings();
- * const res = await model.embedQuery(
- *   "What would be a good company name for a company that makes colorful socks?",
- * );
- * console.log({ res });
- *
- * ```
- */
-export class OpenAIEmbeddings
-  extends Embeddings
-  implements OpenAIEmbeddingsParams, AzureOpenAIInput
-{
-  modelName = "text-embedding-ada-002";
-
-  batchSize = 512;
-
-  // TODO: Update to `false` on next minor release (see: https://github.com/langchain-ai/langchainjs/pull/3612)
-  stripNewLines = true;
-
-  timeout?: number;
-
-  azureOpenAIApiVersion?: string;
-
-  azureOpenAIApiKey?: string;
-
-  azureOpenAIApiInstanceName?: string;
-
-  azureOpenAIApiDeploymentName?: string;
-
-  azureOpenAIBasePath?: string;
-
-  organization?: string;
-
-  private client: OpenAIClient;
-
-  private clientConfig: ClientOptions;
-
-  constructor(
-    fields?: Partial<OpenAIEmbeddingsParams> &
-      Partial<AzureOpenAIInput> & {
-        verbose?: boolean;
-        openAIApiKey?: string;
-        configuration?: ClientOptions;
-      },
-    configuration?: ClientOptions & LegacyOpenAIInput
-  ) {
-    const fieldsWithDefaults = { maxConcurrency: 2, ...fields };
-
-    super(fieldsWithDefaults);
-
-    let apiKey =
-      fieldsWithDefaults?.openAIApiKey ??
-      getEnvironmentVariable("OPENAI_API_KEY");
-
-    const azureApiKey =
-      fieldsWithDefaults?.azureOpenAIApiKey ??
-      getEnvironmentVariable("AZURE_OPENAI_API_KEY");
-    if (!azureApiKey && !apiKey) {
-      throw new Error("OpenAI or Azure OpenAI API key not found");
-    }
-
-    const azureApiInstanceName =
-      fieldsWithDefaults?.azureOpenAIApiInstanceName ??
-      getEnvironmentVariable("AZURE_OPENAI_API_INSTANCE_NAME");
-
-    const azureApiDeploymentName =
-      (fieldsWithDefaults?.azureOpenAIApiEmbeddingsDeploymentName ||
-        fieldsWithDefaults?.azureOpenAIApiDeploymentName) ??
-      (getEnvironmentVariable("AZURE_OPENAI_API_EMBEDDINGS_DEPLOYMENT_NAME") ||
-        getEnvironmentVariable("AZURE_OPENAI_API_DEPLOYMENT_NAME"));
-
-    const azureApiVersion =
-      fieldsWithDefaults?.azureOpenAIApiVersion ??
-      getEnvironmentVariable("AZURE_OPENAI_API_VERSION");
-
-    this.azureOpenAIBasePath =
-      fieldsWithDefaults?.azureOpenAIBasePath ??
-      getEnvironmentVariable("AZURE_OPENAI_BASE_PATH");
-
-    this.organization =
-      fieldsWithDefaults?.configuration?.organization ??
-      getEnvironmentVariable("OPENAI_ORGANIZATION");
-
-    this.modelName = fieldsWithDefaults?.modelName ?? this.modelName;
-    this.batchSize =
-      fieldsWithDefaults?.batchSize ?? (azureApiKey ? 1 : this.batchSize);
-    this.stripNewLines =
-      fieldsWithDefaults?.stripNewLines ?? this.stripNewLines;
-    this.timeout = fieldsWithDefaults?.timeout;
-
-    this.azureOpenAIApiVersion = azureApiVersion;
-    this.azureOpenAIApiKey = azureApiKey;
-    this.azureOpenAIApiInstanceName = azureApiInstanceName;
-    this.azureOpenAIApiDeploymentName = azureApiDeploymentName;
-
-    if (this.azureOpenAIApiKey) {
-      if (!this.azureOpenAIApiInstanceName && !this.azureOpenAIBasePath) {
-        throw new Error("Azure OpenAI API instance name not found");
-      }
-      if (!this.azureOpenAIApiDeploymentName) {
-        throw new Error("Azure OpenAI API deployment name not found");
-      }
-      if (!this.azureOpenAIApiVersion) {
-        throw new Error("Azure OpenAI API version not found");
-      }
-      apiKey = apiKey ?? "";
-    }
-
-    this.clientConfig = {
-      apiKey,
-      organization: this.organization,
-      baseURL: configuration?.basePath,
-      dangerouslyAllowBrowser: true,
-      defaultHeaders: configuration?.baseOptions?.headers,
-      defaultQuery: configuration?.baseOptions?.params,
-      ...configuration,
-      ...fields?.configuration,
-    };
-  }
-
-  /**
-   * Method to generate embeddings for an array of documents. Splits the
-   * documents into batches and makes requests to the OpenAI API to generate
-   * embeddings.
-   * @param texts Array of documents to generate embeddings for.
-   * @returns Promise that resolves to a 2D array of embeddings for each document.
-   */
-  async embedDocuments(texts: string[]): Promise<number[][]> {
-    const batches = chunkArray(
-      this.stripNewLines ? texts.map((t) => t.replace(/\n/g, " ")) : texts,
-      this.batchSize
-    );
-
-    const batchRequests = batches.map((batch) =>
-      this.embeddingWithRetry({
-        model: this.modelName,
-        input: batch,
-      })
-    );
-    const batchResponses = await Promise.all(batchRequests);
-
-    const embeddings: number[][] = [];
-    for (let i = 0; i < batchResponses.length; i += 1) {
-      const batch = batches[i];
-      const { data: batchResponse } = batchResponses[i];
-      for (let j = 0; j < batch.length; j += 1) {
-        embeddings.push(batchResponse[j].embedding);
-      }
-    }
-    return embeddings;
-  }
-
-  /**
-   * Method to generate an embedding for a single document. Calls the
-   * embeddingWithRetry method with the document as the input.
-   * @param text Document to generate an embedding for.
-   * @returns Promise that resolves to an embedding for the document.
-   */
-  async embedQuery(text: string): Promise<number[]> {
-    const { data } = await this.embeddingWithRetry({
-      model: this.modelName,
-      input: this.stripNewLines ? text.replace(/\n/g, " ") : text,
-    });
-    return data[0].embedding;
-  }
-
-  /**
-   * Private method to make a request to the OpenAI API to generate
-   * embeddings. Handles the retry logic and returns the response from the
-   * API.
-   * @param request Request to send to the OpenAI API.
-   * @returns Promise that resolves to the response from the API.
-   */
-  private async embeddingWithRetry(
-    request: OpenAIClient.EmbeddingCreateParams
-  ) {
-    if (!this.client) {
-      const openAIEndpointConfig: OpenAIEndpointConfig = {
-        azureOpenAIApiDeploymentName: this.azureOpenAIApiDeploymentName,
-        azureOpenAIApiInstanceName: this.azureOpenAIApiInstanceName,
-        azureOpenAIApiKey: this.azureOpenAIApiKey,
-        azureOpenAIBasePath: this.azureOpenAIBasePath,
-        baseURL: this.clientConfig.baseURL,
-      };
-
-      const endpoint = getEndpoint(openAIEndpointConfig);
-
-      const params = {
-        ...this.clientConfig,
-        baseURL: endpoint,
-        timeout: this.timeout,
-        maxRetries: 0,
-      };
-
-      if (!params.baseURL) {
-        delete params.baseURL;
-      }
-
-      this.client = new OpenAIClient(params);
-    }
-    const requestOptions: OpenAICoreRequestOptions = {};
-    if (this.azureOpenAIApiKey) {
-      requestOptions.headers = {
-        "api-key": this.azureOpenAIApiKey,
-        ...requestOptions.headers,
-      };
-      requestOptions.query = {
-        "api-version": this.azureOpenAIApiVersion,
-        ...requestOptions.query,
-      };
-    }
-    return this.caller.call(async () => {
-      try {
-        const res = await this.client.embeddings.create(
-          request,
-          requestOptions
-        );
-        return res;
-      } catch (e) {
-        const error = wrapOpenAIClientError(e);
-        throw error;
-      }
-    });
-  }
-}
-=======
 export {
   type OpenAIEmbeddingsParams,
   OpenAIEmbeddings,
-} from "@langchain/openai";
->>>>>>> 1577a869
+} from "@langchain/openai";