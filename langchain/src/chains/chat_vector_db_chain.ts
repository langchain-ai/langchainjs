import { PromptTemplate } from "../prompts/prompt.js";
import { BaseLanguageModel } from "../base_language/index.js";
import { VectorStore } from "../vectorstores/base.js";
import { SerializedChatVectorDBQAChain } from "./serde.js";
import { ChainValues } from "../schema/index.js";
import { BaseChain, ChainInputs } from "./base.js";
import { LLMChain } from "./llm_chain.js";
import { loadQAStuffChain } from "./question_answering/load.js";
import { CallbackManagerForChainRun } from "../callbacks/manager.js";

// eslint-disable-next-line @typescript-eslint/no-explicit-any
export type LoadValues = Record<string, any>;

const question_generator_template = `Given the following conversation and a follow up question, rephrase the follow up question to be a standalone question.

Chat History:
{chat_history}
Follow Up Input: {question}
Standalone question:`;

const qa_template = `Use the following pieces of context to answer the question at the end. If you don't know the answer, just say that you don't know, don't try to make up an answer.

{context}

Question: {question}
Helpful Answer:`;

export interface ChatVectorDBQAChainInput extends ChainInputs {
  vectorstore: VectorStore;
  combineDocumentsChain: BaseChain;
  questionGeneratorChain: LLMChain;
  returnSourceDocuments?: boolean;
  outputKey?: string;
  inputKey?: string;
  k?: number;
}

/** @deprecated use `ConversationalRetrievalQAChain` instead. */
export class ChatVectorDBQAChain
  extends BaseChain
  implements ChatVectorDBQAChainInput
{
  k = 4;

  inputKey = "question";

  chatHistoryKey = "chat_history";

  get inputKeys() {
    return [this.inputKey, this.chatHistoryKey];
  }

  outputKey = "result";

  get outputKeys() {
    return [this.outputKey];
  }

  vectorstore: VectorStore;

  combineDocumentsChain: BaseChain;

  questionGeneratorChain: LLMChain;

  returnSourceDocuments = false;

  constructor(fields: ChatVectorDBQAChainInput) {
    super(fields);
    this.vectorstore = fields.vectorstore;
    this.combineDocumentsChain = fields.combineDocumentsChain;
    this.questionGeneratorChain = fields.questionGeneratorChain;
    this.inputKey = fields.inputKey ?? this.inputKey;
    this.outputKey = fields.outputKey ?? this.outputKey;
    this.k = fields.k ?? this.k;
    this.returnSourceDocuments =
      fields.returnSourceDocuments ?? this.returnSourceDocuments;
  }

  /** @ignore */
  async _call(
    values: ChainValues,
    runManager?: CallbackManagerForChainRun
  ): Promise<ChainValues> {
    if (!(this.inputKey in values)) {
      throw new Error(`Question key ${this.inputKey} not found.`);
    }
    if (!(this.chatHistoryKey in values)) {
      throw new Error(`chat history key ${this.inputKey} not found.`);
    }
    const question: string = values[this.inputKey];
    const chatHistory: string = values[this.chatHistoryKey];
    let newQuestion = question;
    if (chatHistory.length > 0) {
      const result = await this.questionGeneratorChain.call(
        {
          question,
          chat_history: chatHistory,
        },
        runManager?.getChild("question_generator")
      );
      const keys = Object.keys(result);
      console.log("_call", values, keys);
      if (keys.length === 1) {
        newQuestion = result[keys[0]];
      } else {
        throw new Error(
          "Return from llm chain has multiple values, only single values supported."
        );
      }
    }
    const docs = await this.vectorstore.similaritySearch(
      newQuestion,
      this.k,
      undefined,
<<<<<<< HEAD
      runManager?.getChild("retrieve_documents")
=======
      runManager?.getChild("vectorstore")
>>>>>>> c09f8310
    );
    const inputs = {
      question: newQuestion,
      input_documents: docs,
      chat_history: chatHistory,
    };
    const result = await this.combineDocumentsChain.call(
      inputs,
      runManager?.getChild("combine_documents")
    );
    if (this.returnSourceDocuments) {
      return {
        ...result,
        sourceDocuments: docs,
      };
    }
    return result;
  }

  _chainType() {
    return "chat-vector-db" as const;
  }

  static async deserialize(
    data: SerializedChatVectorDBQAChain,
    values: LoadValues
  ) {
    if (!("vectorstore" in values)) {
      throw new Error(
        `Need to pass in a vectorstore to deserialize VectorDBQAChain`
      );
    }
    const { vectorstore } = values;

    return new ChatVectorDBQAChain({
      combineDocumentsChain: await BaseChain.deserialize(
        data.combine_documents_chain
      ),
      questionGeneratorChain: await LLMChain.deserialize(
        data.question_generator
      ),
      k: data.k,
      vectorstore,
    });
  }

  serialize(): SerializedChatVectorDBQAChain {
    return {
      _type: this._chainType(),
      combine_documents_chain: this.combineDocumentsChain.serialize(),
      question_generator: this.questionGeneratorChain.serialize(),
      k: this.k,
    };
  }

  static fromLLM(
    llm: BaseLanguageModel,
    vectorstore: VectorStore,
    options: {
      inputKey?: string;
      outputKey?: string;
      k?: number;
      returnSourceDocuments?: boolean;
      questionGeneratorTemplate?: string;
      qaTemplate?: string;
      verbose?: boolean;
    } = {}
  ): ChatVectorDBQAChain {
    const { questionGeneratorTemplate, qaTemplate, verbose, ...rest } = options;
    const question_generator_prompt = PromptTemplate.fromTemplate(
      questionGeneratorTemplate || question_generator_template
    );
    const qa_prompt = PromptTemplate.fromTemplate(qaTemplate || qa_template);

    const qaChain = loadQAStuffChain(llm, { prompt: qa_prompt, verbose });
    const questionGeneratorChain = new LLMChain({
      prompt: question_generator_prompt,
      llm,
      verbose,
    });
    const instance = new this({
      vectorstore,
      combineDocumentsChain: qaChain,
      questionGeneratorChain,
      ...rest,
    });
    return instance;
  }
}<|MERGE_RESOLUTION|>--- conflicted
+++ resolved
@@ -112,11 +112,7 @@
       newQuestion,
       this.k,
       undefined,
-<<<<<<< HEAD
-      runManager?.getChild("retrieve_documents")
-=======
       runManager?.getChild("vectorstore")
->>>>>>> c09f8310
     );
     const inputs = {
       question: newQuestion,
