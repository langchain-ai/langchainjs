import { test, expect } from "@jest/globals";
import { ChatOpenAI } from "../openai.js";
import {
  BaseMessage,
<<<<<<< HEAD
  ChatMessage,
=======
  ChatGeneration,
>>>>>>> 8a27b263
  HumanMessage,
  LLMResult,
  SystemMessage,
} from "../../schema/index.js";
import { ChatPromptValue } from "../../prompts/chat.js";
import {
  PromptTemplate,
  ChatPromptTemplate,
  HumanMessagePromptTemplate,
  SystemMessagePromptTemplate,
} from "../../prompts/index.js";
import { CallbackManager } from "../../callbacks/index.js";
import { NewTokenIndices } from "../../callbacks/base.js";

test("Test ChatOpenAI", async () => {
  const chat = new ChatOpenAI({ modelName: "gpt-3.5-turbo", maxTokens: 10 });
  const message = new HumanMessage("Hello!");
  const res = await chat.call([message]);
  console.log({ res });
});

test("Test ChatOpenAI with SystemChatMessage", async () => {
  const chat = new ChatOpenAI({ modelName: "gpt-3.5-turbo", maxTokens: 10 });
  const system_message = new SystemMessage("You are to chat with a user.");
  const message = new HumanMessage("Hello!");
  const res = await chat.call([system_message, message]);
  console.log({ res });
});

test("Test ChatOpenAI Generate", async () => {
  const chat = new ChatOpenAI({
    modelName: "gpt-3.5-turbo",
    maxTokens: 10,
    n: 2,
  });
  const message = new HumanMessage("Hello!");
  const res = await chat.generate([[message], [message]]);
  expect(res.generations.length).toBe(2);
  for (const generation of res.generations) {
    expect(generation.length).toBe(2);
    for (const message of generation) {
      console.log(message.text);
      expect(typeof message.text).toBe("string");
    }
  }
  console.log({ res });
});

test("Test ChatOpenAI Generate throws when one of the calls fails", async () => {
  const chat = new ChatOpenAI({
    modelName: "gpt-3.5-turbo",
    maxTokens: 10,
    n: 2,
  });
  const message = new HumanMessage("Hello!");
  await expect(() =>
    chat.generate([[message], [message]], {
      signal: AbortSignal.timeout(10),
    })
  ).rejects.toThrow("Cancel: canceled");
});

test("Test ChatOpenAI tokenUsage", async () => {
  let tokenUsage = {
    completionTokens: 0,
    promptTokens: 0,
    totalTokens: 0,
  };

  const model = new ChatOpenAI({
    modelName: "gpt-3.5-turbo",
    maxTokens: 10,
    callbackManager: CallbackManager.fromHandlers({
      async handleLLMEnd(output: LLMResult) {
        tokenUsage = output.llmOutput?.tokenUsage;
      },
    }),
  });
  const message = new HumanMessage("Hello");
  const res = await model.call([message]);
  console.log({ res });

  expect(tokenUsage.promptTokens).toBeGreaterThan(0);
});

test("Test ChatOpenAI tokenUsage with a batch", async () => {
  let tokenUsage = {
    completionTokens: 0,
    promptTokens: 0,
    totalTokens: 0,
  };

  const model = new ChatOpenAI({
    temperature: 0,
    modelName: "gpt-3.5-turbo",
    callbackManager: CallbackManager.fromHandlers({
      async handleLLMEnd(output: LLMResult) {
        tokenUsage = output.llmOutput?.tokenUsage;
      },
    }),
  });
  const res = await model.generate([
    [new HumanMessage("Hello")],
    [new HumanMessage("Hi")],
  ]);
  console.log(res);

  expect(tokenUsage.promptTokens).toBeGreaterThan(0);
});

test("Test ChatOpenAI in streaming mode", async () => {
  let nrNewTokens = 0;
  let streamedCompletion = "";

  const model = new ChatOpenAI({
    modelName: "gpt-3.5-turbo",
    streaming: true,
    maxTokens: 10,
    callbacks: [
      {
        async handleLLMNewToken(token: string) {
          nrNewTokens += 1;
          streamedCompletion += token;
        },
      },
    ],
  });
  const message = new HumanMessage("Hello!");
  const result = await model.call([message]);
  console.log(result);

  expect(nrNewTokens > 0).toBe(true);
  expect(result.content).toBe(streamedCompletion);
}, 10000);

test("Test ChatOpenAI in streaming mode with n > 1 and multiple prompts", async () => {
  let nrNewTokens = 0;
  const streamedCompletions = [
    ["", ""],
    ["", ""],
  ];

  const model = new ChatOpenAI({
    modelName: "gpt-3.5-turbo",
    streaming: true,
    maxTokens: 10,
    n: 2,
    callbacks: [
      {
        async handleLLMNewToken(token: string, idx: NewTokenIndices) {
          nrNewTokens += 1;
          streamedCompletions[idx.prompt][idx.completion] += token;
        },
      },
    ],
  });
  const message1 = new HumanMessage("Hello!");
  const message2 = new HumanMessage("Bye!");
  const result = await model.generate([[message1], [message2]]);
  console.log(result.generations);

  expect(nrNewTokens > 0).toBe(true);
  expect(result.generations.map((g) => g.map((gg) => gg.text))).toEqual(
    streamedCompletions
  );
}, 10000);

test("Test ChatOpenAI prompt value", async () => {
  const chat = new ChatOpenAI({
    modelName: "gpt-3.5-turbo",
    maxTokens: 10,
    n: 2,
  });
  const message = new HumanMessage("Hello!");
  const res = await chat.generatePrompt([new ChatPromptValue([message])]);
  expect(res.generations.length).toBe(1);
  for (const generation of res.generations) {
    expect(generation.length).toBe(2);
    for (const g of generation) {
      console.log(g.text);
    }
  }
  console.log({ res });
});

test("OpenAI Chat, docs, prompt templates", async () => {
  const chat = new ChatOpenAI({ temperature: 0, maxTokens: 10 });

  const systemPrompt = PromptTemplate.fromTemplate(
    "You are a helpful assistant that translates {input_language} to {output_language}."
  );

  const chatPrompt = ChatPromptTemplate.fromPromptMessages([
    new SystemMessagePromptTemplate(systemPrompt),
    HumanMessagePromptTemplate.fromTemplate("{text}"),
  ]);

  const responseA = await chat.generatePrompt([
    await chatPrompt.formatPromptValue({
      input_language: "English",
      output_language: "French",
      text: "I love programming.",
    }),
  ]);

  console.log(responseA.generations);
}, 5000);

test("Test OpenAI with stop", async () => {
  const model = new ChatOpenAI({ maxTokens: 5 });
  const res = await model.call(
    [new HumanMessage("Print hello world")],
    ["world"]
  );
  console.log({ res });
});

test("Test OpenAI with stop in object", async () => {
  const model = new ChatOpenAI({ maxTokens: 5 });
  const res = await model.call([new HumanMessage("Print hello world")], {
    stop: ["world"],
  });
  console.log({ res });
});

test("Test OpenAI with timeout in call options", async () => {
  const model = new ChatOpenAI({ maxTokens: 5 });
  await expect(() =>
    model.call([new HumanMessage("Print hello world")], {
      options: { timeout: 10 },
    })
  ).rejects.toThrow();
}, 5000);

test("Test OpenAI with timeout in call options and node adapter", async () => {
  const model = new ChatOpenAI({ maxTokens: 5 });
  await expect(() =>
    model.call([new HumanMessage("Print hello world")], {
      options: { timeout: 10, adapter: undefined },
    })
  ).rejects.toThrow();
}, 5000);

test("Test OpenAI with signal in call options", async () => {
  const model = new ChatOpenAI({ maxTokens: 5 });
  const controller = new AbortController();
  await expect(() => {
    const ret = model.call([new HumanMessage("Print hello world")], {
      options: { signal: controller.signal },
    });

    controller.abort();

    return ret;
  }).rejects.toThrow();
}, 5000);

test("Test OpenAI with signal in call options and node adapter", async () => {
  const model = new ChatOpenAI({ maxTokens: 5, modelName: "text-ada-001" });
  const controller = new AbortController();
  await expect(() => {
    const ret = model.call([new HumanMessage("Print hello world")], {
      options: { signal: controller.signal, adapter: undefined },
    });

    controller.abort();

    return ret;
  }).rejects.toThrow();
}, 5000);

function createSystemChatMessage(text: string, name?: string) {
  const msg = new SystemMessage(text);
  msg.name = name;
  return msg;
}

function createSampleMessages(): BaseMessage[] {
  // same example as in https://github.com/openai/openai-cookbook/blob/main/examples/How_to_format_inputs_to_ChatGPT_models.ipynb
  return [
    createSystemChatMessage(
      "You are a helpful, pattern-following assistant that translates corporate jargon into plain English."
    ),
    createSystemChatMessage(
      "New synergies will help drive top-line growth.",
      "example_user"
    ),
    createSystemChatMessage(
      "Things working well together will increase revenue.",
      "example_assistant"
    ),
    createSystemChatMessage(
      "Let's circle back when we have more bandwidth to touch base on opportunities for increased leverage.",
      "example_user"
    ),
    createSystemChatMessage(
      "Let's talk later when we're less busy about how to do better.",
      "example_assistant"
    ),
    new HumanMessage(
      "This late pivot means we don't have time to boil the ocean for the client deliverable."
    ),
  ];
}

test("getNumTokensFromMessages gpt-3.5-turbo-0301 model for sample input", async () => {
  const messages: BaseMessage[] = createSampleMessages();

  const chat = new ChatOpenAI({
    openAIApiKey: "dummy",
    modelName: "gpt-3.5-turbo-0301",
  });

  const { totalCount } = await chat.getNumTokensFromMessages(messages);

  expect(totalCount).toBe(127);
});

test("getNumTokensFromMessages gpt-4-0314 model for sample input", async () => {
  const messages: BaseMessage[] = createSampleMessages();

  const chat = new ChatOpenAI({
    openAIApiKey: "dummy",
    modelName: "gpt-4-0314",
  });

  const { totalCount } = await chat.getNumTokensFromMessages(messages);

  expect(totalCount).toBe(129);
});

<<<<<<< HEAD
test("Test OpenAI with specific roles in ChatMessage", async () => {
  const chat = new ChatOpenAI({ modelName: "gpt-3.5-turbo", maxTokens: 10 });
  const system_message = new ChatMessage(
    "You are to chat with a user.",
    "system"
  );
  const user_message = new ChatMessage("Hello!", "user");
  const res = await chat.call([system_message, user_message]);
  console.log({ res });
=======
test("Test ChatOpenAI stream method", async () => {
  const model = new ChatOpenAI({ maxTokens: 50, modelName: "gpt-3.5-turbo" });
  const stream = await model.stream("Print hello world.");
  const chunks = [];
  for await (const chunk of stream) {
    console.log(chunk);
    chunks.push(chunk);
  }
  expect(chunks.length).toBeGreaterThan(1);
});

test("Test ChatOpenAI stream method with abort", async () => {
  await expect(async () => {
    const model = new ChatOpenAI({ maxTokens: 50, modelName: "gpt-3.5-turbo" });
    const stream = await model.stream(
      "How is your day going? Be extremely verbose.",
      {
        signal: AbortSignal.timeout(1000),
      }
    );
    for await (const chunk of stream) {
      console.log(chunk);
    }
  }).rejects.toThrow();
});

test("Test ChatOpenAI stream method with early break", async () => {
  const model = new ChatOpenAI({ maxTokens: 50, modelName: "gpt-3.5-turbo" });
  const stream = await model.stream(
    "How is your day going? Be extremely verbose."
  );
  let i = 0;
  for await (const chunk of stream) {
    console.log(chunk);
    i += 1;
    if (i > 10) {
      break;
    }
  }
});

test("Function calling with streaming", async () => {
  let finalResult: BaseMessage | undefined;
  const modelForFunctionCalling = new ChatOpenAI({
    modelName: "gpt-4-0613",
    temperature: 0,
    callbacks: [
      {
        handleLLMEnd(output: LLMResult) {
          finalResult = (output.generations[0][0] as ChatGeneration).message;
        },
      },
    ],
  });

  const stream = await modelForFunctionCalling.stream(
    "What is the weather in New York?",
    {
      functions: [
        {
          name: "get_current_weather",
          description: "Get the current weather in a given location",
          parameters: {
            type: "object",
            properties: {
              location: {
                type: "string",
                description: "The city and state, e.g. San Francisco, CA",
              },
              unit: { type: "string", enum: ["celsius", "fahrenheit"] },
            },
            required: ["location"],
          },
        },
      ],
      function_call: {
        name: "get_current_weather",
      },
    }
  );

  const chunks = [];
  let streamedOutput;
  for await (const chunk of stream) {
    chunks.push(chunk);
    if (!streamedOutput) {
      streamedOutput = chunk;
    } else {
      streamedOutput = streamedOutput.concat(chunk);
    }
  }

  expect(finalResult).toEqual(streamedOutput);
  expect(chunks.length).toBeGreaterThan(1);
  expect(finalResult?.additional_kwargs?.function_call?.name).toBe(
    "get_current_weather"
  );
  expect(
    JSON.parse(finalResult?.additional_kwargs?.function_call?.arguments ?? "")
      .location
  ).toBe("New York");
>>>>>>> 8a27b263
});<|MERGE_RESOLUTION|>--- conflicted
+++ resolved
@@ -2,11 +2,8 @@
 import { ChatOpenAI } from "../openai.js";
 import {
   BaseMessage,
-<<<<<<< HEAD
   ChatMessage,
-=======
   ChatGeneration,
->>>>>>> 8a27b263
   HumanMessage,
   LLMResult,
   SystemMessage,
@@ -338,7 +335,6 @@
   expect(totalCount).toBe(129);
 });
 
-<<<<<<< HEAD
 test("Test OpenAI with specific roles in ChatMessage", async () => {
   const chat = new ChatOpenAI({ modelName: "gpt-3.5-turbo", maxTokens: 10 });
   const system_message = new ChatMessage(
@@ -348,7 +344,8 @@
   const user_message = new ChatMessage("Hello!", "user");
   const res = await chat.call([system_message, user_message]);
   console.log({ res });
-=======
+});
+
 test("Test ChatOpenAI stream method", async () => {
   const model = new ChatOpenAI({ maxTokens: 50, modelName: "gpt-3.5-turbo" });
   const stream = await model.stream("Print hello world.");
@@ -450,5 +447,4 @@
     JSON.parse(finalResult?.additional_kwargs?.function_call?.arguments ?? "")
       .location
   ).toBe("New York");
->>>>>>> 8a27b263
 });