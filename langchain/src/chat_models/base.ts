<<<<<<< HEAD
import GPT3Tokenizer from "gpt3-tokenizer";

import {
  BaseLanguageModel,
  BaseLanguageModelParams,
} from "../base_language/index.js";
import { getBufferString } from "../memory/base.js";
=======
>>>>>>> ede99b88
import {
  AIChatMessage,
  BaseChatMessage,
  BasePromptValue,
  ChatGeneration,
  ChatResult,
  LLMResult,
} from "../schema/index.js";

export type SerializedChatModel = {
  _model: string;
  _type: string;
  // eslint-disable-next-line @typescript-eslint/no-explicit-any
} & Record<string, any>;

// todo?
export type SerializedLLM = {
  _model: string;
  _type: string;
  // eslint-disable-next-line @typescript-eslint/no-explicit-any
} & Record<string, any>;

export type BaseChatModelParams = BaseLanguageModelParams;

export abstract class BaseChatModel extends BaseLanguageModel {
  protected constructor({ ...rest }: BaseChatModelParams) {
    super(rest);
  }

  abstract _combineLLMOutput?(
    ...llmOutputs: LLMResult["llmOutput"][]
  ): LLMResult["llmOutput"];

  async generate(
    messages: BaseChatMessage[][],
    stop?: string[]
  ): Promise<LLMResult> {
    const generations: ChatGeneration[][] = [];
    const llmOutputs: LLMResult["llmOutput"][] = [];
    const messageStrings: string[] = messages.map((messageList) =>
      getBufferString(messageList)
    );
    await this.callbackManager.handleLLMStart(
      { name: this._llmType() },
      messageStrings,
      this.verbose
    );
    try {
      for (const message of messages) {
        const result = await this._generate(message, stop);
        if (result.llmOutput) {
          llmOutputs.push(result.llmOutput);
        }
        generations.push(result.generations);
      }
    } catch (err) {
      await this.callbackManager.handleLLMError(err, this.verbose);
      throw err;
    }

    const output: LLMResult = {
      generations,
      llmOutput: llmOutputs.length
        ? this._combineLLMOutput?.(...llmOutputs)
        : undefined,
    };
    await this.callbackManager.handleLLMEnd(output, this.verbose);
    return output;
  }

  _modelType(): string {
    return "base_chat_model" as const;
  }

  abstract _llmType(): string;

<<<<<<< HEAD
  private _tokenizer?: GPT3Tokenizer.default;

  getNumTokens(text: string): number {
    // TODOs copied from py implementation
    // TODO: this method may not be exact.
    // TODO: this method may differ based on model (eg codex, gpt-3.5).
    if (this._tokenizer === undefined) {
      const Constructor = GPT3Tokenizer.default;
      this._tokenizer = new Constructor({ type: "gpt3" });
    }
    return this._tokenizer.encode(text).bpe.length;
  }

  abstract getNumTokensFromMessages(messages: BaseChatMessage[]): {
    totalCount: number;
    countPerMessage: number[];
  };

=======
>>>>>>> ede99b88
  async generatePrompt(
    promptValues: BasePromptValue[],
    stop?: string[]
  ): Promise<LLMResult> {
    const promptMessages: BaseChatMessage[][] = promptValues.map(
      (promptValue) => promptValue.toChatMessages()
    );
    return this.generate(promptMessages, stop);
  }

  abstract _generate(
    messages: BaseChatMessage[],
    stop?: string[]
  ): Promise<ChatResult>;

  async call(
    messages: BaseChatMessage[],
    stop?: string[]
  ): Promise<BaseChatMessage> {
    const result = await this.generate([messages], stop);
    const generations = result.generations as ChatGeneration[][];
    return generations[0][0].message;
  }

  async callPrompt(
    promptValue: BasePromptValue,
    stop?: string[]
  ): Promise<BaseChatMessage> {
    const promptMessages: BaseChatMessage[] = promptValue.toChatMessages();
    return this.call(promptMessages, stop);
  }
}

export abstract class SimpleChatModel extends BaseChatModel {
  abstract _call(messages: BaseChatMessage[], stop?: string[]): Promise<string>;

  async _generate(
    messages: BaseChatMessage[],
    stop?: string[]
  ): Promise<ChatResult> {
    const text = await this._call(messages, stop);
    const message = new AIChatMessage(text);
    return {
      generations: [
        {
          text: message.text,
          message,
        },
      ],
    };
  }
}<|MERGE_RESOLUTION|>--- conflicted
+++ resolved
@@ -1,13 +1,3 @@
-<<<<<<< HEAD
-import GPT3Tokenizer from "gpt3-tokenizer";
-
-import {
-  BaseLanguageModel,
-  BaseLanguageModelParams,
-} from "../base_language/index.js";
-import { getBufferString } from "../memory/base.js";
-=======
->>>>>>> ede99b88
 import {
   AIChatMessage,
   BaseChatMessage,
@@ -16,6 +6,11 @@
   ChatResult,
   LLMResult,
 } from "../schema/index.js";
+import {
+  BaseLanguageModel,
+  BaseLanguageModelParams,
+} from "../base_language/index.js";
+import { getBufferString } from "../memory/base.js";
 
 export type SerializedChatModel = {
   _model: string;
@@ -84,27 +79,6 @@
 
   abstract _llmType(): string;
 
-<<<<<<< HEAD
-  private _tokenizer?: GPT3Tokenizer.default;
-
-  getNumTokens(text: string): number {
-    // TODOs copied from py implementation
-    // TODO: this method may not be exact.
-    // TODO: this method may differ based on model (eg codex, gpt-3.5).
-    if (this._tokenizer === undefined) {
-      const Constructor = GPT3Tokenizer.default;
-      this._tokenizer = new Constructor({ type: "gpt3" });
-    }
-    return this._tokenizer.encode(text).bpe.length;
-  }
-
-  abstract getNumTokensFromMessages(messages: BaseChatMessage[]): {
-    totalCount: number;
-    countPerMessage: number[];
-  };
-
-=======
->>>>>>> ede99b88
   async generatePrompt(
     promptValues: BasePromptValue[],
     stop?: string[]
