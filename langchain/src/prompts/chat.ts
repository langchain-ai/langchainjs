import {
  BasePromptTemplate,
  BaseStringPromptTemplate,
  BasePromptTemplateInput,
} from "./base.js";
import {
  AIChatMessage,
  BaseChatMessage,
  BasePromptValue,
  ChatMessage,
  HumanChatMessage,
  SystemChatMessage,
  InputValues,
  PartialValues,
} from "../schema/index.js";
import { PromptTemplate } from "./prompt.js";
import {
  SerializedChatPromptTemplate,
  SerializedMessagePromptTemplate,
} from "./serde.js";

export abstract class BaseMessagePromptTemplate {
  abstract inputVariables: string[];

  abstract formatMessages(values: InputValues): Promise<BaseChatMessage[]>;

  serialize(): SerializedMessagePromptTemplate {
    return {
      _type: this.constructor.name,
      ...JSON.parse(JSON.stringify(this)),
    };
  }
}

export class MessagesPlaceholder extends BaseMessagePromptTemplate {
  variableName: string;

  constructor(variableName: string) {
    super();
    this.variableName = variableName;
  }

  get inputVariables() {
    return [this.variableName];
  }

  formatMessages(values: InputValues): Promise<BaseChatMessage[]> {
    return Promise.resolve(values[this.variableName] as BaseChatMessage[]);
  }
}

export abstract class BaseMessageStringPromptTemplate extends BaseMessagePromptTemplate {
  prompt: BaseStringPromptTemplate;

  protected constructor(prompt: BaseStringPromptTemplate) {
    super();
    this.prompt = prompt;
  }

  get inputVariables() {
    return this.prompt.inputVariables;
  }

  abstract format(values: InputValues): Promise<BaseChatMessage>;

  async formatMessages(values: InputValues): Promise<BaseChatMessage[]> {
    return [await this.format(values)];
  }
}

export class ChatMessagePromptTemplate extends BaseMessageStringPromptTemplate {
  role: string;

  async format(values: InputValues): Promise<BaseChatMessage> {
    return new ChatMessage(await this.prompt.format(values), this.role);
  }

  constructor(prompt: BaseStringPromptTemplate, role: string) {
    super(prompt);
    this.role = role;
  }

  static fromTemplate(template: string, role: string) {
    return new this(PromptTemplate.fromTemplate(template), role);
  }
}

export class HumanMessagePromptTemplate extends BaseMessageStringPromptTemplate {
  async format(values: InputValues): Promise<BaseChatMessage> {
    return new HumanChatMessage(await this.prompt.format(values));
  }

  constructor(prompt: BaseStringPromptTemplate) {
    super(prompt);
  }

  static fromTemplate(template: string) {
    return new this(PromptTemplate.fromTemplate(template));
  }
}

export class AIMessagePromptTemplate extends BaseMessageStringPromptTemplate {
  async format(values: InputValues): Promise<BaseChatMessage> {
    return new AIChatMessage(await this.prompt.format(values));
  }

  constructor(prompt: BaseStringPromptTemplate) {
    super(prompt);
  }

  static fromTemplate(template: string) {
    return new this(PromptTemplate.fromTemplate(template));
  }
}

export class SystemMessagePromptTemplate extends BaseMessageStringPromptTemplate {
  async format(values: InputValues): Promise<BaseChatMessage> {
    return new SystemChatMessage(await this.prompt.format(values));
  }

  constructor(prompt: BaseStringPromptTemplate) {
    super(prompt);
  }

  static fromTemplate(template: string) {
    return new this(PromptTemplate.fromTemplate(template));
  }
}

export class ChatPromptValue extends BasePromptValue {
  messages: BaseChatMessage[];

  constructor(messages: BaseChatMessage[]) {
    super();
    this.messages = messages;
  }

  toString() {
    return JSON.stringify(this.messages);
  }

  toChatMessages() {
    return this.messages;
  }
}

export interface ChatPromptTemplateInput extends BasePromptTemplateInput {
  /**
   * The prompt messages
   */
  promptMessages: BaseMessagePromptTemplate[];

  /**
   * Whether to try validating the template on initialization
   *
   * @defaultValue `true`
   */
  validateTemplate?: boolean;
}

export class ChatPromptTemplate
  extends BasePromptTemplate
  implements ChatPromptTemplateInput
{
  promptMessages: BaseMessagePromptTemplate[];

  validateTemplate = true;

  constructor(input: ChatPromptTemplateInput) {
    super(input);
    Object.assign(this, input);

    if (this.validateTemplate) {
      const inputVariables = new Set<string>();
      for (const promptMessage of this.promptMessages) {
        for (const inputVariable of promptMessage.inputVariables) {
          inputVariables.add(inputVariable);
        }
      }
      const difference = new Set(
        [...this.inputVariables].filter((x) => !inputVariables.has(x))
      );
      if (difference.size > 0) {
        throw new Error(
          `Input variables \`${[
            ...difference,
          ]}\` are not used in any of the prompt messages.`
        );
      }
      const thisInputVariables = new Set(this.inputVariables);
      const otherDifference = new Set(
        [...inputVariables].filter((x) => !thisInputVariables.has(x))
      );
      if (otherDifference.size > 0) {
        throw new Error(
          `Input variables \`${[
            ...otherDifference,
          ]}\` are used in prompt messages but not in the prompt template.`
        );
      }
    }
  }

  _getPromptType(): "chat" {
    return "chat";
  }

  async format(values: InputValues): Promise<string> {
    return (await this.formatPromptValue(values)).toString();
  }

  async formatPromptValue(values: InputValues): Promise<BasePromptValue> {
    let resultMessages: BaseChatMessage[] = [];
    for (const promptMessage of this.promptMessages) {
      const inputValues: InputValues = {};
      for (const inputVariable of promptMessage.inputVariables) {
        if (!(inputVariable in values)) {
          throw new Error(
            `Missing value for input variable \`${inputVariable}\``
          );
        }
        inputValues[inputVariable] = values[inputVariable];
      }
      const message = await promptMessage.formatMessages(inputValues);
      resultMessages = resultMessages.concat(message);
    }
    return new ChatPromptValue(resultMessages);
  }

  serialize(): SerializedChatPromptTemplate {
    if (this.outputParser !== undefined) {
      throw new Error(
        "ChatPromptTemplate cannot be serialized if outputParser is set"
      );
    }
    return {
      input_variables: this.inputVariables,
<<<<<<< HEAD
      template_format: this.templateFormat,
=======
      output_parser: this.outputParser?.serialize(),
>>>>>>> 9c0a6705
      prompt_messages: this.promptMessages.map((m) => m.serialize()),
    };
  }

  async partial(_: PartialValues): Promise<BasePromptTemplate> {
    throw new Error("ChatPromptTemplate.partial() not yet implemented");
  }

  static fromPromptMessages(
    promptMessages: BaseMessagePromptTemplate[]
  ): ChatPromptTemplate {
    const inputVariables = new Set<string>();
    for (const promptMessage of promptMessages) {
      for (const inputVariable of promptMessage.inputVariables) {
        inputVariables.add(inputVariable);
      }
    }
    return new ChatPromptTemplate({
      inputVariables: [...inputVariables],
      promptMessages,
    });
  }
}<|MERGE_RESOLUTION|>--- conflicted
+++ resolved
@@ -235,11 +235,6 @@
     }
     return {
       input_variables: this.inputVariables,
-<<<<<<< HEAD
-      template_format: this.templateFormat,
-=======
-      output_parser: this.outputParser?.serialize(),
->>>>>>> 9c0a6705
       prompt_messages: this.promptMessages.map((m) => m.serialize()),
     };
   }
