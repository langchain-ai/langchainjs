--- conflicted
+++ resolved
@@ -35,33 +35,28 @@
   }
 }
 
-<<<<<<< HEAD
+export class ChatPromptValue extends BasePromptValue {
+  messages: BaseChatMessage[];
+
+  constructor(messages: BaseChatMessage[]) {
+    super();
+    this.messages = messages;
+  }
+
+  toString() {
+    return JSON.stringify(this.messages);
+  }
+
+  toChatMessages() {
+    return this.messages;
+  }
+}
+
 export class MessagesPlaceholder<
   K extends string = string,
   P extends string = string
 > extends BaseMessagePromptTemplate<K, P> {
   variableName: K;
-=======
-export class ChatPromptValue extends BasePromptValue {
-  messages: BaseChatMessage[];
-
-  constructor(messages: BaseChatMessage[]) {
-    super();
-    this.messages = messages;
-  }
-
-  toString() {
-    return JSON.stringify(this.messages);
-  }
-
-  toChatMessages() {
-    return this.messages;
-  }
-}
-
-export class MessagesPlaceholder extends BaseMessagePromptTemplate {
-  variableName: string;
->>>>>>> d37366b0
 
   constructor(variableName: K) {
     super();
@@ -105,31 +100,36 @@
   }
 }
 
-<<<<<<< HEAD
-export class ChatMessagePromptTemplate<
-  K extends string,
-  P extends string
-> extends BaseMessageStringPromptTemplate<K, P> {
-=======
-export abstract class BaseChatPromptTemplate extends BasePromptTemplate {
-  constructor(input: BasePromptTemplateInput) {
+export abstract class BaseChatPromptTemplate<
+  K extends string,
+  P extends string
+> extends BasePromptTemplate<K, P> {
+  constructor(input: BasePromptTemplateInput<K, P>) {
     super(input);
   }
 
-  abstract formatMessages(values: InputValues): Promise<BaseChatMessage[]>;
-
-  async format(values: InputValues): Promise<string> {
+  abstract formatMessages(
+    values: Record<K, any> & Partial<Record<P, any>>
+  ): Promise<BaseChatMessage[]>;
+
+  async format(
+    values: Record<K, any> & Partial<Record<P, any>>
+  ): Promise<string> {
     return (await this.formatPromptValue(values)).toString();
   }
 
-  async formatPromptValue(values: InputValues): Promise<BasePromptValue> {
+  async formatPromptValue(
+    values: Record<K, any> & Partial<Record<P, any>>
+  ): Promise<BasePromptValue> {
     const resultMessages = await this.formatMessages(values);
     return new ChatPromptValue(resultMessages);
   }
 }
 
-export class ChatMessagePromptTemplate extends BaseMessageStringPromptTemplate {
->>>>>>> d37366b0
+export class ChatMessagePromptTemplate<
+  K extends string,
+  P extends string
+> extends BaseMessageStringPromptTemplate<K, P> {
   role: string;
 
   async format(
@@ -214,29 +214,8 @@
   }
 }
 
-<<<<<<< HEAD
-export class ChatPromptValue extends BasePromptValue {
-  messages: BaseChatMessage[];
-
-  constructor(messages: BaseChatMessage[]) {
-    super();
-    this.messages = messages;
-  }
-
-  toString() {
-    return JSON.stringify(this.messages);
-  }
-
-  toChatMessages() {
-    return this.messages;
-  }
-}
-
 export interface ChatPromptTemplateInput<K extends string, P extends string>
   extends BasePromptTemplateInput<K, P> {
-=======
-export interface ChatPromptTemplateInput extends BasePromptTemplateInput {
->>>>>>> d37366b0
   /**
    * The prompt messages
    */
@@ -250,15 +229,9 @@
   validateTemplate?: boolean;
 }
 
-<<<<<<< HEAD
 export class ChatPromptTemplate<K extends string, P extends string>
-  extends BasePromptTemplate<K, P>
+  extends BaseChatPromptTemplate<K, P>
   implements ChatPromptTemplateInput<K, P>
-=======
-export class ChatPromptTemplate
-  extends BaseChatPromptTemplate
-  implements ChatPromptTemplateInput
->>>>>>> d37366b0
 {
   promptMessages: BaseMessagePromptTemplate<K, P>[];
 
@@ -313,19 +286,9 @@
     return "chat";
   }
 
-<<<<<<< HEAD
-  async format(
-    values: Record<K, any> & Partial<Record<P, any>>
-  ): Promise<string> {
-    return (await this.formatPromptValue(values)).toString();
-  }
-
-  async formatPromptValue(
-    values: Record<K, any> & Partial<Record<P, any>>
-  ): Promise<BasePromptValue> {
-=======
-  async formatMessages(values: InputValues): Promise<BaseChatMessage[]> {
->>>>>>> d37366b0
+  async formatMessages(
+    values: Record<K, any> & Partial<Record<P, any>>
+  ): Promise<BaseChatMessage[]> {
     const allValues = await this.mergePartialAndUserVariables(values);
 
     let resultMessages: BaseChatMessage[] = [];
