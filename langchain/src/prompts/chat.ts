// Default generic "any" values are for backwards compatibility.
// Replace with "string" when we are comfortable with a breaking change.

import {
  AIChatMessage,
  BaseChatMessage,
  BasePromptValue,
  ChatMessage,
  HumanChatMessage,
  InputValues,
  PartialValues,
  SystemChatMessage,
} from "../schema/index.js";
import {
  BasePromptTemplate,
  BasePromptTemplateInput,
  BaseStringPromptTemplate,
} from "./base.js";
import { PromptTemplate } from "./prompt.js";
import {
  SerializedChatPromptTemplate,
  SerializedMessagePromptTemplate,
} from "./serde.js";

export abstract class BaseMessagePromptTemplate<
  // eslint-disable-next-line @typescript-eslint/no-explicit-any
  InputVariables extends InputValues = any
> {
  abstract inputVariables: Array<Extract<keyof InputVariables, string>>;

  abstract formatMessages(values: InputValues): Promise<BaseChatMessage[]>;

  serialize(): SerializedMessagePromptTemplate {
    return {
      _type: this.constructor.name,
      ...JSON.parse(JSON.stringify(this)),
    };
  }
}

export class ChatPromptValue extends BasePromptValue {
  messages: BaseChatMessage[];

  constructor(messages: BaseChatMessage[]) {
    super();
    this.messages = messages;
  }

  toString() {
    return JSON.stringify(this.messages);
  }

  toChatMessages() {
    return this.messages;
  }
}

export class MessagesPlaceholder<
  // eslint-disable-next-line @typescript-eslint/no-explicit-any
  InputVariables extends InputValues = any
> extends BaseMessagePromptTemplate<InputVariables> {
  variableName: Extract<keyof InputVariables, string>;

  constructor(variableName: Extract<keyof InputVariables, string>) {
    super();
    this.variableName = variableName;
  }

  get inputVariables() {
    return [this.variableName];
  }

  formatMessages(
    values: InputValues<Extract<keyof InputVariables, string>>
  ): Promise<BaseChatMessage[]> {
    return Promise.resolve(values[this.variableName] as BaseChatMessage[]);
  }
}

export abstract class BaseMessageStringPromptTemplate<
  // eslint-disable-next-line @typescript-eslint/no-explicit-any
  InputVariables extends InputValues = any
> extends BaseMessagePromptTemplate<InputVariables> {
  prompt: BaseStringPromptTemplate<InputVariables, string>;

  protected constructor(
    prompt: BaseStringPromptTemplate<InputVariables, string>
  ) {
    super();
    this.prompt = prompt;
  }

  get inputVariables() {
    return this.prompt.inputVariables;
  }

  abstract format(
    values: InputValues<Extract<keyof InputVariables, string>>
  ): Promise<BaseChatMessage>;

  async formatMessages(
    values: InputValues<Extract<keyof InputVariables, string>>
  ): Promise<BaseChatMessage[]> {
    return [await this.format(values)];
  }
}

<<<<<<< HEAD
export abstract class BaseChatPromptTemplate<
  // eslint-disable-next-line @typescript-eslint/no-explicit-any
  InputVariables extends InputValues = any,
  // eslint-disable-next-line @typescript-eslint/no-explicit-any
  PartialVariableName extends string = any
> extends BasePromptTemplate<InputVariables, PartialVariableName> {
  constructor(
    input: BasePromptTemplateInput<InputVariables, PartialVariableName>
  ) {
=======
export abstract class BaseChatPromptTemplate extends BasePromptTemplate {
  declare PromptValueReturnType: ChatPromptValue;

  constructor(input: BasePromptTemplateInput) {
>>>>>>> 62d78dd7
    super(input);
  }

  abstract formatMessages(
    values: InputValues<Extract<keyof InputVariables, string>>
  ): Promise<BaseChatMessage[]>;

  async format(
    values: InputValues<Extract<keyof InputVariables, string>>
  ): Promise<string> {
    return (await this.formatPromptValue(values)).toString();
  }

<<<<<<< HEAD
  async formatPromptValue(
    values: InputValues<Extract<keyof InputVariables, string>>
  ): Promise<BasePromptValue> {
=======
  async formatPromptValue(values: InputValues): Promise<ChatPromptValue> {
>>>>>>> 62d78dd7
    const resultMessages = await this.formatMessages(values);
    return new ChatPromptValue(resultMessages);
  }
}

export class ChatMessagePromptTemplate<
  // eslint-disable-next-line @typescript-eslint/no-explicit-any
  InputVariables extends InputValues = any
> extends BaseMessageStringPromptTemplate<InputVariables> {
  role: string;

  async format(
    values: InputValues<Extract<keyof InputVariables, string>>
  ): Promise<BaseChatMessage> {
    return new ChatMessage(await this.prompt.format(values), this.role);
  }

  constructor(
    prompt: BaseStringPromptTemplate<InputVariables, string>,
    role: string
  ) {
    super(prompt);
    this.role = role;
  }

  static fromTemplate(template: string, role: string) {
    return new this(PromptTemplate.fromTemplate(template), role);
  }
}

export class HumanMessagePromptTemplate<
  // eslint-disable-next-line @typescript-eslint/no-explicit-any
  InputVariables extends InputValues = any
> extends BaseMessageStringPromptTemplate<InputVariables> {
  async format(
    values: InputValues<Extract<keyof InputVariables, string>>
  ): Promise<BaseChatMessage> {
    return new HumanChatMessage(await this.prompt.format(values));
  }

  constructor(prompt: BaseStringPromptTemplate<InputVariables, string>) {
    super(prompt);
  }

  static fromTemplate(template: string) {
    return new this(PromptTemplate.fromTemplate(template));
  }
}

export class AIMessagePromptTemplate<
  // eslint-disable-next-line @typescript-eslint/no-explicit-any
  InputVariables extends InputValues = any
> extends BaseMessageStringPromptTemplate<InputVariables> {
  async format(
    values: InputValues<Extract<keyof InputVariables, string>>
  ): Promise<BaseChatMessage> {
    return new AIChatMessage(await this.prompt.format(values));
  }

  constructor(prompt: BaseStringPromptTemplate<InputVariables, string>) {
    super(prompt);
  }

  static fromTemplate(template: string) {
    return new this(PromptTemplate.fromTemplate(template));
  }
}

export class SystemMessagePromptTemplate<
  // eslint-disable-next-line @typescript-eslint/no-explicit-any
  InputVariables extends InputValues = any
> extends BaseMessageStringPromptTemplate<InputVariables> {
  async format(
    values: InputValues<Extract<keyof InputVariables, string>>
  ): Promise<BaseChatMessage> {
    return new SystemChatMessage(await this.prompt.format(values));
  }

  constructor(prompt: BaseStringPromptTemplate<InputVariables, string>) {
    super(prompt);
  }

  static fromTemplate(template: string) {
    return new this(PromptTemplate.fromTemplate(template));
  }
}

export interface ChatPromptTemplateInput<
  // eslint-disable-next-line @typescript-eslint/no-explicit-any
  InputVariables extends InputValues = any,
  // eslint-disable-next-line @typescript-eslint/no-explicit-any
  PartialVariableName extends string = any
> extends BasePromptTemplateInput<InputVariables, PartialVariableName> {
  /**
   * The prompt messages
   */
  promptMessages: BaseMessagePromptTemplate[];

  /**
   * Whether to try validating the template on initialization
   *
   * @defaultValue `true`
   */
  validateTemplate?: boolean;
}

export class ChatPromptTemplate<
    // eslint-disable-next-line @typescript-eslint/no-explicit-any
    InputVariables extends InputValues = any,
    // eslint-disable-next-line @typescript-eslint/no-explicit-any
    PartialVariableName extends string = any
  >
  extends BaseChatPromptTemplate<InputVariables, PartialVariableName>
  implements ChatPromptTemplateInput<InputVariables, PartialVariableName>
{
  promptMessages: BaseMessagePromptTemplate[];

  validateTemplate = true;

  constructor(
    input: ChatPromptTemplateInput<InputVariables, PartialVariableName>
  ) {
    super(input);
    Object.assign(this, input);

    if (this.validateTemplate) {
      const inputVariablesMessages = new Set<string>();
      for (const promptMessage of this.promptMessages) {
        for (const inputVariable of promptMessage.inputVariables) {
          inputVariablesMessages.add(inputVariable);
        }
      }

      const totalInputVariables = this.inputVariables as string[];
      const inputVariablesInstance = new Set(
        this.partialVariables
          ? totalInputVariables.concat(Object.keys(this.partialVariables))
          : totalInputVariables
      );
      const difference = new Set(
        [...inputVariablesInstance].filter(
          (x) => !inputVariablesMessages.has(x)
        )
      );
      if (difference.size > 0) {
        throw new Error(
          `Input variables \`${[
            ...difference,
          ]}\` are not used in any of the prompt messages.`
        );
      }
      const otherDifference = new Set(
        [...inputVariablesMessages].filter(
          (x) => !inputVariablesInstance.has(x)
        )
      );
      if (otherDifference.size > 0) {
        throw new Error(
          `Input variables \`${[
            ...otherDifference,
          ]}\` are used in prompt messages but not in the prompt template.`
        );
      }
    }
  }

  _getPromptType(): "chat" {
    return "chat";
  }

  async formatMessages(
    values: InputValues<Extract<keyof InputVariables, string>>
  ): Promise<BaseChatMessage[]> {
    const allValues = await this.mergePartialAndUserVariables(values);

    let resultMessages: BaseChatMessage[] = [];

    for (const promptMessage of this.promptMessages) {
      const inputValues = promptMessage.inputVariables.reduce(
        (acc, inputVariable) => {
          if (!(inputVariable in allValues)) {
            throw new Error(
              `Missing value for input variable \`${inputVariable.toString()}\``
            );
          }
          acc[inputVariable] = allValues[inputVariable];
          return acc;
        },
        {} as InputValues
      );
      const message = await promptMessage.formatMessages(inputValues);
      resultMessages = resultMessages.concat(message);
    }
    return resultMessages;
  }

  serialize(): SerializedChatPromptTemplate {
    if (this.outputParser !== undefined) {
      throw new Error(
        "ChatPromptTemplate cannot be serialized if outputParser is set"
      );
    }
    return {
      input_variables: this.inputVariables,
      prompt_messages: this.promptMessages.map((m) => m.serialize()),
    };
  }

  async partial<NewPartialVariableName extends string>(
    values: PartialValues<NewPartialVariableName>
  ) {
    // This is implemented in a way it doesn't require making
    // BaseMessagePromptTemplate aware of .partial()
    const newInputVariables = this.inputVariables.filter(
      (iv) => !(iv in values)
    ) as Exclude<
      Extract<keyof InputVariables, string>,
      NewPartialVariableName
    >[];
    const newPartialVariables = {
      ...(this.partialVariables ?? {}),
      ...values,
    } as PartialValues<PartialVariableName | NewPartialVariableName>;
    const promptDict = {
      ...this,
      inputVariables: newInputVariables,
      partialVariables: newPartialVariables,
    };
    return new ChatPromptTemplate<
      InputValues<
        Exclude<Extract<keyof InputVariables, string>, NewPartialVariableName>
      >
    >(promptDict);
  }

  static fromPromptMessages(
    promptMessages: (
      | BaseMessagePromptTemplate<InputValues>
      | ChatPromptTemplate<InputValues, string>
    )[]
  ): ChatPromptTemplate {
    const flattenedMessages = promptMessages.reduce(
      (acc, promptMessage) =>
        acc.concat(
          // eslint-disable-next-line no-instanceof/no-instanceof
          promptMessage instanceof ChatPromptTemplate
            ? promptMessage.promptMessages
            : [promptMessage]
        ),
      [] as BaseMessagePromptTemplate[]
    );
    const flattenedPartialVariables = promptMessages.reduce(
      (acc, promptMessage) =>
        // eslint-disable-next-line no-instanceof/no-instanceof
        promptMessage instanceof ChatPromptTemplate
          ? Object.assign(acc, promptMessage.partialVariables)
          : acc,
      Object.create(null) as PartialValues
    );

    const inputVariables = new Set<string>();
    for (const promptMessage of flattenedMessages) {
      for (const inputVariable of promptMessage.inputVariables) {
        if (inputVariable in flattenedPartialVariables) {
          continue;
        }
        inputVariables.add(inputVariable);
      }
    }
    return new ChatPromptTemplate({
      inputVariables: [...inputVariables],
      promptMessages: flattenedMessages,
      partialVariables: flattenedPartialVariables,
    });
  }
}<|MERGE_RESOLUTION|>--- conflicted
+++ resolved
@@ -105,22 +105,17 @@
   }
 }
 
-<<<<<<< HEAD
 export abstract class BaseChatPromptTemplate<
   // eslint-disable-next-line @typescript-eslint/no-explicit-any
   InputVariables extends InputValues = any,
   // eslint-disable-next-line @typescript-eslint/no-explicit-any
   PartialVariableName extends string = any
 > extends BasePromptTemplate<InputVariables, PartialVariableName> {
+  declare PromptValueReturnType: ChatPromptValue;
+
   constructor(
     input: BasePromptTemplateInput<InputVariables, PartialVariableName>
   ) {
-=======
-export abstract class BaseChatPromptTemplate extends BasePromptTemplate {
-  declare PromptValueReturnType: ChatPromptValue;
-
-  constructor(input: BasePromptTemplateInput) {
->>>>>>> 62d78dd7
     super(input);
   }
 
@@ -134,13 +129,9 @@
     return (await this.formatPromptValue(values)).toString();
   }
 
-<<<<<<< HEAD
   async formatPromptValue(
     values: InputValues<Extract<keyof InputVariables, string>>
-  ): Promise<BasePromptValue> {
-=======
-  async formatPromptValue(values: InputValues): Promise<ChatPromptValue> {
->>>>>>> 62d78dd7
+  ): Promise<ChatPromptValue> {
     const resultMessages = await this.formatMessages(values);
     return new ChatPromptValue(resultMessages);
   }
