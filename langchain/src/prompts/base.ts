--- conflicted
+++ resolved
@@ -158,7 +158,13 @@
   }
 }
 
-<<<<<<< HEAD
+export abstract class BaseStringPromptTemplate extends BasePromptTemplate {
+  async formatPromptValue(values: InputValues): Promise<BasePromptValue> {
+    const formattedPrompt = await this.format(values);
+    return new StringPromptValue(formattedPrompt);
+  }
+}
+
 /**
  * Base class for example selectors. 
  */
@@ -167,11 +173,4 @@
   abstract addExample(example: Example): Promise<void | string>;
 
   abstract selectExamples(input_variables: Example): Promise<Example[]>;
-=======
-export abstract class BaseStringPromptTemplate extends BasePromptTemplate {
-  async formatPromptValue(values: InputValues): Promise<BasePromptValue> {
-    const formattedPrompt = await this.format(values);
-    return new StringPromptValue(formattedPrompt);
-  }
->>>>>>> ac2642b3
 }