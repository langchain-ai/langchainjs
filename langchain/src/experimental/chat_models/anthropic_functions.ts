import { XMLParser } from "fast-xml-parser";
import type { StructuredToolInterface } from "@langchain/core/tools";

import {
  AIMessage,
  BaseMessage,
  SystemMessage,
} from "@langchain/core/messages";
import { ChatGenerationChunk, ChatResult } from "@langchain/core/outputs";
import {
  BaseChatModel,
  BaseChatModelParams,
} from "@langchain/core/language_models/chat_models";
import { BaseFunctionCallOptions } from "@langchain/core/language_models/base";
import { CallbackManagerForLLMRun } from "@langchain/core/callbacks/manager";
import { BasePromptTemplate, PromptTemplate } from "@langchain/core/prompts";
import { convertToOpenAIFunction } from "@langchain/core/utils/function_calling";
import {
  ChatAnthropic,
  DEFAULT_STOP_SEQUENCES,
  type AnthropicInput,
} from "../../chat_models/anthropic.js";

const TOOL_SYSTEM_PROMPT =
  /* #__PURE__ */
  PromptTemplate.fromTemplate(`In addition to responding, you can use tools.
You should use tools as often as you can, as they return the most accurate information possible.
You have access to the following tools:

{tools}

In order to use a tool, you can use <tool></tool> to specify the name,
and the <tool_input></tool_input> tags to specify the parameters.
Each parameter should be passed in as <$param_name>$value</$param_name>,
Where $param_name is the name of the specific parameter, and $value
is the value for that parameter.

You will then get back a response in the form <observation></observation>
For example, if you have a tool called 'search' that accepts a single
parameter 'query' that could run a google search, in order to search
for the weather in SF you would respond:

<tool>search</tool><tool_input><query>weather in SF</query></tool_input>
<observation>64 degrees</observation>`);

/** @deprecated Install and use in "@langchain/anthropic/experimental" instead */
export interface ChatAnthropicFunctionsCallOptions
  extends BaseFunctionCallOptions {
  tools?: StructuredToolInterface[];
}

/** @deprecated Install and use in "@langchain/anthropic/experimental" instead */
export type AnthropicFunctionsInput = Partial<AnthropicInput> &
  BaseChatModelParams & {
    llm?: BaseChatModel;
    systemPromptTemplate?: BasePromptTemplate;
  };

<<<<<<< HEAD
/** @inheritDoc */
=======
/** @deprecated Install and use in "@langchain/anthropic/experimental" instead */
>>>>>>> 12e5d43d
export class AnthropicFunctions extends BaseChatModel<ChatAnthropicFunctionsCallOptions> {
  llm: BaseChatModel;

  stopSequences?: string[];

  systemPromptTemplate: BasePromptTemplate;

  lc_namespace = ["langchain", "experimental", "chat_models"];

  static lc_name(): string {
    return "AnthropicFunctions";
  }

  constructor(fields?: AnthropicFunctionsInput) {
    super(fields ?? {});
    this.llm = fields?.llm ?? new ChatAnthropic(fields);
    this.systemPromptTemplate =
      fields?.systemPromptTemplate ?? TOOL_SYSTEM_PROMPT;
    this.stopSequences =
      fields?.stopSequences ?? (this.llm as ChatAnthropic).stopSequences;
  }

  invocationParams() {
    return this.llm.invocationParams();
  }

  /** @ignore */
  _identifyingParams() {
    return this.llm._identifyingParams();
  }

  async *_streamResponseChunks(
    messages: BaseMessage[],
    options: this["ParsedCallOptions"],
    runManager?: CallbackManagerForLLMRun
  ): AsyncGenerator<ChatGenerationChunk> {
    yield* this.llm._streamResponseChunks(messages, options, runManager);
  }

  async _generate(
    messages: BaseMessage[],
    options: this["ParsedCallOptions"],
    runManager?: CallbackManagerForLLMRun | undefined
  ): Promise<ChatResult> {
    let promptMessages = messages;
    let forced = false;
    let functionCall: string | undefined;
    if (options.tools) {
      // eslint-disable-next-line no-param-reassign
      options.functions = (options.functions ?? []).concat(
        options.tools.map(convertToOpenAIFunction)
      );
    }
    if (options.functions !== undefined && options.functions.length > 0) {
      const content = await this.systemPromptTemplate.format({
        tools: JSON.stringify(options.functions, null, 2),
      });
      const systemMessage = new SystemMessage({ content });
      promptMessages = [systemMessage].concat(promptMessages);
      const stopSequences =
        options?.stop?.concat(DEFAULT_STOP_SEQUENCES) ??
        this.stopSequences ??
        DEFAULT_STOP_SEQUENCES;
      // eslint-disable-next-line no-param-reassign
      options.stop = stopSequences.concat(["</tool_input>"]);
      if (options.function_call) {
        if (typeof options.function_call === "string") {
          functionCall = JSON.parse(options.function_call).name;
        } else {
          functionCall = options.function_call.name;
        }
        forced = true;
        const matchingFunction = options.functions.find(
          (tool) => tool.name === functionCall
        );
        if (!matchingFunction) {
          throw new Error(
            `No matching function found for passed "function_call"`
          );
        }
        promptMessages = promptMessages.concat([
          new AIMessage({
            content: `<tool>${functionCall}</tool>`,
          }),
        ]);
        // eslint-disable-next-line no-param-reassign
        delete options.function_call;
      }
      // eslint-disable-next-line no-param-reassign
      delete options.functions;
    } else if (options.function_call !== undefined) {
      throw new Error(
        `If "function_call" is provided, "functions" must also be.`
      );
    }
    const chatResult = await this.llm._generate(
      promptMessages,
      options,
      runManager
    );
    const chatGenerationContent = chatResult.generations[0].message.content;
    if (typeof chatGenerationContent !== "string") {
      throw new Error("AnthropicFunctions does not support non-string output.");
    }

    if (forced) {
      const parser = new XMLParser();
      const result = parser.parse(`${chatGenerationContent}</tool_input>`);
      if (functionCall === undefined) {
        throw new Error(`Could not parse called function from model output.`);
      }
      const responseMessageWithFunctions = new AIMessage({
        content: "",
        additional_kwargs: {
          function_call: {
            name: functionCall,
            arguments: result.tool_input
              ? JSON.stringify(result.tool_input)
              : "",
          },
        },
      });
      return {
        generations: [{ message: responseMessageWithFunctions, text: "" }],
      };
    } else if (chatGenerationContent.includes("<tool>")) {
      const parser = new XMLParser();
      const result = parser.parse(`${chatGenerationContent}</tool_input>`);
      const responseMessageWithFunctions = new AIMessage({
        content: chatGenerationContent.split("<tool>")[0],
        additional_kwargs: {
          function_call: {
            name: result.tool,
            arguments: result.tool_input
              ? JSON.stringify(result.tool_input)
              : "",
          },
        },
      });
      return {
        generations: [{ message: responseMessageWithFunctions, text: "" }],
      };
    }
    return chatResult;
  }

  _llmType(): string {
    return "anthropic_functions";
  }

  /** @ignore */
  _combineLLMOutput() {
    return [];
  }
}<|MERGE_RESOLUTION|>--- conflicted
+++ resolved
@@ -56,11 +56,10 @@
     systemPromptTemplate?: BasePromptTemplate;
   };
 
-<<<<<<< HEAD
-/** @inheritDoc */
-=======
-/** @deprecated Install and use in "@langchain/anthropic/experimental" instead */
->>>>>>> 12e5d43d
+/**
+ * @deprecated Install and use in "@langchain/anthropic/experimental" instead
+ * @inheritDoc
+ */
 export class AnthropicFunctions extends BaseChatModel<ChatAnthropicFunctionsCallOptions> {
   llm: BaseChatModel;
 
