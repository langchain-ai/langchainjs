--- conflicted
+++ resolved
@@ -75,11 +75,8 @@
     text_splitter: "text_splitter",
     // memory
     "memory": "memory/index",
-<<<<<<< HEAD
-=======
     // TODO: Remove on breaking change
     "memory/index": "memory/index",
->>>>>>> 3ae84b64
     "memory/chat_memory": "memory/chat_memory",
     // document
     document: "document",
