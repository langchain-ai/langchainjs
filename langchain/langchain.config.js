import { resolve, dirname } from "node:path";
import { fileURLToPath } from "node:url";

/**
 * @param {string} relativePath
 * @returns {string}
 */
function abs(relativePath) {
  return resolve(dirname(fileURLToPath(import.meta.url)), relativePath);
}

export const config = {
  internals: [
    /node\:/,
    /js-tiktoken/,
    /@langchain\/core/,
    /langsmith/,
    /@langchain\/anthropic/,
    /@langchain\/community/,
    "axios", // axios is a dependency of openai
    "@rockset/client/dist/codegen/api.js",
    "mysql2/promise",
    "pdf-parse/lib/pdf.js/v1.10.100/build/pdf.js",
    "@zilliz/milvus2-sdk-node/dist/milvus/const/Milvus.js",
    "@zilliz/milvus2-sdk-node/dist/milvus/types.js",
    "notion-to-md/build/utils/notion.js",
    "firebase-admin/app",
    "firebase-admin/firestore",
    "web-auth-library/google",
    "@google-ai/generativelanguage/build/protos/protos.js",
  ],
  entrypoints: {
    load: "src/load/index.ts",
    "load/serializable": "src/load/serializable.ts",
    // agents
    agents: "src/agents/index.ts",
    "agents/load": "src/agents/load.ts",
    "agents/toolkits": "src/agents/toolkits/index.ts",
    "agents/toolkits/sql": "src/agents/toolkits/sql/index.ts",
    "agents/format_scratchpad": "src/agents/format_scratchpad/openai_functions.ts",
    "agents/format_scratchpad/openai_tools":
      "src/agents/format_scratchpad/openai_tools.ts",
    "agents/format_scratchpad/log": "src/agents/format_scratchpad/log.ts",
    "agents/format_scratchpad/xml": "src/agents/format_scratchpad/xml.ts",
    "agents/format_scratchpad/log_to_message":
      "src/agents/format_scratchpad/log_to_message.ts",
    "agents/react/output_parser": "src/agents/react/output_parser.ts",
    "agents/xml/output_parser": "src/agents/xml/output_parser.ts",
    "agents/openai/output_parser": "src/agents/openai/output_parser.ts",
    // tools
    tools: "src/tools/index.ts",
    "tools/chain": "src/tools/chain.ts",
    "tools/render": "src/tools/render.ts",
    "tools/retriever": "src/tools/retriever.ts",
    "tools/sql": "src/tools/sql.ts",
    "tools/webbrowser": "src/tools/webbrowser.ts",
    // chains
    chains: "src/chains/index.ts",
    "chains/combine_documents": "src/chains/combine_documents/index.ts",
    "chains/combine_documents/reduce": "src/chains/combine_documents/reduce.ts",
    "chains/history_aware_retriever": "src/chains/history_aware_retriever.ts",
    "chains/load": "src/chains/load.ts",
    "chains/openai_functions": "src/chains/openai_functions/index.ts",
    "chains/query_constructor": "src/chains/query_constructor/index.ts",
    "chains/query_constructor/ir": "src/chains/query_constructor/ir.ts",
    "chains/retrieval": "src/chains/retrieval.ts",
    "chains/sql_db": "src/chains/sql_db/index.ts",
    "chains/graph_qa/cypher": "src/chains/graph_qa/cypher.ts",
    // embeddings
    "embeddings/cache_backed": "src/embeddings/cache_backed.ts",
    "embeddings/fake": "src/embeddings/fake.ts",
    // vectorstores
    "vectorstores/memory": "src/vectorstores/memory.ts",
    // text_splitter
    text_splitter: "src/text_splitter.ts",
    // memory
<<<<<<< HEAD
    "memory/index": "src/memory/index.ts",
    "memory/chat_memory": "src/memory/chat_memory.ts",
=======
    "memory": "memory/index",
    // TODO: Remove on breaking change
    "memory/index": "memory/index",
    "memory/chat_memory": "memory/chat_memory",
>>>>>>> 3ae84b64
    // document
    document: "src/document.ts",
    // document_loaders
    "document_loaders/base": "src/document_loaders/base.ts",
    "document_loaders/web/apify_dataset": "src/document_loaders/web/apify_dataset.ts",
    "document_loaders/web/assemblyai": "src/document_loaders/web/assemblyai.ts",
    "document_loaders/web/azure_blob_storage_container":
      "src/document_loaders/web/azure_blob_storage_container.ts",
    "document_loaders/web/azure_blob_storage_file":
      "src/document_loaders/web/azure_blob_storage_file.ts",
    "document_loaders/web/browserbase":
      "src/document_loaders/web/browserbase.ts",
    "document_loaders/web/cheerio": "src/document_loaders/web/cheerio.ts",
    "document_loaders/web/puppeteer": "src/document_loaders/web/puppeteer.ts",
    "document_loaders/web/playwright": "src/document_loaders/web/playwright.ts",
    "document_loaders/web/college_confidential":
      "src/document_loaders/web/college_confidential.ts",
    "document_loaders/web/gitbook": "src/document_loaders/web/gitbook.ts",
    "document_loaders/web/hn": "src/document_loaders/web/hn.ts",
    "document_loaders/web/imsdb": "src/document_loaders/web/imsdb.ts",
    "document_loaders/web/figma": "src/document_loaders/web/figma.ts",
    "document_loaders/web/firecrawl": "src/document_loaders/web/firecrawl.ts",
    "document_loaders/web/github": "src/document_loaders/web/github.ts",
    "document_loaders/web/notiondb": "src/document_loaders/web/notiondb.ts",
    "document_loaders/web/notionapi": "src/document_loaders/web/notionapi.ts",
    "document_loaders/web/pdf": "src/document_loaders/web/pdf.ts",
    "document_loaders/web/recursive_url": "src/document_loaders/web/recursive_url.ts",
    "document_loaders/web/s3": "src/document_loaders/web/s3.ts",
    "document_loaders/web/sitemap": "src/document_loaders/web/sitemap.ts",
    "document_loaders/web/sonix_audio": "src/document_loaders/web/sonix_audio.ts",
    "document_loaders/web/confluence": "src/document_loaders/web/confluence.ts",
    "document_loaders/web/couchbase": "src/document_loaders/web/couchbase.ts",
    "document_loaders/web/searchapi": "src/document_loaders/web/searchapi.ts",
    "document_loaders/web/serpapi": "src/document_loaders/web/serpapi.ts",
    "document_loaders/web/sort_xyz_blockchain":
      "src/document_loaders/web/sort_xyz_blockchain.ts",
    "document_loaders/web/youtube": "src/document_loaders/web/youtube.ts",
    "document_loaders/fs/directory": "src/document_loaders/fs/directory.ts",
    "document_loaders/fs/buffer": "src/document_loaders/fs/buffer.ts",
    "document_loaders/fs/chatgpt": "src/document_loaders/fs/chatgpt.ts",
    "document_loaders/fs/text": "src/document_loaders/fs/text.ts",
    "document_loaders/fs/json": "src/document_loaders/fs/json.ts",
    "document_loaders/fs/srt": "src/document_loaders/fs/srt.ts",
    "document_loaders/fs/pdf": "src/document_loaders/fs/pdf.ts",
    "document_loaders/fs/docx": "src/document_loaders/fs/docx.ts",
    "document_loaders/fs/epub": "src/document_loaders/fs/epub.ts",
    "document_loaders/fs/csv": "src/document_loaders/fs/csv.ts",
    "document_loaders/fs/notion": "src/document_loaders/fs/notion.ts",
    "document_loaders/fs/obsidian": "src/document_loaders/fs/obsidian.ts",
    "document_loaders/fs/unstructured": "src/document_loaders/fs/unstructured.ts",
    "document_loaders/fs/openai_whisper_audio":
      "src/document_loaders/fs/openai_whisper_audio.ts",
    "document_loaders/fs/pptx": "src/document_loaders/fs/pptx.ts",
    // document_transformers
    "document_transformers/openai_functions":
      "src/document_transformers/openai_functions.ts",
    // sql_db
    sql_db: "src/sql_db.ts",
    // callbacks
    callbacks: "src/callbacks/index.ts",
    // output_parsers
    output_parsers: "src/output_parsers/index.ts",
    "output_parsers/expression": "src/output_parsers/expression.ts",
    // retrievers
    "retrievers/contextual_compression": "src/retrievers/contextual_compression.ts",
    "retrievers/document_compressors": "src/retrievers/document_compressors/index.ts",
    "retrievers/multi_query": "src/retrievers/multi_query.ts",
    "retrievers/multi_vector": "src/retrievers/multi_vector.ts",
    "retrievers/parent_document": "src/retrievers/parent_document.ts",
    "retrievers/time_weighted": "src/retrievers/time_weighted.ts",
    "retrievers/document_compressors/chain_extract":
      "src/retrievers/document_compressors/chain_extract.ts",
    "retrievers/document_compressors/embeddings_filter":
      "src/retrievers/document_compressors/embeddings_filter.ts",
    "retrievers/hyde": "src/retrievers/hyde.ts",
    "retrievers/score_threshold": "src/retrievers/score_threshold.ts",
    "retrievers/self_query": "src/retrievers/self_query/index.ts",
    "retrievers/self_query/chroma": "src/retrievers/self_query/chroma.ts",
    "retrievers/self_query/functional": "src/retrievers/self_query/functional.ts",
    "retrievers/self_query/pinecone": "src/retrievers/self_query/pinecone.ts",
    "retrievers/self_query/supabase": "src/retrievers/self_query/supabase.ts",
    "retrievers/self_query/weaviate": "src/retrievers/self_query/weaviate.ts",
    "retrievers/self_query/vectara": "src/retrievers/self_query/vectara.ts",
    "retrievers/matryoshka_retriever": "src/retrievers/matryoshka_retriever.ts",
    // cache
    "cache/file_system": "src/cache/file_system.ts",
    // stores
    "stores/doc/base": "src/stores/doc/base.ts",
    "stores/doc/in_memory": "src/stores/doc/in_memory.ts",
    "stores/file/in_memory": "src/stores/file/in_memory.ts",
    "stores/file/node": "src/stores/file/node.ts",
    "stores/message/in_memory": "src/stores/message/in_memory.ts",
    // storage
    "storage/encoder_backed": "src/storage/encoder_backed.ts",
    "storage/in_memory": "src/storage/in_memory.ts",
    "storage/file_system": "src/storage/file_system.ts",
    // hub
    hub: "src/hub.ts",
    // utilities
    "util/document": "src/util/document.ts",
    "util/math": "src/util/math.ts",
    "util/time": "src/util/time.ts",
    // experimental
    "experimental/autogpt": "src/experimental/autogpt/index.ts",
    "experimental/openai_assistant": "src/experimental/openai_assistant/index.ts",
    "experimental/openai_files": "src/experimental/openai_files/index.ts",
    "experimental/babyagi": "src/experimental/babyagi/index.ts",
    "experimental/generative_agents": "src/experimental/generative_agents/index.ts",
    "experimental/plan_and_execute": "src/experimental/plan_and_execute/index.ts",
    "experimental/chains/violation_of_expectations":
      "src/experimental/chains/violation_of_expectations/index.ts",
    "experimental/masking": "src/experimental/masking/index.ts",
    "experimental/prompts/custom_format": "src/experimental/prompts/custom_format.ts",
    "experimental/prompts/handlebars": "src/experimental/prompts/handlebars.ts",
    "experimental/tools/pyinterpreter": "src/experimental/tools/pyinterpreter.ts",
    // evaluation
    evaluation: "src/evaluation/index.ts",
    // smith (LangSmith Evaluation)
    smith: "src/smith/index.ts",
    // runnables
    "runnables/remote": "src/runnables/remote.ts",
    // indexes
    indexes: "src/indexes/index.ts",
    "schema/query_constructor": "src/schema/query_constructor.ts",
    "schema/prompt_template": "src/schema/prompt_template.ts",
  },
  deprecatedOmitFromImportMap: [
    "document",
    "load/serializable",
    "runnables",
    "document_loaders/web/searchapi",
    "retrievers/self_query/chroma",
    "retrievers/self_query/pinecone",
    "retrievers/self_query/supabase",
    "retrievers/self_query/weaviate",
    "retrievers/self_query/vectara",
    "document_loaders/web/serpapi",
    "document_loaders/web/sort_xyz_blockchain"
  ],
  requiresOptionalDependency: [
    "agents/load",
    "agents/toolkits/sql",
    "tools/sql",
    "tools/webbrowser",
    "chains/load",
    "chains/sql_db",
    "chains/graph_qa/cypher",
    "llms/load",
    "prompts/load",
    "memory/zep",
    "document_loaders/web/apify_dataset",
    "document_loaders/web/assemblyai",
    "document_loaders/web/azure_blob_storage_container",
    "document_loaders/web/azure_blob_storage_file",
    "document_loaders/web/browserbase",
    "document_loaders/web/cheerio",
    "document_loaders/web/puppeteer",
    "document_loaders/web/playwright",
    "document_loaders/web/college_confidential",
    "document_loaders/web/gitbook",
    "document_loaders/web/hn",
    "document_loaders/web/imsdb",
    "document_loaders/web/figma",
    "document_loaders/web/firecrawl",
    "document_loaders/web/github",
    "document_loaders/web/pdf",
    "document_loaders/web/notiondb",
    "document_loaders/web/notionapi",
    "document_loaders/web/recursive_url",
    "document_loaders/web/s3",
    "document_loaders/web/sitemap",
    "document_loaders/web/sonix_audio",
    "document_loaders/web/confluence",
    "document_loaders/web/couchbase",
    "document_loaders/web/youtube",
    "document_loaders/fs/directory",
    "document_loaders/fs/buffer",
    "document_loaders/fs/chatgpt",
    "document_loaders/fs/text",
    "document_loaders/fs/json",
    "document_loaders/fs/srt",
    "document_loaders/fs/pdf",
    "document_loaders/fs/docx",
    "document_loaders/fs/epub",
    "document_loaders/fs/csv",
    "document_loaders/fs/notion",
    "document_loaders/fs/obsidian",
    "document_loaders/fs/unstructured",
    "document_loaders/fs/openai_whisper_audio",
    "document_loaders/fs/pptx",
    "document_transformers/html_to_text",
    "document_transformers/mozilla_readability",
    "sql_db",
    "retrievers/self_query",
    "retrievers/self_query/functional",
    "output_parsers/expression",
    "chains/query_constructor",
    "chains/query_constructor/ir",
    "cache/file_system",
    "stores/file/node",
    "storage/file_system",
    // Prevent export due to circular dependency with "load" entrypoint
    "hub",
    "experimental/prompts/handlebars",
    "experimental/tools/pyinterpreter",
  ],
  extraImportMapEntries: [
    {
      modules: ["ChatOpenAI"],
      alias: ["chat_models", "openai"],
      path: "@langchain/openai",
    },
    {
      modules: ["OpenAI"],
      alias: ["llms", "openai"],
      path: "@langchain/openai",
    },
    {
      modules: ["OpenAIEmbeddings"],
      alias: ["embeddings", "openai"],
      path: "@langchain/openai",
    },
    {
      modules: ["PromptTemplate"],
      alias: ["prompts", "prompt"],
      path: "@langchain/core/prompts",
    },
    {
      modules: [
        "AIMessage",
        "AIMessageChunk",
        "BaseMessage",
        "BaseMessageChunk",
        "ChatMessage",
        "ChatMessageChunk",
        "FunctionMessage",
        "FunctionMessageChunk",
        "HumanMessage",
        "HumanMessageChunk",
        "SystemMessage",
        "SystemMessageChunk",
        "ToolMessage",
        "ToolMessageChunk",
      ],
      alias: ["schema", "messages"],
      path: "@langchain/core/messages",
    },
    {
      modules: [
        "AIMessage",
        "AIMessageChunk",
        "BaseMessage",
        "BaseMessageChunk",
        "ChatMessage",
        "ChatMessageChunk",
        "FunctionMessage",
        "FunctionMessageChunk",
        "HumanMessage",
        "HumanMessageChunk",
        "SystemMessage",
        "SystemMessageChunk",
        "ToolMessage",
        "ToolMessageChunk",
      ],
      alias: ["schema"],
      path: "@langchain/core/messages",
    },
    {
      modules: [
        "AIMessagePromptTemplate",
        "ChatMessagePromptTemplate",
        "ChatPromptTemplate",
        "HumanMessagePromptTemplate",
        "MessagesPlaceholder",
        "SystemMessagePromptTemplate",
      ],
      alias: ["prompts", "chat"],
      path: "@langchain/core/prompts",
    },
    {
      modules: [
        "ImagePromptTemplate",
      ],
      alias: ["prompts", "image"],
      path: "@langchain/core/prompts",
    },
    {
      modules: ["PipelinePromptTemplate"],
      alias: ["prompts", "pipeline"],
      path: "@langchain/core/prompts",
    },
    {
      modules: ["StringPromptValue"],
      alias: ["prompts", "base"],
      path: "@langchain/core/prompt_values",
    },
    {
      modules: [
        "RouterRunnable",
        "RunnableAssign",
        "RunnableBinding",
        "RunnableBranch",
        "RunnableEach",
        "RunnableMap",
        "RunnableParallel",
        "RunnablePassthrough",
        "RunnablePick",
        "RunnableRetry",
        "RunnableSequence",
        "RunnableWithFallbacks",
        "RunnableWithMessageHistory",
      ],
      alias: ["schema", "runnable"],
      path: "@langchain/core/runnables",
    },
    {
      modules: ["StringOutputParser"],
      alias: ["schema", "output_parser"],
      path: "@langchain/core/output_parsers",
    },
    {
      modules: ["ChatGenerationChunk", "GenerationChunk"],
      alias: ["schema", "output"],
      path: "@langchain/core/outputs",
    }
  ],
  shouldTestExports: true,
  tsConfigPath: resolve("./tsconfig.json"),
  cjsSource: "./dist-cjs",
  cjsDestination: "./dist",
  abs,
  tSupConfig: {
    name: "langchain",
    dts: true,
    format: ["cjs", "esm"],
    splitting: false,
    sourcemap: false,
    clean: true,
    platform: "node",
    outDir: `dist`,
    tsconfig: `tsconfig.json`,
  }
};<|MERGE_RESOLUTION|>--- conflicted
+++ resolved
@@ -74,15 +74,10 @@
     // text_splitter
     text_splitter: "src/text_splitter.ts",
     // memory
-<<<<<<< HEAD
+    "memory": "src/memory/index.ts",
+    // TODO: Remove on breaking change
     "memory/index": "src/memory/index.ts",
     "memory/chat_memory": "src/memory/chat_memory.ts",
-=======
-    "memory": "memory/index",
-    // TODO: Remove on breaking change
-    "memory/index": "memory/index",
-    "memory/chat_memory": "memory/chat_memory",
->>>>>>> 3ae84b64
     // document
     document: "src/document.ts",
     // document_loaders
