import fs from "fs/promises";
import path from "path";
import type {
  HierarchicalNSW as HierarchicalNSWT,
  SpaceName,
} from "hnswlib-node";
<<<<<<< HEAD
import { DocumentMetadata } from "docstore/document";
import { Embeddings } from "../embeddings/base";
import { SaveableVectorStore } from "./base";
import { Docstore, Document } from "../docstore";
=======
import { Embeddings } from "../embeddings/base";
import { SaveableVectorStore } from "./base";
import { Document } from "../document";
import { InMemoryDocstore } from "../docstore";
>>>>>>> 08aac206

let HierarchicalNSW: typeof HierarchicalNSWT | null = null;

try {
  // eslint-disable-next-line global-require,import/no-extraneous-dependencies
  ({ HierarchicalNSW } = require("hnswlib-node"));
} catch {
  // ignore error
}

export interface HNSWLibArgs {
  space: SpaceName;
  numDimensions?: number;
}

export class HNSWLib extends SaveableVectorStore {
  index?: HierarchicalNSWT;

  docstore: InMemoryDocstore;

  args: HNSWLibArgs;

  constructor(
    args: HNSWLibArgs,
    embeddings: Embeddings,
<<<<<<< HEAD
    docstore: Docstore,
=======
    docstore: InMemoryDocstore,
>>>>>>> 08aac206
    index?: HierarchicalNSWT
  ) {
    super(embeddings);
    this.index = index;
    this.args = args;
    this.embeddings = embeddings;
    this.docstore = docstore;
  }

  async addDocuments(documents: Document[]): Promise<void> {
    const texts = documents.map(({ pageContent }) => pageContent);
    return this.addVectors(
      await this.embeddings.embedDocuments(texts),
      documents
    );
  }

  async addVectors(vectors: number[][], documents: Document[]) {
    if (vectors.length === 0) {
      return;
    }
    if (!this.index) {
      if (this.args.numDimensions === undefined) {
        this.args.numDimensions = vectors[0].length;
      }
      if (HierarchicalNSW === null) {
        throw new Error(
          "Please install hnswlib-node as a dependency with, e.g. `npm install -S hnswlib-node`"
        );
      }
      this.index = new HierarchicalNSW(
        this.args.space,
        this.args.numDimensions
      );
      this.index.initIndex(vectors.length);
    }
    // TODO here we could optionally normalise the vectors to unit length
    // so that dot product is equivalent to cosine similarity, like this
    // https://github.com/nmslib/hnswlib/issues/384#issuecomment-1155737730
    // While we only support OpenAI embeddings this isn't necessary
    if (vectors.length !== documents.length) {
      throw new Error(`Vectors and metadatas must have the same length`);
    }
    if (vectors[0].length !== this.args.numDimensions) {
      throw new Error(
        `Vectors must have the same length as the number of dimensions (${this.args.numDimensions})`
      );
    }
    const capacity = this.index.getMaxElements();
    const needed = this.index.getCurrentCount() + vectors.length;
    if (needed > capacity) {
      this.index.resizeIndex(needed);
    }
    const docstoreSize = this.docstore.count;
    for (let i = 0; i < vectors.length; i += 1) {
<<<<<<< HEAD
      this.index.addPoint(vectors[i], i);
      this.docstore.add({[i] : documents[i]});
=======
      this.index.addPoint(vectors[i], docstoreSize + i);
      this.docstore.add({ [docstoreSize + i]: documents[i] });
>>>>>>> 08aac206
    }
  }

  async similaritySearchVectorWithScore(query: number[], k: number) {
    if (!this.index) {
      throw new Error(
        "Vector store not initialised yet. Try calling `addTexts` first."
      );
    }
    const result = this.index.searchKnn(query, k);
    return result.neighbors.map(
      (docIndex, resultIndex) =>
<<<<<<< HEAD
        [this.docstore.search(String(docIndex)), result.distances[resultIndex]] as [
          Document,
          number
        ]
=======
        [
          this.docstore.search(String(docIndex)),
          result.distances[resultIndex],
        ] as [Document, number]
>>>>>>> 08aac206
    );
  }

  async save(directory: string) {
    if (!this.index) {
      throw new Error(
        "Vector store not initialised yet. Try calling `addTexts` first."
      );
    }
    await fs.mkdir(directory, { recursive: true });
    await Promise.all([
      this.index.writeIndex(path.join(directory, "hnswlib.index")),
      await fs.writeFile(
        path.join(directory, "args.json"),
        JSON.stringify(this.args)
      ),
      await fs.writeFile(
        path.join(directory, "docstore.json"),
        JSON.stringify(this.docstore)
      ),
    ]);
  }

  static async load(directory: string, embeddings: Embeddings) {
    if (HierarchicalNSW === null) {
      throw new Error(
        "Please install hnswlib-node as a dependency with, e.g. `npm install -S hnswlib-node`"
      );
    }
    const args = JSON.parse(
      await fs.readFile(path.join(directory, "args.json"), "utf8")
    );
    const index = new HierarchicalNSW(args.space, args.numDimensions);
    const [docstore] = await Promise.all([
      fs
        .readFile(path.join(directory, "docstore.json"), "utf8")
        .then(JSON.parse),
      index.readIndex(path.join(directory, "hnswlib.index")),
    ]);

    return new HNSWLib(args, embeddings, docstore, index);
  }

  static async fromTexts(
    texts: string[],
<<<<<<< HEAD
    metadatas: DocumentMetadata[],
    embeddings: Embeddings,
    docstore: Docstore,
=======
    metadatas: object[],
    embeddings: Embeddings,
    docstore: InMemoryDocstore = new InMemoryDocstore()
>>>>>>> 08aac206
  ): Promise<HNSWLib> {
    const docs = [];
    for (let i = 0; i < texts.length; i += 1) {
      const newDoc = new Document({
        pageContent: texts[i],
        metadata: metadatas[i],
      });
      docs.push(newDoc);
    }
    return HNSWLib.fromDocuments(docs, embeddings, docstore);
  }

  static async fromDocuments(
    docs: Document[],
    embeddings: Embeddings,
<<<<<<< HEAD
    docstore: Docstore,
=======
    docstore: InMemoryDocstore = new InMemoryDocstore()
>>>>>>> 08aac206
  ): Promise<HNSWLib> {
    if (HierarchicalNSW === null) {
      throw new Error(
        "Please install hnswlib-node as a dependency with, e.g. `npm install -S hnswlib-node`"
      );
    }
    const args: HNSWLibArgs = {
      space: "ip", // dot product
    };
    const instance = new this(args, embeddings, docstore);
    await instance.addDocuments(docs);
    return instance;
  }
}<|MERGE_RESOLUTION|>--- conflicted
+++ resolved
@@ -4,17 +4,10 @@
   HierarchicalNSW as HierarchicalNSWT,
   SpaceName,
 } from "hnswlib-node";
-<<<<<<< HEAD
-import { DocumentMetadata } from "docstore/document";
-import { Embeddings } from "../embeddings/base";
-import { SaveableVectorStore } from "./base";
-import { Docstore, Document } from "../docstore";
-=======
 import { Embeddings } from "../embeddings/base";
 import { SaveableVectorStore } from "./base";
 import { Document } from "../document";
 import { InMemoryDocstore } from "../docstore";
->>>>>>> 08aac206
 
 let HierarchicalNSW: typeof HierarchicalNSWT | null = null;
 
@@ -40,11 +33,7 @@
   constructor(
     args: HNSWLibArgs,
     embeddings: Embeddings,
-<<<<<<< HEAD
-    docstore: Docstore,
-=======
     docstore: InMemoryDocstore,
->>>>>>> 08aac206
     index?: HierarchicalNSWT
   ) {
     super(embeddings);
@@ -100,13 +89,8 @@
     }
     const docstoreSize = this.docstore.count;
     for (let i = 0; i < vectors.length; i += 1) {
-<<<<<<< HEAD
-      this.index.addPoint(vectors[i], i);
-      this.docstore.add({[i] : documents[i]});
-=======
       this.index.addPoint(vectors[i], docstoreSize + i);
       this.docstore.add({ [docstoreSize + i]: documents[i] });
->>>>>>> 08aac206
     }
   }
 
@@ -119,17 +103,10 @@
     const result = this.index.searchKnn(query, k);
     return result.neighbors.map(
       (docIndex, resultIndex) =>
-<<<<<<< HEAD
-        [this.docstore.search(String(docIndex)), result.distances[resultIndex]] as [
-          Document,
-          number
-        ]
-=======
         [
           this.docstore.search(String(docIndex)),
           result.distances[resultIndex],
         ] as [Document, number]
->>>>>>> 08aac206
     );
   }
 
@@ -175,15 +152,9 @@
 
   static async fromTexts(
     texts: string[],
-<<<<<<< HEAD
     metadatas: DocumentMetadata[],
     embeddings: Embeddings,
-    docstore: Docstore,
-=======
-    metadatas: object[],
-    embeddings: Embeddings,
     docstore: InMemoryDocstore = new InMemoryDocstore()
->>>>>>> 08aac206
   ): Promise<HNSWLib> {
     const docs = [];
     for (let i = 0; i < texts.length; i += 1) {
@@ -199,11 +170,7 @@
   static async fromDocuments(
     docs: Document[],
     embeddings: Embeddings,
-<<<<<<< HEAD
-    docstore: Docstore,
-=======
     docstore: InMemoryDocstore = new InMemoryDocstore()
->>>>>>> 08aac206
   ): Promise<HNSWLib> {
     if (HierarchicalNSW === null) {
       throw new Error(
