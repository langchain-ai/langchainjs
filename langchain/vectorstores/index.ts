export { HNSWLib } from "./hnswlib";
<<<<<<< HEAD
export { Chroma } from "./chroma";
=======
export { PineconeStore } from "./pinecone";
>>>>>>> 6b43f45f
<|MERGE_RESOLUTION|>--- conflicted
+++ resolved
@@ -1,6 +1,3 @@
 export { HNSWLib } from "./hnswlib";
-<<<<<<< HEAD
 export { Chroma } from "./chroma";
-=======
-export { PineconeStore } from "./pinecone";
->>>>>>> 6b43f45f
+export { PineconeStore } from "./pinecone";