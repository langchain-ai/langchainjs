import { BaseLLM } from "../../llms";
import { LLMChain } from "../../chains";
import {
  Agent,
  Tool,
  AgentInput,
  StaticAgent,
  staticImplements,
  SerializedAgentT,
} from "../index";
import { PromptTemplate } from "../../prompts";
<<<<<<< HEAD
import {PREFIX, SUFFIX, formatInstructions, SQL_PREFIX, SQL_SUFFIX, JSON_PREFIX, JSON_SUFFIX} from "./prompt";
import { deserializeHelper } from "../helpers";
import {JsonToolkit, SqlToolkit} from "../tools";
import {interpolateFString} from "../../prompts/template";
=======
import {
  PREFIX,
  SUFFIX,
  formatInstructions,
  SQL_PREFIX,
  SQL_SUFFIX,
} from "./prompt";
import { deserializeHelper } from "../helpers";
import { SqlToolkit } from "../tools";
import { interpolateFString } from "../../prompts/template";
>>>>>>> c96e2691

const FINAL_ANSWER_ACTION = "Final Answer:";

type SerializedFromLLMAndTools = {
  suffix?: string;
  prefix?: string;
  input_variables?: string[];
};

export type SerializedZeroShotAgent = SerializedAgentT<
  "zero-shot-react-description",
  SerializedFromLLMAndTools,
  AgentInput
>;

type CreatePromptArgs = {
  /** String to put after the list of tools. */
  suffix?: string;
  /** String to put before the list of tools. */
  prefix?: string;
  /** List of input variables the final prompt will expect. */
  inputVariables?: string[];
};

type SqlCreatePromptArgs = {
  /** Number of results to return. */
  topK?: number;
} & CreatePromptArgs;

type ZeroShotAgentInput = AgentInput;

/**
 * Agent for the MRKL chain.
 * @augments Agent
 * @augments StaticAgent
 */
@(staticImplements<StaticAgent>)
export class ZeroShotAgent extends Agent {
  constructor(input: ZeroShotAgentInput) {
    super(input);
  }

  _agentType() {
    return "zero-shot-react-description" as const;
  }

  observationPrefix() {
    return "Observation: ";
  }

  llmPrefix() {
    return "Thought:";
  }

  static validateTools(tools: Tool[]) {
    const invalidTool = tools.find((tool) => !tool.description);
    if (invalidTool) {
      const msg =
        `Got a tool ${invalidTool.name} without a description.` +
        ` This agent requires descriptions for all tools.`;
      throw new Error(msg);
    }
  }

  /**
   * Create prompt in the style of the zero shot agent.
   *
   * @param tools - List of tools the agent will have access to, used to format the prompt.
   * @param args - Arguments to create the prompt with.
   * @param args.suffix - String to put after the list of tools.
   * @param args.prefix - String to put before the list of tools.
   * @param args.inputVariables - List of input variables the final prompt will expect.
   */
  static createPrompt(tools: Tool[], args?: CreatePromptArgs) {
    const {
      prefix = PREFIX,
      suffix = SUFFIX,
      inputVariables = ["input", "agent_scratchpad"],
    } = args ?? {};
    const toolStrings = tools
      .map((tool) => `${tool.name}: ${tool.description}`)
      .join("\n");
    const toolNames = tools.map((tool) => tool.name).join("\n");
    const instructions = formatInstructions(toolNames);
    const template = [prefix, toolStrings, instructions, suffix].join("\n\n");

    return new PromptTemplate({
      template,
      inputVariables,
    });
  }

  static fromLLMAndTools(llm: BaseLLM, tools: Tool[], args?: CreatePromptArgs) {
    ZeroShotAgent.validateTools(tools);
    const prompt = ZeroShotAgent.createPrompt(tools, args);
    const chain = new LLMChain({ prompt, llm });
    return new ZeroShotAgent({
      llmChain: chain,
      allowedTools: tools.map((t) => t.name),
    });
  }

  static asSqlAgent(
    llm: BaseLLM,
    toolkit: SqlToolkit,
    args?: SqlCreatePromptArgs
  ) {
    const {
      prefix = SQL_PREFIX,
      suffix = SQL_SUFFIX,
      inputVariables = ["input", "agent_scratchpad"],
      topK = 10,
    } = args ?? {};
    const { tools } = toolkit;
    const formattedPrefix = interpolateFString(prefix, {
      dialect: toolkit.dialect,
      top_k: topK,
    });
    const prompt = ZeroShotAgent.createPrompt(tools, {
      prefix: formattedPrefix,
      suffix,
      inputVariables,
    });
    const chain = new LLMChain({ prompt, llm });
    return new ZeroShotAgent({
      llmChain: chain,
      allowedTools: tools.map((t) => t.name),
    });
  }

  static asJsonAgent(llm: BaseLLM, toolkit: JsonToolkit, args?: CreatePromptArgs) {
    const {
        prefix = JSON_PREFIX,
        suffix = JSON_SUFFIX,
        inputVariables = ["input", "agent_scratchpad"],
    } = args ?? {};
    const {tools} = toolkit;
    const prompt = ZeroShotAgent.createPrompt(tools, {prefix, suffix, inputVariables});
    const chain = new LLMChain({ prompt, llm });
    return new ZeroShotAgent({
        llmChain: chain,
        allowedTools: tools.map((t) => t.name),
    });
  }

  extractToolAndInput(text: string): { tool: string; input: string } | null {
    if (text.includes(FINAL_ANSWER_ACTION)) {
      const parts = text.split(FINAL_ANSWER_ACTION);
      const input = parts[parts.length - 1].trim();
      return { tool: "Final Answer", input };
    }

    const match = /Action: (.*)\nAction Input: (.*)/s.exec(text);
    if (!match) {
      throw new Error(`Could not parse LLM output: ${text}`);
    }

    return {
      tool: match[1].trim(),
      input: match[2].trim().replace(/^"+|"+$/g, ""),
    };
  }

  static async deserialize(
    data: SerializedZeroShotAgent & { llm?: BaseLLM; tools?: Tool[] }
  ): Promise<ZeroShotAgent> {
    const { llm, tools, ...rest } = data;
    return deserializeHelper(
      llm,
      tools,
      rest,
      (llm: BaseLLM, tools: Tool[], args: SerializedFromLLMAndTools) =>
        ZeroShotAgent.fromLLMAndTools(llm, tools, {
          prefix: args.prefix,
          suffix: args.suffix,
          inputVariables: args.input_variables,
        }),
      (args) => new ZeroShotAgent(args)
    );
  }
}<|MERGE_RESOLUTION|>--- conflicted
+++ resolved
@@ -9,23 +9,18 @@
   SerializedAgentT,
 } from "../index";
 import { PromptTemplate } from "../../prompts";
-<<<<<<< HEAD
-import {PREFIX, SUFFIX, formatInstructions, SQL_PREFIX, SQL_SUFFIX, JSON_PREFIX, JSON_SUFFIX} from "./prompt";
-import { deserializeHelper } from "../helpers";
-import {JsonToolkit, SqlToolkit} from "../tools";
-import {interpolateFString} from "../../prompts/template";
-=======
 import {
   PREFIX,
   SUFFIX,
   formatInstructions,
   SQL_PREFIX,
   SQL_SUFFIX,
+  JSON_PREFIX,
+  JSON_SUFFIX,
 } from "./prompt";
 import { deserializeHelper } from "../helpers";
-import { SqlToolkit } from "../tools";
+import { JsonToolkit, SqlToolkit } from "../tools";
 import { interpolateFString } from "../../prompts/template";
->>>>>>> c96e2691
 
 const FINAL_ANSWER_ACTION = "Final Answer:";
 
@@ -156,18 +151,26 @@
     });
   }
 
-  static asJsonAgent(llm: BaseLLM, toolkit: JsonToolkit, args?: CreatePromptArgs) {
+  static asJsonAgent(
+    llm: BaseLLM,
+    toolkit: JsonToolkit,
+    args?: CreatePromptArgs
+  ) {
     const {
-        prefix = JSON_PREFIX,
-        suffix = JSON_SUFFIX,
-        inputVariables = ["input", "agent_scratchpad"],
+      prefix = JSON_PREFIX,
+      suffix = JSON_SUFFIX,
+      inputVariables = ["input", "agent_scratchpad"],
     } = args ?? {};
-    const {tools} = toolkit;
-    const prompt = ZeroShotAgent.createPrompt(tools, {prefix, suffix, inputVariables});
+    const { tools } = toolkit;
+    const prompt = ZeroShotAgent.createPrompt(tools, {
+      prefix,
+      suffix,
+      inputVariables,
+    });
     const chain = new LLMChain({ prompt, llm });
     return new ZeroShotAgent({
-        llmChain: chain,
-        allowedTools: tools.map((t) => t.name),
+      llmChain: chain,
+      allowedTools: tools.map((t) => t.name),
     });
   }
 
