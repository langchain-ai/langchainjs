--- conflicted
+++ resolved
@@ -7,11 +7,7 @@
 
 const loadChainFromFile = async (file: string, values: LoadValues = {}) => {
   const serialized = parseFileConfig(file);
-<<<<<<< HEAD
-  return BaseChain.deserialize(serialized);
-=======
   return BaseChain.deserialize(serialized, values);
->>>>>>> 6c39c999
 };
 
 /**
@@ -32,11 +28,10 @@
  * const chain = await loadChain("/path/to/chain.json");
  * ```
  */
-<<<<<<< HEAD
-export const loadChain = async (uri: string): Promise<BaseChain> => {
-=======
-export const loadChain = async (uri: string, values: LoadValues = {}): Promise<BaseChain> => {
->>>>>>> 6c39c999
+export const loadChain = async (
+  uri: string,
+  values: LoadValues = {}
+): Promise<BaseChain> => {
   const hubResult = await loadFromHub(
     uri,
     (uri) => loadChainFromFile(uri, values),
