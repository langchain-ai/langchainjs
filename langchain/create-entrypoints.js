/* eslint-disable @typescript-eslint/no-var-requires */
const path = require("path");
const fs = require("fs");

const entrypoints = {
<<<<<<< HEAD
  agents: "agents/index.ts",
  tools: "agents/tools/index.ts",
  chains: "chains/index.ts",
  embeddings: "embeddings/index.ts",
  llms: "llms/index.ts",
  prompts: "prompts/index.ts",
  vectorstores: "vectorstores/index.ts",
  text_splitter: "text_splitter.ts",
  memory: "memory/index.ts",
  document_loaders: "document_loaders/index.ts",
  document: "document.ts",
=======
  agents: "agents/index",
  tools: "agents/tools/index",
  chains: "chains/index",
  embeddings: "embeddings/index",
  llms: "llms/index",
  prompts: "prompts/index",
  vectorstores: "vectorstores/index",
  text_splitter: "text_splitter",
  memory: "memory/index",
  document: "document",
  docstore: "docstore/index",
>>>>>>> f6a98fb9
};

const updateJsonFile = (relativePath, updateFunction) => {
  const filePath = path.resolve(__dirname, relativePath);
  const contents = fs.readFileSync(filePath).toString();
  const res = updateFunction(JSON.parse(contents));
  fs.writeFileSync(filePath, JSON.stringify(res, null, 2));
};

const generateFiles = () => {
  const files = [...Object.entries(entrypoints), ["index", "index"]].flatMap(
    ([key, value]) => {
      const modulePath =
        path.basename(value) === "index" ? path.dirname(value) : value;
      const compiledPath = `./dist/${modulePath}`;
      return [
        [`${key}.js`, `module.exports = require('${compiledPath}')`],
        [`${key}.mjs`, `export * from './dist/${value}.js'`],
        [`${key}.d.ts`, `export * from '${compiledPath}'`],
      ];
    }
  );

  return Object.fromEntries(files);
};

const updateConfig = () => {
  updateJsonFile("./tsconfig.json", (json) => ({
    ...json,
    typedocOptions: {
      ...json.typedocOptions,
      entryPoints: [...Object.values(entrypoints), "index"].map(
        (value) => `./${value}.ts`
      ),
    },
  }));

  const generatedFiles = generateFiles();
  const filenames = Object.keys(generatedFiles);

  updateJsonFile("./package.json", (json) => ({
    ...json,
    exports: Object.fromEntries(
      ["index", ...Object.keys(entrypoints)].map((key) => {
        const entryPoint = {
          import: `./${key}.mjs`,
          default: `./${key}.js`,
        };
        return [key === "index" ? "." : `./${key}`, entryPoint];
      })
    ),
    files: ["dist/", ...filenames],
  }));

  Object.entries(generatedFiles).forEach(([filename, content]) => {
    fs.writeFileSync(filename, content);
  });
  fs.writeFileSync("./.gitignore", filenames.join("\n"));
};

const cleanGenerated = () => {
  const filenames = Object.keys(generateFiles());
  filenames.forEach((fname) => {
    try {
      fs.unlinkSync(fname);
    } catch {
      // ignore error
    }
  });
};

const command = process.argv[2];

if (command === "clean") {
  cleanGenerated();
} else {
  updateConfig();
}<|MERGE_RESOLUTION|>--- conflicted
+++ resolved
@@ -3,19 +3,6 @@
 const fs = require("fs");
 
 const entrypoints = {
-<<<<<<< HEAD
-  agents: "agents/index.ts",
-  tools: "agents/tools/index.ts",
-  chains: "chains/index.ts",
-  embeddings: "embeddings/index.ts",
-  llms: "llms/index.ts",
-  prompts: "prompts/index.ts",
-  vectorstores: "vectorstores/index.ts",
-  text_splitter: "text_splitter.ts",
-  memory: "memory/index.ts",
-  document_loaders: "document_loaders/index.ts",
-  document: "document.ts",
-=======
   agents: "agents/index",
   tools: "agents/tools/index",
   chains: "chains/index",
@@ -27,7 +14,7 @@
   memory: "memory/index",
   document: "document",
   docstore: "docstore/index",
->>>>>>> f6a98fb9
+  document_loaders: "document_loaders/index",
 };
 
 const updateJsonFile = (relativePath, updateFunction) => {
