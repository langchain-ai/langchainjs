{
  "name": "langchain",
  "version": "0.0.63",
  "description": "Typescript bindings for langchain",
  "type": "module",
  "engines": {
    "node": ">=18"
  },
  "main": "./index.js",
  "types": "./index.d.ts",
  "files": [
    "dist/",
    "agents.cjs",
    "agents.js",
    "agents.d.ts",
    "agents/load.cjs",
    "agents/load.js",
    "agents/load.d.ts",
    "base_language.cjs",
    "base_language.js",
    "base_language.d.ts",
    "tools.cjs",
    "tools.js",
    "tools.d.ts",
    "tools/aws_lambda.cjs",
    "tools/aws_lambda.js",
    "tools/aws_lambda.d.ts",
    "tools/calculator.cjs",
    "tools/calculator.js",
    "tools/calculator.d.ts",
    "tools/webbrowser.cjs",
    "tools/webbrowser.js",
    "tools/webbrowser.d.ts",
    "chains.cjs",
    "chains.js",
    "chains.d.ts",
    "chains/load.cjs",
    "chains/load.js",
    "chains/load.d.ts",
    "embeddings.cjs",
    "embeddings.js",
    "embeddings.d.ts",
    "embeddings/base.cjs",
    "embeddings/base.js",
    "embeddings/base.d.ts",
    "embeddings/fake.cjs",
    "embeddings/fake.js",
    "embeddings/fake.d.ts",
    "embeddings/openai.cjs",
    "embeddings/openai.js",
    "embeddings/openai.d.ts",
    "embeddings/cohere.cjs",
    "embeddings/cohere.js",
    "embeddings/cohere.d.ts",
    "llms.cjs",
    "llms.js",
    "llms.d.ts",
    "llms/load.cjs",
    "llms/load.js",
    "llms/load.d.ts",
    "llms/base.cjs",
    "llms/base.js",
    "llms/base.d.ts",
    "llms/openai.cjs",
    "llms/openai.js",
    "llms/openai.d.ts",
    "llms/cohere.cjs",
    "llms/cohere.js",
    "llms/cohere.d.ts",
    "llms/hf.cjs",
    "llms/hf.js",
    "llms/hf.d.ts",
    "llms/replicate.cjs",
    "llms/replicate.js",
    "llms/replicate.d.ts",
    "prompts.cjs",
    "prompts.js",
    "prompts.d.ts",
    "prompts/load.cjs",
    "prompts/load.js",
    "prompts/load.d.ts",
    "vectorstores.cjs",
    "vectorstores.js",
    "vectorstores.d.ts",
    "vectorstores/base.cjs",
    "vectorstores/base.js",
    "vectorstores/base.d.ts",
    "vectorstores/memory.cjs",
    "vectorstores/memory.js",
    "vectorstores/memory.d.ts",
    "vectorstores/chroma.cjs",
    "vectorstores/chroma.js",
    "vectorstores/chroma.d.ts",
    "vectorstores/hnswlib.cjs",
    "vectorstores/hnswlib.js",
    "vectorstores/hnswlib.d.ts",
    "vectorstores/weaviate.cjs",
    "vectorstores/weaviate.js",
    "vectorstores/weaviate.d.ts",
    "vectorstores/mongo.cjs",
    "vectorstores/mongo.js",
    "vectorstores/mongo.d.ts",
    "vectorstores/pinecone.cjs",
    "vectorstores/pinecone.js",
    "vectorstores/pinecone.d.ts",
    "vectorstores/supabase.cjs",
    "vectorstores/supabase.js",
    "vectorstores/supabase.d.ts",
    "vectorstores/opensearch.cjs",
    "vectorstores/opensearch.js",
    "vectorstores/opensearch.d.ts",
    "vectorstores/milvus.cjs",
    "vectorstores/milvus.js",
    "vectorstores/milvus.d.ts",
    "vectorstores/prisma.cjs",
    "vectorstores/prisma.js",
    "vectorstores/prisma.d.ts",
    "text_splitter.cjs",
    "text_splitter.js",
    "text_splitter.d.ts",
    "memory.cjs",
    "memory.js",
    "memory.d.ts",
    "document.cjs",
    "document.js",
    "document.d.ts",
    "docstore.cjs",
    "docstore.js",
    "docstore.d.ts",
    "document_loaders.cjs",
    "document_loaders.js",
    "document_loaders.d.ts",
    "document_loaders/base.cjs",
    "document_loaders/base.js",
    "document_loaders/base.d.ts",
    "document_loaders/web/cheerio.cjs",
    "document_loaders/web/cheerio.js",
    "document_loaders/web/cheerio.d.ts",
    "document_loaders/web/puppeteer.cjs",
    "document_loaders/web/puppeteer.js",
    "document_loaders/web/puppeteer.d.ts",
    "document_loaders/web/playwright.cjs",
    "document_loaders/web/playwright.js",
    "document_loaders/web/playwright.d.ts",
    "document_loaders/web/college_confidential.cjs",
    "document_loaders/web/college_confidential.js",
    "document_loaders/web/college_confidential.d.ts",
    "document_loaders/web/gitbook.cjs",
    "document_loaders/web/gitbook.js",
    "document_loaders/web/gitbook.d.ts",
    "document_loaders/web/hn.cjs",
    "document_loaders/web/hn.js",
    "document_loaders/web/hn.d.ts",
    "document_loaders/web/imsdb.cjs",
    "document_loaders/web/imsdb.js",
    "document_loaders/web/imsdb.d.ts",
    "document_loaders/web/github.cjs",
    "document_loaders/web/github.js",
    "document_loaders/web/github.d.ts",
    "document_loaders/web/s3.cjs",
    "document_loaders/web/s3.js",
    "document_loaders/web/s3.d.ts",
    "document_loaders/fs/directory.cjs",
    "document_loaders/fs/directory.js",
    "document_loaders/fs/directory.d.ts",
    "document_loaders/fs/buffer.cjs",
    "document_loaders/fs/buffer.js",
    "document_loaders/fs/buffer.d.ts",
    "document_loaders/fs/text.cjs",
    "document_loaders/fs/text.js",
    "document_loaders/fs/text.d.ts",
    "document_loaders/fs/json.cjs",
    "document_loaders/fs/json.js",
    "document_loaders/fs/json.d.ts",
    "document_loaders/fs/srt.cjs",
    "document_loaders/fs/srt.js",
    "document_loaders/fs/srt.d.ts",
    "document_loaders/fs/pdf.cjs",
    "document_loaders/fs/pdf.js",
    "document_loaders/fs/pdf.d.ts",
    "document_loaders/fs/docx.cjs",
    "document_loaders/fs/docx.js",
    "document_loaders/fs/docx.d.ts",
    "document_loaders/fs/epub.cjs",
    "document_loaders/fs/epub.js",
    "document_loaders/fs/epub.d.ts",
    "document_loaders/fs/csv.cjs",
    "document_loaders/fs/csv.js",
    "document_loaders/fs/csv.d.ts",
    "document_loaders/fs/notion.cjs",
    "document_loaders/fs/notion.js",
    "document_loaders/fs/notion.d.ts",
    "document_loaders/fs/unstructured.cjs",
    "document_loaders/fs/unstructured.js",
    "document_loaders/fs/unstructured.d.ts",
    "chat_models.cjs",
    "chat_models.js",
    "chat_models.d.ts",
    "chat_models/base.cjs",
    "chat_models/base.js",
    "chat_models/base.d.ts",
    "chat_models/openai.cjs",
    "chat_models/openai.js",
    "chat_models/openai.d.ts",
    "chat_models/anthropic.cjs",
    "chat_models/anthropic.js",
    "chat_models/anthropic.d.ts",
    "schema.cjs",
    "schema.js",
    "schema.d.ts",
    "sql_db.cjs",
    "sql_db.js",
    "sql_db.d.ts",
    "callbacks.cjs",
    "callbacks.js",
    "callbacks.d.ts",
    "output_parsers.cjs",
    "output_parsers.js",
    "output_parsers.d.ts",
    "retrievers.cjs",
    "retrievers.js",
    "retrievers.d.ts",
    "retrievers/remote.cjs",
    "retrievers/remote.js",
    "retrievers/remote.d.ts",
    "retrievers/supabase.cjs",
    "retrievers/supabase.js",
    "retrievers/supabase.d.ts",
    "retrievers/metal.cjs",
    "retrievers/metal.js",
    "retrievers/metal.d.ts",
    "retrievers/databerry.cjs",
    "retrievers/databerry.js",
    "retrievers/databerry.d.ts",
    "retrievers/contextual_compression.cjs",
    "retrievers/contextual_compression.js",
    "retrievers/contextual_compression.d.ts",
    "retrievers/document_compressors.cjs",
    "retrievers/document_compressors.js",
    "retrievers/document_compressors.d.ts",
    "cache.cjs",
    "cache.js",
    "cache.d.ts",
    "cache/redis.cjs",
    "cache/redis.js",
    "cache/redis.d.ts",
    "stores/file/in_memory.cjs",
    "stores/file/in_memory.js",
    "stores/file/in_memory.d.ts",
    "stores/file/node.cjs",
    "stores/file/node.js",
    "stores/file/node.d.ts",
    "experimental/autogpt.cjs",
    "experimental/autogpt.js",
    "experimental/autogpt.d.ts",
    "experimental/babyagi.cjs",
    "experimental/babyagi.js",
    "experimental/babyagi.d.ts",
    "index.cjs",
    "index.js",
    "index.d.ts"
  ],
  "repository": {
    "type": "git",
    "url": "git@github.com:hwchase17/langchainjs.git"
  },
  "scripts": {
    "build": "yarn clean && yarn build:esm && yarn build:cjs && node scripts/create-entrypoints.js && node scripts/check-tree-shaking.js",
    "build:esm": "tsc --outDir dist/ && rm -rf dist/tests dist/**/tests",
    "build:cjs": "tsc --outDir dist-cjs/ -p tsconfig.cjs.json && node scripts/move-cjs-to-dist.js && rm -r dist-cjs",
    "build:watch": "node scripts/create-entrypoints.js && tsc --outDir dist/ --watch",
    "lint": "eslint src && dpdm --exit-code circular:1 --no-warning --no-tree src/*.ts src/**/*.ts",
    "lint:fix": "yarn lint --fix",
    "precommit": "tsc --noEmit && lint-staged",
    "clean": "rm -rf dist/ && node scripts/create-entrypoints.js clean",
    "prepack": "yarn build",
    "release": "release-it --only-version --config .release-it.json",
    "test": "NODE_OPTIONS=--experimental-vm-modules jest --testPathIgnorePatterns=\\.int\\.test.ts",
    "test:watch": "NODE_OPTIONS=--experimental-vm-modules jest --watch --testPathIgnorePatterns=\\.int\\.test.ts",
    "test:integration": "NODE_OPTIONS=--experimental-vm-modules jest --testPathPattern=\\.int\\.test.ts --testTimeout 50000",
    "test:single": "NODE_OPTIONS=--experimental-vm-modules yarn run jest --config jest.config.cjs --testTimeout 50000",
    "format": "prettier --write \"src\"",
    "format:check": "prettier --check \"src\""
  },
  "author": "LangChain",
  "license": "MIT",
  "devDependencies": {
    "@aws-sdk/client-lambda": "^3.310.0",
    "@aws-sdk/client-s3": "^3.310.0",
    "@faker-js/faker": "^7.6.0",
    "@getmetal/metal-sdk": "^2.0.1",
    "@huggingface/inference": "^1.5.1",
    "@jest/globals": "^29.5.0",
    "@opensearch-project/opensearch": "^2.2.0",
    "@pinecone-database/pinecone": "^0.0.12",
    "@supabase/supabase-js": "^2.10.0",
    "@tsconfig/recommended": "^1.0.2",
    "@types/d3-dsv": "^2",
    "@types/flat": "^5.0.2",
    "@types/html-to-text": "^9",
    "@types/object-hash": "^3.0.2",
    "@types/pdf-parse": "^1.1.1",
    "@types/uuid": "^9",
    "@typescript-eslint/eslint-plugin": "^5.51.0",
    "@typescript-eslint/parser": "^5.51.0",
    "axios": "^0.26.0",
    "cheerio": "^1.0.0-rc.12",
    "chromadb": "^1.4.0",
    "cohere-ai": "^5.0.2",
    "d3-dsv": "^2.0.0",
    "dotenv": "^16.0.3",
    "dpdm": "^3.12.0",
    "epub2": "^3.0.1",
    "eslint": "^8.33.0",
    "eslint-config-airbnb-base": "^15.0.0",
    "eslint-config-prettier": "^8.6.0",
    "eslint-plugin-import": "^2.27.5",
    "eslint-plugin-no-instanceof": "^1.0.1",
    "eslint-plugin-prettier": "^4.2.1",
    "graphql": "^16.6.0",
    "hnswlib-node": "^1.4.2",
    "html-to-text": "^9.0.5",
    "jest": "^29.5.0",
    "mammoth": "^1.5.1",
    "mongodb": "^5.2.0",
    "pdf-parse": "1.1.1",
    "pdfjs-dist": "^3.4.120",
    "playwright": "^1.32.1",
    "prettier": "^2.8.3",
    "puppeteer": "^19.7.2",
    "redis": "^4.6.4",
    "release-it": "^15.10.1",
    "replicate": "^0.9.0",
    "rollup": "^3.19.1",
    "sqlite3": "^5.1.4",
    "srt-parser-2": "^1.2.2",
    "ts-jest": "^29.0.5",
    "typeorm": "^0.3.12",
    "typescript": "^4.9.5",
    "weaviate-ts-client": "^1.0.0"
  },
  "peerDependencies": {
    "@aws-sdk/client-lambda": "^3.310.0",
    "@aws-sdk/client-s3": "^3.310.0",
    "@getmetal/metal-sdk": "*",
    "@huggingface/inference": "^1.5.1",
    "@opensearch-project/opensearch": "*",
    "@pinecone-database/pinecone": "*",
    "@supabase/supabase-js": "^2.10.0",
    "@zilliz/milvus2-sdk-node": "^2.2.0",
    "axios": "*",
    "cheerio": "^1.0.0-rc.12",
    "chromadb": "^1.4.0",
    "cohere-ai": "^5.0.2",
    "d3-dsv": "^2.0.0",
    "epub2": "^3.0.1",
    "hnswlib-node": "^1.4.2",
    "html-to-text": "^9.0.5",
    "mammoth": "*",
    "mongodb": "^5.2.0",
    "pdf-parse": "1.1.1",
    "playwright": "^1.32.1",
    "puppeteer": "^19.7.2",
    "redis": "^4.6.4",
    "replicate": "^0.9.0",
    "srt-parser-2": "^1.2.2",
    "typeorm": "^0.3.12",
    "weaviate-ts-client": "^1.0.0"
  },
  "peerDependenciesMeta": {
    "@aws-sdk/client-lambda": {
      "optional": true
    },
    "@aws-sdk/client-s3": {
      "optional": true
    },
    "@getmetal/metal-sdk": {
      "optional": true
    },
    "@huggingface/inference": {
      "optional": true
    },
    "@opensearch-project/opensearch": {
      "optional": true
    },
    "@pinecone-database/pinecone": {
      "optional": true
    },
    "@supabase/supabase-js": {
      "optional": true
    },
    "@zilliz/milvus2-sdk-node": {
      "optional": true
    },
    "axios": {
      "optional": true
    },
    "cheerio": {
      "optional": true
    },
    "chromadb": {
      "optional": true
    },
    "cohere-ai": {
      "optional": true
    },
    "d3-dsv": {
      "optional": true
    },
    "epub2": {
      "optional": true
    },
    "hnswlib-node": {
      "optional": true
    },
    "html-to-text": {
      "optional": true
    },
    "mammoth": {
      "optional": true
    },
    "mongodb": {
      "optional": true
    },
    "pdf-parse": {
      "optional": true
    },
    "playwright": {
      "optional": true
    },
    "puppeteer": {
      "optional": true
    },
    "redis": {
      "optional": true
    },
    "replicate": {
      "optional": true
    },
    "srt-parser-2": {
      "optional": true
    },
    "typeorm": {
      "optional": true
    },
    "weaviate-ts-client": {
      "optional": true
    }
  },
  "dependencies": {
    "@anthropic-ai/sdk": "^0.4.3",
    "@dqbd/tiktoken": "^1.0.4",
    "binary-extensions": "^2.2.0",
    "browser-or-node": "^2.1.1",
<<<<<<< HEAD
    "chalk": "^5.2.0",
    "exponential-backoff": "^3.1.0",
=======
>>>>>>> 8bf7e902
    "expr-eval": "^2.0.2",
    "flat": "^5.0.2",
    "jsonpointer": "^5.0.1",
    "ml-distance": "^4.0.0",
    "object-hash": "^3.0.0",
    "openai": "^3.2.0",
    "p-queue": "^6.6.2",
    "p-retry": "4",
    "uuid": "^9.0.0",
    "yaml": "^2.2.1",
    "zod": "^3.21.4",
    "zod-to-json-schema": "^3.20.4"
  },
  "publishConfig": {
    "access": "public"
  },
  "keywords": [
    "llm",
    "ai",
    "gpt3",
    "chain",
    "prompt",
    "prompt engineering",
    "chatgpt",
    "machine learning",
    "ml",
    "openai",
    "embeddings",
    "vectorstores"
  ],
  "exports": {
    ".": {
      "types": "./index.d.ts",
      "import": "./index.js",
      "require": "./index.cjs"
    },
    "./agents": {
      "types": "./agents.d.ts",
      "import": "./agents.js",
      "require": "./agents.cjs"
    },
    "./agents/load": {
      "types": "./agents/load.d.ts",
      "import": "./agents/load.js",
      "require": "./agents/load.cjs"
    },
    "./base_language": {
      "types": "./base_language.d.ts",
      "import": "./base_language.js",
      "require": "./base_language.cjs"
    },
    "./tools": {
      "types": "./tools.d.ts",
      "import": "./tools.js",
      "require": "./tools.cjs"
    },
    "./tools/aws_lambda": {
      "types": "./tools/aws_lambda.d.ts",
      "import": "./tools/aws_lambda.js",
      "require": "./tools/aws_lambda.cjs"
    },
    "./tools/calculator": {
      "types": "./tools/calculator.d.ts",
      "import": "./tools/calculator.js",
      "require": "./tools/calculator.cjs"
    },
    "./tools/webbrowser": {
      "types": "./tools/webbrowser.d.ts",
      "import": "./tools/webbrowser.js",
      "require": "./tools/webbrowser.cjs"
    },
    "./chains": {
      "types": "./chains.d.ts",
      "import": "./chains.js",
      "require": "./chains.cjs"
    },
    "./chains/load": {
      "types": "./chains/load.d.ts",
      "import": "./chains/load.js",
      "require": "./chains/load.cjs"
    },
    "./embeddings": {
      "node": {
        "types": "./embeddings.d.ts",
        "import": "./embeddings.js",
        "require": "./embeddings.cjs"
      }
    },
    "./embeddings/base": {
      "types": "./embeddings/base.d.ts",
      "import": "./embeddings/base.js",
      "require": "./embeddings/base.cjs"
    },
    "./embeddings/fake": {
      "types": "./embeddings/fake.d.ts",
      "import": "./embeddings/fake.js",
      "require": "./embeddings/fake.cjs"
    },
    "./embeddings/openai": {
      "types": "./embeddings/openai.d.ts",
      "import": "./embeddings/openai.js",
      "require": "./embeddings/openai.cjs"
    },
    "./embeddings/cohere": {
      "types": "./embeddings/cohere.d.ts",
      "import": "./embeddings/cohere.js",
      "require": "./embeddings/cohere.cjs"
    },
    "./llms": {
      "node": {
        "types": "./llms.d.ts",
        "import": "./llms.js",
        "require": "./llms.cjs"
      }
    },
    "./llms/load": {
      "types": "./llms/load.d.ts",
      "import": "./llms/load.js",
      "require": "./llms/load.cjs"
    },
    "./llms/base": {
      "types": "./llms/base.d.ts",
      "import": "./llms/base.js",
      "require": "./llms/base.cjs"
    },
    "./llms/openai": {
      "types": "./llms/openai.d.ts",
      "import": "./llms/openai.js",
      "require": "./llms/openai.cjs"
    },
    "./llms/cohere": {
      "types": "./llms/cohere.d.ts",
      "import": "./llms/cohere.js",
      "require": "./llms/cohere.cjs"
    },
    "./llms/hf": {
      "types": "./llms/hf.d.ts",
      "import": "./llms/hf.js",
      "require": "./llms/hf.cjs"
    },
    "./llms/replicate": {
      "types": "./llms/replicate.d.ts",
      "import": "./llms/replicate.js",
      "require": "./llms/replicate.cjs"
    },
    "./prompts": {
      "types": "./prompts.d.ts",
      "import": "./prompts.js",
      "require": "./prompts.cjs"
    },
    "./prompts/load": {
      "types": "./prompts/load.d.ts",
      "import": "./prompts/load.js",
      "require": "./prompts/load.cjs"
    },
    "./vectorstores": {
      "node": {
        "types": "./vectorstores.d.ts",
        "import": "./vectorstores.js",
        "require": "./vectorstores.cjs"
      }
    },
    "./vectorstores/base": {
      "types": "./vectorstores/base.d.ts",
      "import": "./vectorstores/base.js",
      "require": "./vectorstores/base.cjs"
    },
    "./vectorstores/memory": {
      "types": "./vectorstores/memory.d.ts",
      "import": "./vectorstores/memory.js",
      "require": "./vectorstores/memory.cjs"
    },
    "./vectorstores/chroma": {
      "types": "./vectorstores/chroma.d.ts",
      "import": "./vectorstores/chroma.js",
      "require": "./vectorstores/chroma.cjs"
    },
    "./vectorstores/hnswlib": {
      "types": "./vectorstores/hnswlib.d.ts",
      "import": "./vectorstores/hnswlib.js",
      "require": "./vectorstores/hnswlib.cjs"
    },
    "./vectorstores/weaviate": {
      "types": "./vectorstores/weaviate.d.ts",
      "import": "./vectorstores/weaviate.js",
      "require": "./vectorstores/weaviate.cjs"
    },
    "./vectorstores/mongo": {
      "types": "./vectorstores/mongo.d.ts",
      "import": "./vectorstores/mongo.js",
      "require": "./vectorstores/mongo.cjs"
    },
    "./vectorstores/pinecone": {
      "types": "./vectorstores/pinecone.d.ts",
      "import": "./vectorstores/pinecone.js",
      "require": "./vectorstores/pinecone.cjs"
    },
    "./vectorstores/supabase": {
      "types": "./vectorstores/supabase.d.ts",
      "import": "./vectorstores/supabase.js",
      "require": "./vectorstores/supabase.cjs"
    },
    "./vectorstores/opensearch": {
      "types": "./vectorstores/opensearch.d.ts",
      "import": "./vectorstores/opensearch.js",
      "require": "./vectorstores/opensearch.cjs"
    },
    "./vectorstores/milvus": {
      "types": "./vectorstores/milvus.d.ts",
      "import": "./vectorstores/milvus.js",
      "require": "./vectorstores/milvus.cjs"
    },
    "./vectorstores/prisma": {
      "types": "./vectorstores/prisma.d.ts",
      "import": "./vectorstores/prisma.js",
      "require": "./vectorstores/prisma.cjs"
    },
    "./text_splitter": {
      "types": "./text_splitter.d.ts",
      "import": "./text_splitter.js",
      "require": "./text_splitter.cjs"
    },
    "./memory": {
      "types": "./memory.d.ts",
      "import": "./memory.js",
      "require": "./memory.cjs"
    },
    "./document": {
      "types": "./document.d.ts",
      "import": "./document.js",
      "require": "./document.cjs"
    },
    "./docstore": {
      "types": "./docstore.d.ts",
      "import": "./docstore.js",
      "require": "./docstore.cjs"
    },
    "./document_loaders": {
      "node": {
        "types": "./document_loaders.d.ts",
        "import": "./document_loaders.js",
        "require": "./document_loaders.cjs"
      }
    },
    "./document_loaders/base": {
      "types": "./document_loaders/base.d.ts",
      "import": "./document_loaders/base.js",
      "require": "./document_loaders/base.cjs"
    },
    "./document_loaders/web/cheerio": {
      "types": "./document_loaders/web/cheerio.d.ts",
      "import": "./document_loaders/web/cheerio.js",
      "require": "./document_loaders/web/cheerio.cjs"
    },
    "./document_loaders/web/puppeteer": {
      "types": "./document_loaders/web/puppeteer.d.ts",
      "import": "./document_loaders/web/puppeteer.js",
      "require": "./document_loaders/web/puppeteer.cjs"
    },
    "./document_loaders/web/playwright": {
      "types": "./document_loaders/web/playwright.d.ts",
      "import": "./document_loaders/web/playwright.js",
      "require": "./document_loaders/web/playwright.cjs"
    },
    "./document_loaders/web/college_confidential": {
      "types": "./document_loaders/web/college_confidential.d.ts",
      "import": "./document_loaders/web/college_confidential.js",
      "require": "./document_loaders/web/college_confidential.cjs"
    },
    "./document_loaders/web/gitbook": {
      "types": "./document_loaders/web/gitbook.d.ts",
      "import": "./document_loaders/web/gitbook.js",
      "require": "./document_loaders/web/gitbook.cjs"
    },
    "./document_loaders/web/hn": {
      "types": "./document_loaders/web/hn.d.ts",
      "import": "./document_loaders/web/hn.js",
      "require": "./document_loaders/web/hn.cjs"
    },
    "./document_loaders/web/imsdb": {
      "types": "./document_loaders/web/imsdb.d.ts",
      "import": "./document_loaders/web/imsdb.js",
      "require": "./document_loaders/web/imsdb.cjs"
    },
    "./document_loaders/web/github": {
      "types": "./document_loaders/web/github.d.ts",
      "import": "./document_loaders/web/github.js",
      "require": "./document_loaders/web/github.cjs"
    },
    "./document_loaders/web/s3": {
      "types": "./document_loaders/web/s3.d.ts",
      "import": "./document_loaders/web/s3.js",
      "require": "./document_loaders/web/s3.cjs"
    },
    "./document_loaders/fs/directory": {
      "types": "./document_loaders/fs/directory.d.ts",
      "import": "./document_loaders/fs/directory.js",
      "require": "./document_loaders/fs/directory.cjs"
    },
    "./document_loaders/fs/buffer": {
      "types": "./document_loaders/fs/buffer.d.ts",
      "import": "./document_loaders/fs/buffer.js",
      "require": "./document_loaders/fs/buffer.cjs"
    },
    "./document_loaders/fs/text": {
      "types": "./document_loaders/fs/text.d.ts",
      "import": "./document_loaders/fs/text.js",
      "require": "./document_loaders/fs/text.cjs"
    },
    "./document_loaders/fs/json": {
      "types": "./document_loaders/fs/json.d.ts",
      "import": "./document_loaders/fs/json.js",
      "require": "./document_loaders/fs/json.cjs"
    },
    "./document_loaders/fs/srt": {
      "types": "./document_loaders/fs/srt.d.ts",
      "import": "./document_loaders/fs/srt.js",
      "require": "./document_loaders/fs/srt.cjs"
    },
    "./document_loaders/fs/pdf": {
      "types": "./document_loaders/fs/pdf.d.ts",
      "import": "./document_loaders/fs/pdf.js",
      "require": "./document_loaders/fs/pdf.cjs"
    },
    "./document_loaders/fs/docx": {
      "types": "./document_loaders/fs/docx.d.ts",
      "import": "./document_loaders/fs/docx.js",
      "require": "./document_loaders/fs/docx.cjs"
    },
    "./document_loaders/fs/epub": {
      "types": "./document_loaders/fs/epub.d.ts",
      "import": "./document_loaders/fs/epub.js",
      "require": "./document_loaders/fs/epub.cjs"
    },
    "./document_loaders/fs/csv": {
      "types": "./document_loaders/fs/csv.d.ts",
      "import": "./document_loaders/fs/csv.js",
      "require": "./document_loaders/fs/csv.cjs"
    },
    "./document_loaders/fs/notion": {
      "types": "./document_loaders/fs/notion.d.ts",
      "import": "./document_loaders/fs/notion.js",
      "require": "./document_loaders/fs/notion.cjs"
    },
    "./document_loaders/fs/unstructured": {
      "types": "./document_loaders/fs/unstructured.d.ts",
      "import": "./document_loaders/fs/unstructured.js",
      "require": "./document_loaders/fs/unstructured.cjs"
    },
    "./chat_models": {
      "node": {
        "types": "./chat_models.d.ts",
        "import": "./chat_models.js",
        "require": "./chat_models.cjs"
      }
    },
    "./chat_models/base": {
      "types": "./chat_models/base.d.ts",
      "import": "./chat_models/base.js",
      "require": "./chat_models/base.cjs"
    },
    "./chat_models/openai": {
      "types": "./chat_models/openai.d.ts",
      "import": "./chat_models/openai.js",
      "require": "./chat_models/openai.cjs"
    },
    "./chat_models/anthropic": {
      "types": "./chat_models/anthropic.d.ts",
      "import": "./chat_models/anthropic.js",
      "require": "./chat_models/anthropic.cjs"
    },
    "./schema": {
      "types": "./schema.d.ts",
      "import": "./schema.js",
      "require": "./schema.cjs"
    },
    "./sql_db": {
      "types": "./sql_db.d.ts",
      "import": "./sql_db.js",
      "require": "./sql_db.cjs"
    },
    "./callbacks": {
      "types": "./callbacks.d.ts",
      "import": "./callbacks.js",
      "require": "./callbacks.cjs"
    },
    "./output_parsers": {
      "types": "./output_parsers.d.ts",
      "import": "./output_parsers.js",
      "require": "./output_parsers.cjs"
    },
    "./retrievers": {
      "node": {
        "types": "./retrievers.d.ts",
        "import": "./retrievers.js",
        "require": "./retrievers.cjs"
      }
    },
    "./retrievers/remote": {
      "types": "./retrievers/remote.d.ts",
      "import": "./retrievers/remote.js",
      "require": "./retrievers/remote.cjs"
    },
    "./retrievers/supabase": {
      "types": "./retrievers/supabase.d.ts",
      "import": "./retrievers/supabase.js",
      "require": "./retrievers/supabase.cjs"
    },
    "./retrievers/metal": {
      "types": "./retrievers/metal.d.ts",
      "import": "./retrievers/metal.js",
      "require": "./retrievers/metal.cjs"
    },
    "./retrievers/databerry": {
      "types": "./retrievers/databerry.d.ts",
      "import": "./retrievers/databerry.js",
      "require": "./retrievers/databerry.cjs"
    },
    "./retrievers/contextual_compression": {
      "types": "./retrievers/contextual_compression.d.ts",
      "import": "./retrievers/contextual_compression.js",
      "require": "./retrievers/contextual_compression.cjs"
    },
    "./retrievers/document_compressors": {
      "types": "./retrievers/document_compressors.d.ts",
      "import": "./retrievers/document_compressors.js",
      "require": "./retrievers/document_compressors.cjs"
    },
    "./cache": {
      "types": "./cache.d.ts",
      "import": "./cache.js",
      "require": "./cache.cjs"
    },
    "./cache/redis": {
      "types": "./cache/redis.d.ts",
      "import": "./cache/redis.js",
      "require": "./cache/redis.cjs"
    },
    "./stores/file/in_memory": {
      "types": "./stores/file/in_memory.d.ts",
      "import": "./stores/file/in_memory.js",
      "require": "./stores/file/in_memory.cjs"
    },
    "./stores/file/node": {
      "types": "./stores/file/node.d.ts",
      "import": "./stores/file/node.js",
      "require": "./stores/file/node.cjs"
    },
    "./experimental/autogpt": {
      "types": "./experimental/autogpt.d.ts",
      "import": "./experimental/autogpt.js",
      "require": "./experimental/autogpt.cjs"
    },
    "./experimental/babyagi": {
      "types": "./experimental/babyagi.d.ts",
      "import": "./experimental/babyagi.js",
      "require": "./experimental/babyagi.cjs"
    },
    "./package.json": "./package.json"
  }
}<|MERGE_RESOLUTION|>--- conflicted
+++ resolved
@@ -452,11 +452,6 @@
     "@dqbd/tiktoken": "^1.0.4",
     "binary-extensions": "^2.2.0",
     "browser-or-node": "^2.1.1",
-<<<<<<< HEAD
-    "chalk": "^5.2.0",
-    "exponential-backoff": "^3.1.0",
-=======
->>>>>>> 8bf7e902
     "expr-eval": "^2.0.2",
     "flat": "^5.0.2",
     "jsonpointer": "^5.0.1",
