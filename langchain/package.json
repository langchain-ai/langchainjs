--- conflicted
+++ resolved
@@ -148,15 +148,12 @@
     "vectorstores/redis.cjs",
     "vectorstores/redis.js",
     "vectorstores/redis.d.ts",
-<<<<<<< HEAD
     "vectorstores/singlestore.cjs",
     "vectorstores/singlestore.js",
     "vectorstores/singlestore.d.ts",
-=======
     "vectorstores/tigris.cjs",
     "vectorstores/tigris.js",
     "vectorstores/tigris.d.ts",
->>>>>>> 0c9db115
     "text_splitter.cjs",
     "text_splitter.js",
     "text_splitter.d.ts",
@@ -893,17 +890,14 @@
       "import": "./vectorstores/redis.js",
       "require": "./vectorstores/redis.cjs"
     },
-<<<<<<< HEAD
     "./vectorstores/singlestore": {
       "types": "./vectorstores/singlestore.d.ts",
       "import": "./vectorstores/singlestore.js",
       "require": "./vectorstores/singlestore.cjs"
-=======
     "./vectorstores/tigris": {
       "types": "./vectorstores/tigris.d.ts",
       "import": "./vectorstores/tigris.js",
       "require": "./vectorstores/tigris.cjs"
->>>>>>> 0c9db115
     },
     "./text_splitter": {
       "types": "./text_splitter.d.ts",
