--- conflicted
+++ resolved
@@ -470,12 +470,8 @@
   },
   "dependencies": {
     "@anthropic-ai/sdk": "^0.4.3",
-<<<<<<< HEAD
-    "@dqbd/tiktoken": "^1.0.4",
+    "@dqbd/tiktoken": "^1.0.7",
     "ansi-styles": "^5.0.0",
-=======
-    "@dqbd/tiktoken": "^1.0.7",
->>>>>>> 98680206
     "binary-extensions": "^2.2.0",
     "browser-or-node": "^2.1.1",
     "expr-eval": "^2.0.2",
