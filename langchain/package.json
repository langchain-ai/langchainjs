--- conflicted
+++ resolved
@@ -1411,11 +1411,8 @@
     "ml-distance": "^4.0.0",
     "openai": "^4.19.0",
     "openapi-types": "^12.1.3",
-<<<<<<< HEAD
-=======
     "openurl": "^1.1.1",
     "p-queue": "^6.6.2",
->>>>>>> 11d91fcf
     "p-retry": "4",
     "uuid": "^9.0.0",
     "yaml": "^2.2.1",
