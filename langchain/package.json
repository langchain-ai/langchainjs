{
  "name": "langchain",
  "version": "0.0.7",
  "description": "Typescript bindings for langchain",
  "main": "./index.js",
  "types": "./index.d.ts",
  "files": [
    "dist/",
    "agents.js",
    "agents.mjs",
    "agents.d.ts",
    "tools.js",
    "tools.mjs",
    "tools.d.ts",
    "chains.js",
    "chains.mjs",
    "chains.d.ts",
    "embeddings.js",
    "embeddings.mjs",
    "embeddings.d.ts",
    "llms.js",
    "llms.mjs",
    "llms.d.ts",
    "prompts.js",
    "prompts.mjs",
    "prompts.d.ts",
    "vectorstores.js",
    "vectorstores.mjs",
    "vectorstores.d.ts",
    "text_splitter.js",
    "text_splitter.mjs",
    "text_splitter.d.ts",
    "memory.js",
    "memory.mjs",
    "memory.d.ts",
    "document.js",
<<<<<<< HEAD
    "document.d.ts",
    "docstore.js",
    "docstore.d.ts"
=======
    "document.mjs",
    "document.d.ts",
    "index.js",
    "index.mjs",
    "index.d.ts"
>>>>>>> 88ff4e82
  ],
  "repository": {
    "type": "git",
    "url": "git@github.com:hwchase17/langchainjs.git"
  },
  "scripts": {
    "build": "yarn clean && tsc --declaration --outDir dist/ && node create-entrypoints.js",
    "lint": "eslint .",
    "doc": "typedoc",
    "lint:fix": "yarn lint --fix",
    "precommit": "tsc --noEmit && lint-staged",
    "clean": "rm -rf dist/ && node create-entrypoints.js clean",
    "prepack": "yarn build",
    "test": "yarn clean && jest --testPathIgnorePatterns=\\.int\\.test.ts",
    "test:integration": "yarn clean && jest --testPathPattern=\\.int\\.test.ts",
    "prepare": "husky install",
    "format": "prettier --write \"**/*.ts\"",
    "format:diff": "prettier --list-different \"**/*.ts\"",
    "ci": "yarn lint && yarn format:diff && yarn build"
  },
  "author": "Langchain",
  "license": "MIT",
  "devDependencies": {
    "@babel/core": "^7.20.12",
    "@babel/preset-env": "^7.20.2",
    "@dqbd/tiktoken": "^0.2.1",
    "@jest/globals": "^29.4.2",
    "@tsconfig/recommended": "^1.0.2",
    "@types/node-fetch": "2",
    "@types/uuid": "^9",
    "@typescript-eslint/eslint-plugin": "^5.51.0",
    "@typescript-eslint/parser": "^5.51.0",
    "babel-jest": "^29.4.2",
    "cohere-ai": "^5.0.2",
    "dotenv": "^16.0.3",
    "eslint": "^8.33.0",
    "eslint-config-airbnb-base": "^15.0.0",
    "eslint-config-prettier": "^8.6.0",
    "eslint-plugin-import": "^2.27.5",
    "eslint-plugin-prettier": "^4.2.1",
    "hnswlib-node": "^1.3.0",
    "husky": "^8.0.3",
    "jest": "^29.4.2",
    "lint-staged": "^13.1.1",
    "openai": "^3.1.0",
    "pinecone-client": "^1.0.1",
    "prettier": "^2.8.3",
    "serpapi": "^1.1.1",
    "ts-jest": "^29.0.5",
    "ts-node": "^10.9.1",
    "typedoc": "^0.23.25",
    "typedoc-plugin-missing-exports": "^1.0.0",
    "typescript": "^4.9.5"
  },
  "peerDependencies": {
    "@dqbd/tiktoken": "^0.2.1",
    "cohere-ai": "^5.0.2",
    "hnswlib-node": "^1.3.0",
    "openai": "^3.1.0",
    "pinecone-client": "^1.0.1",
    "serpapi": "^1.1.1"
  },
  "peerDependenciesMeta": {
    "@dqbd/tiktoken": {
      "optional": true
    },
    "cohere-ai": {
      "optional": true
    },
    "hnswlib-node": {
      "optional": true
    },
    "openai": {
      "optional": true
    },
    "pinecone-client": {
      "optional": true
    },
    "serpapi": {
      "optional": true
    }
  },
  "dependencies": {
    "deepcopy": "^2.1.0",
    "eventsource-parser": "^0.1.0",
    "exponential-backoff": "^3.1.0",
    "expr-eval": "^2.0.2",
    "node-fetch": "2",
    "uuid": "^9.0.0",
    "yaml": "^2.2.1"
  },
  "lint-staged": {
    "**/*.{ts,tsx}": [
      "prettier --write --ignore-unknown",
      "eslint --cache --fix"
    ]
  },
  "publishConfig": {
    "access": "public"
  },
  "keywords": [
    "llm",
    "ai",
    "gpt3",
    "chain",
    "prompt",
    "prompt engineering",
    "chatgpt",
    "machine learning",
    "ml",
    "openai",
    "embeddings",
    "vectorstores"
  ],
  "exports": {
    ".": {
      "import": "./index.mjs",
      "default": "./index.js"
    },
    "./agents": {
      "import": "./agents.mjs",
      "default": "./agents.js"
    },
    "./tools": {
      "import": "./tools.mjs",
      "default": "./tools.js"
    },
    "./chains": {
      "import": "./chains.mjs",
      "default": "./chains.js"
    },
    "./embeddings": {
      "import": "./embeddings.mjs",
      "default": "./embeddings.js"
    },
    "./llms": {
      "import": "./llms.mjs",
      "default": "./llms.js"
    },
    "./prompts": {
      "import": "./prompts.mjs",
      "default": "./prompts.js"
    },
    "./vectorstores": {
      "import": "./vectorstores.mjs",
      "default": "./vectorstores.js"
    },
    "./text_splitter": {
      "import": "./text_splitter.mjs",
      "default": "./text_splitter.js"
    },
    "./memory": {
      "import": "./memory.mjs",
      "default": "./memory.js"
    },
    "./document": {
      "import": "./document.mjs",
      "default": "./document.js"
    }
  }
}<|MERGE_RESOLUTION|>--- conflicted
+++ resolved
@@ -34,17 +34,14 @@
     "memory.mjs",
     "memory.d.ts",
     "document.js",
-<<<<<<< HEAD
+    "document.mjs",
     "document.d.ts",
     "docstore.js",
-    "docstore.d.ts"
-=======
-    "document.mjs",
-    "document.d.ts",
+    "docstore.mjs",
+    "docstore.d.ts",
     "index.js",
     "index.mjs",
     "index.d.ts"
->>>>>>> 88ff4e82
   ],
   "repository": {
     "type": "git",
