--- conflicted
+++ resolved
@@ -317,11 +317,8 @@
     "eslint-plugin-import": "^2.27.5",
     "eslint-plugin-no-instanceof": "^1.0.1",
     "eslint-plugin-prettier": "^4.2.1",
-<<<<<<< HEAD
     "eslint-plugin-tree-shaking": "^1.10.0",
     "faiss-node": "^0.1.1",
-=======
->>>>>>> 852d3a26
     "graphql": "^16.6.0",
     "hnswlib-node": "^1.4.2",
     "html-to-text": "^9.0.5",
