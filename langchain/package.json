--- conflicted
+++ resolved
@@ -247,18 +247,15 @@
     "retrievers/document_compressors.cjs",
     "retrievers/document_compressors.js",
     "retrievers/document_compressors.d.ts",
-<<<<<<< HEAD
     "retrievers/time_weighted.cjs",
     "retrievers/time_weighted.js",
     "retrievers/time_weighted.d.ts",
-=======
     "retrievers/document_compressors/chain_extract.cjs",
     "retrievers/document_compressors/chain_extract.js",
     "retrievers/document_compressors/chain_extract.d.ts",
     "retrievers/hyde.cjs",
     "retrievers/hyde.js",
     "retrievers/hyde.d.ts",
->>>>>>> 220c47ec
     "cache.cjs",
     "cache.js",
     "cache.d.ts",
@@ -932,12 +929,11 @@
       "import": "./retrievers/document_compressors.js",
       "require": "./retrievers/document_compressors.cjs"
     },
-<<<<<<< HEAD
     "./retrievers/time_weighted": {
       "types": "./retrievers/time_weighted.d.ts",
       "import": "./retrievers/time_weighted.js",
       "require": "./retrievers/time_weighted.cjs"
-=======
+    },
     "./retrievers/document_compressors/chain_extract": {
       "types": "./retrievers/document_compressors/chain_extract.d.ts",
       "import": "./retrievers/document_compressors/chain_extract.js",
@@ -947,7 +943,6 @@
       "types": "./retrievers/hyde.d.ts",
       "import": "./retrievers/hyde.js",
       "require": "./retrievers/hyde.cjs"
->>>>>>> 220c47ec
     },
     "./cache": {
       "types": "./cache.d.ts",
