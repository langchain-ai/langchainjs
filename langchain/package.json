--- conflicted
+++ resolved
@@ -472,15 +472,12 @@
     "chat_models/minimax.cjs",
     "chat_models/minimax.js",
     "chat_models/minimax.d.ts",
-<<<<<<< HEAD
     "chat_models/yandex.cjs",
     "chat_models/yandex.js",
     "chat_models/yandex.d.ts",
-=======
     "chat_models/fake.cjs",
     "chat_models/fake.js",
     "chat_models/fake.d.ts",
->>>>>>> a74dc849
     "schema.cjs",
     "schema.js",
     "schema.d.ts",
@@ -2069,17 +2066,14 @@
       "import": "./chat_models/minimax.js",
       "require": "./chat_models/minimax.cjs"
     },
-<<<<<<< HEAD
     "./chat_models/yandex": {
       "types": "./chat_models/yandex.d.ts",
       "import": "./chat_models/yandex.js",
       "require": "./chat_models/yandex.cjs"
-=======
     "./chat_models/fake": {
       "types": "./chat_models/fake.d.ts",
       "import": "./chat_models/fake.js",
       "require": "./chat_models/fake.cjs"
->>>>>>> a74dc849
     },
     "./schema": {
       "types": "./schema.d.ts",
