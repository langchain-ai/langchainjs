--- conflicted
+++ resolved
@@ -1531,6 +1531,15 @@
       "import": "./document_loaders/web/sort_xyz_blockchain.js",
       "require": "./document_loaders/web/sort_xyz_blockchain.cjs"
     },
+    "./document_loaders/web/spider": {
+      "types": {
+        "import": "./document_loaders/web/spider.d.ts",
+        "require": "./document_loaders/web/spider.d.cts",
+        "default": "./document_loaders/web/spider.d.ts"
+      },
+      "import": "./document_loaders/web/spider.js",
+      "require": "./document_loaders/web/spider.cjs"
+    },
     "./document_loaders/web/youtube": {
       "types": {
         "import": "./document_loaders/web/youtube.d.ts",
@@ -1549,711 +1558,6 @@
       "import": "./document_loaders/fs/directory.js",
       "require": "./document_loaders/fs/directory.cjs"
     },
-<<<<<<< HEAD
-    "./llms/fake": {
-      "types": {
-        "import": "./llms/fake.d.ts",
-        "require": "./llms/fake.d.cts",
-        "default": "./llms/fake.d.ts"
-      },
-      "import": "./llms/fake.js",
-      "require": "./llms/fake.cjs"
-    },
-    "./prompts": {
-      "types": {
-        "import": "./prompts.d.ts",
-        "require": "./prompts.d.cts",
-        "default": "./prompts.d.ts"
-      },
-      "import": "./prompts.js",
-      "require": "./prompts.cjs"
-    },
-    "./prompts/load": {
-      "types": {
-        "import": "./prompts/load.d.ts",
-        "require": "./prompts/load.d.cts",
-        "default": "./prompts/load.d.ts"
-      },
-      "import": "./prompts/load.js",
-      "require": "./prompts/load.cjs"
-    },
-    "./vectorstores/clickhouse": {
-      "types": {
-        "import": "./vectorstores/clickhouse.d.ts",
-        "require": "./vectorstores/clickhouse.d.cts",
-        "default": "./vectorstores/clickhouse.d.ts"
-      },
-      "import": "./vectorstores/clickhouse.js",
-      "require": "./vectorstores/clickhouse.cjs"
-    },
-    "./vectorstores/analyticdb": {
-      "types": {
-        "import": "./vectorstores/analyticdb.d.ts",
-        "require": "./vectorstores/analyticdb.d.cts",
-        "default": "./vectorstores/analyticdb.d.ts"
-      },
-      "import": "./vectorstores/analyticdb.js",
-      "require": "./vectorstores/analyticdb.cjs"
-    },
-    "./vectorstores/base": {
-      "types": {
-        "import": "./vectorstores/base.d.ts",
-        "require": "./vectorstores/base.d.cts",
-        "default": "./vectorstores/base.d.ts"
-      },
-      "import": "./vectorstores/base.js",
-      "require": "./vectorstores/base.cjs"
-    },
-    "./vectorstores/cassandra": {
-      "types": {
-        "import": "./vectorstores/cassandra.d.ts",
-        "require": "./vectorstores/cassandra.d.cts",
-        "default": "./vectorstores/cassandra.d.ts"
-      },
-      "import": "./vectorstores/cassandra.js",
-      "require": "./vectorstores/cassandra.cjs"
-    },
-    "./vectorstores/convex": {
-      "types": {
-        "import": "./vectorstores/convex.d.ts",
-        "require": "./vectorstores/convex.d.cts",
-        "default": "./vectorstores/convex.d.ts"
-      },
-      "import": "./vectorstores/convex.js",
-      "require": "./vectorstores/convex.cjs"
-    },
-    "./vectorstores/elasticsearch": {
-      "types": {
-        "import": "./vectorstores/elasticsearch.d.ts",
-        "require": "./vectorstores/elasticsearch.d.cts",
-        "default": "./vectorstores/elasticsearch.d.ts"
-      },
-      "import": "./vectorstores/elasticsearch.js",
-      "require": "./vectorstores/elasticsearch.cjs"
-    },
-    "./vectorstores/memory": {
-      "types": {
-        "import": "./vectorstores/memory.d.ts",
-        "require": "./vectorstores/memory.d.cts",
-        "default": "./vectorstores/memory.d.ts"
-      },
-      "import": "./vectorstores/memory.js",
-      "require": "./vectorstores/memory.cjs"
-    },
-    "./vectorstores/cloudflare_vectorize": {
-      "types": {
-        "import": "./vectorstores/cloudflare_vectorize.d.ts",
-        "require": "./vectorstores/cloudflare_vectorize.d.cts",
-        "default": "./vectorstores/cloudflare_vectorize.d.ts"
-      },
-      "import": "./vectorstores/cloudflare_vectorize.js",
-      "require": "./vectorstores/cloudflare_vectorize.cjs"
-    },
-    "./vectorstores/closevector/web": {
-      "types": {
-        "import": "./vectorstores/closevector/web.d.ts",
-        "require": "./vectorstores/closevector/web.d.cts",
-        "default": "./vectorstores/closevector/web.d.ts"
-      },
-      "import": "./vectorstores/closevector/web.js",
-      "require": "./vectorstores/closevector/web.cjs"
-    },
-    "./vectorstores/closevector/node": {
-      "types": {
-        "import": "./vectorstores/closevector/node.d.ts",
-        "require": "./vectorstores/closevector/node.d.cts",
-        "default": "./vectorstores/closevector/node.d.ts"
-      },
-      "import": "./vectorstores/closevector/node.js",
-      "require": "./vectorstores/closevector/node.cjs"
-    },
-    "./vectorstores/chroma": {
-      "types": {
-        "import": "./vectorstores/chroma.d.ts",
-        "require": "./vectorstores/chroma.d.cts",
-        "default": "./vectorstores/chroma.d.ts"
-      },
-      "import": "./vectorstores/chroma.js",
-      "require": "./vectorstores/chroma.cjs"
-    },
-    "./vectorstores/googlevertexai": {
-      "types": {
-        "import": "./vectorstores/googlevertexai.d.ts",
-        "require": "./vectorstores/googlevertexai.d.cts",
-        "default": "./vectorstores/googlevertexai.d.ts"
-      },
-      "import": "./vectorstores/googlevertexai.js",
-      "require": "./vectorstores/googlevertexai.cjs"
-    },
-    "./vectorstores/hnswlib": {
-      "types": {
-        "import": "./vectorstores/hnswlib.d.ts",
-        "require": "./vectorstores/hnswlib.d.cts",
-        "default": "./vectorstores/hnswlib.d.ts"
-      },
-      "import": "./vectorstores/hnswlib.js",
-      "require": "./vectorstores/hnswlib.cjs"
-    },
-    "./vectorstores/faiss": {
-      "types": {
-        "import": "./vectorstores/faiss.d.ts",
-        "require": "./vectorstores/faiss.d.cts",
-        "default": "./vectorstores/faiss.d.ts"
-      },
-      "import": "./vectorstores/faiss.js",
-      "require": "./vectorstores/faiss.cjs"
-    },
-    "./vectorstores/weaviate": {
-      "types": {
-        "import": "./vectorstores/weaviate.d.ts",
-        "require": "./vectorstores/weaviate.d.cts",
-        "default": "./vectorstores/weaviate.d.ts"
-      },
-      "import": "./vectorstores/weaviate.js",
-      "require": "./vectorstores/weaviate.cjs"
-    },
-    "./vectorstores/lancedb": {
-      "types": {
-        "import": "./vectorstores/lancedb.d.ts",
-        "require": "./vectorstores/lancedb.d.cts",
-        "default": "./vectorstores/lancedb.d.ts"
-      },
-      "import": "./vectorstores/lancedb.js",
-      "require": "./vectorstores/lancedb.cjs"
-    },
-    "./vectorstores/momento_vector_index": {
-      "types": {
-        "import": "./vectorstores/momento_vector_index.d.ts",
-        "require": "./vectorstores/momento_vector_index.d.cts",
-        "default": "./vectorstores/momento_vector_index.d.ts"
-      },
-      "import": "./vectorstores/momento_vector_index.js",
-      "require": "./vectorstores/momento_vector_index.cjs"
-    },
-    "./vectorstores/mongo": {
-      "types": {
-        "import": "./vectorstores/mongo.d.ts",
-        "require": "./vectorstores/mongo.d.cts",
-        "default": "./vectorstores/mongo.d.ts"
-      },
-      "import": "./vectorstores/mongo.js",
-      "require": "./vectorstores/mongo.cjs"
-    },
-    "./vectorstores/mongodb_atlas": {
-      "types": {
-        "import": "./vectorstores/mongodb_atlas.d.ts",
-        "require": "./vectorstores/mongodb_atlas.d.cts",
-        "default": "./vectorstores/mongodb_atlas.d.ts"
-      },
-      "import": "./vectorstores/mongodb_atlas.js",
-      "require": "./vectorstores/mongodb_atlas.cjs"
-    },
-    "./vectorstores/pinecone": {
-      "types": {
-        "import": "./vectorstores/pinecone.d.ts",
-        "require": "./vectorstores/pinecone.d.cts",
-        "default": "./vectorstores/pinecone.d.ts"
-      },
-      "import": "./vectorstores/pinecone.js",
-      "require": "./vectorstores/pinecone.cjs"
-    },
-    "./vectorstores/qdrant": {
-      "types": {
-        "import": "./vectorstores/qdrant.d.ts",
-        "require": "./vectorstores/qdrant.d.cts",
-        "default": "./vectorstores/qdrant.d.ts"
-      },
-      "import": "./vectorstores/qdrant.js",
-      "require": "./vectorstores/qdrant.cjs"
-    },
-    "./vectorstores/supabase": {
-      "types": {
-        "import": "./vectorstores/supabase.d.ts",
-        "require": "./vectorstores/supabase.d.cts",
-        "default": "./vectorstores/supabase.d.ts"
-      },
-      "import": "./vectorstores/supabase.js",
-      "require": "./vectorstores/supabase.cjs"
-    },
-    "./vectorstores/opensearch": {
-      "types": {
-        "import": "./vectorstores/opensearch.d.ts",
-        "require": "./vectorstores/opensearch.d.cts",
-        "default": "./vectorstores/opensearch.d.ts"
-      },
-      "import": "./vectorstores/opensearch.js",
-      "require": "./vectorstores/opensearch.cjs"
-    },
-    "./vectorstores/pgvector": {
-      "types": {
-        "import": "./vectorstores/pgvector.d.ts",
-        "require": "./vectorstores/pgvector.d.cts",
-        "default": "./vectorstores/pgvector.d.ts"
-      },
-      "import": "./vectorstores/pgvector.js",
-      "require": "./vectorstores/pgvector.cjs"
-    },
-    "./vectorstores/milvus": {
-      "types": {
-        "import": "./vectorstores/milvus.d.ts",
-        "require": "./vectorstores/milvus.d.cts",
-        "default": "./vectorstores/milvus.d.ts"
-      },
-      "import": "./vectorstores/milvus.js",
-      "require": "./vectorstores/milvus.cjs"
-    },
-    "./vectorstores/neo4j_vector": {
-      "types": {
-        "import": "./vectorstores/neo4j_vector.d.ts",
-        "require": "./vectorstores/neo4j_vector.d.cts",
-        "default": "./vectorstores/neo4j_vector.d.ts"
-      },
-      "import": "./vectorstores/neo4j_vector.js",
-      "require": "./vectorstores/neo4j_vector.cjs"
-    },
-    "./vectorstores/prisma": {
-      "types": {
-        "import": "./vectorstores/prisma.d.ts",
-        "require": "./vectorstores/prisma.d.cts",
-        "default": "./vectorstores/prisma.d.ts"
-      },
-      "import": "./vectorstores/prisma.js",
-      "require": "./vectorstores/prisma.cjs"
-    },
-    "./vectorstores/typeorm": {
-      "types": {
-        "import": "./vectorstores/typeorm.d.ts",
-        "require": "./vectorstores/typeorm.d.cts",
-        "default": "./vectorstores/typeorm.d.ts"
-      },
-      "import": "./vectorstores/typeorm.js",
-      "require": "./vectorstores/typeorm.cjs"
-    },
-    "./vectorstores/myscale": {
-      "types": {
-        "import": "./vectorstores/myscale.d.ts",
-        "require": "./vectorstores/myscale.d.cts",
-        "default": "./vectorstores/myscale.d.ts"
-      },
-      "import": "./vectorstores/myscale.js",
-      "require": "./vectorstores/myscale.cjs"
-    },
-    "./vectorstores/redis": {
-      "types": {
-        "import": "./vectorstores/redis.d.ts",
-        "require": "./vectorstores/redis.d.cts",
-        "default": "./vectorstores/redis.d.ts"
-      },
-      "import": "./vectorstores/redis.js",
-      "require": "./vectorstores/redis.cjs"
-    },
-    "./vectorstores/rockset": {
-      "types": {
-        "import": "./vectorstores/rockset.d.ts",
-        "require": "./vectorstores/rockset.d.cts",
-        "default": "./vectorstores/rockset.d.ts"
-      },
-      "import": "./vectorstores/rockset.js",
-      "require": "./vectorstores/rockset.cjs"
-    },
-    "./vectorstores/typesense": {
-      "types": {
-        "import": "./vectorstores/typesense.d.ts",
-        "require": "./vectorstores/typesense.d.cts",
-        "default": "./vectorstores/typesense.d.ts"
-      },
-      "import": "./vectorstores/typesense.js",
-      "require": "./vectorstores/typesense.cjs"
-    },
-    "./vectorstores/singlestore": {
-      "types": {
-        "import": "./vectorstores/singlestore.d.ts",
-        "require": "./vectorstores/singlestore.d.cts",
-        "default": "./vectorstores/singlestore.d.ts"
-      },
-      "import": "./vectorstores/singlestore.js",
-      "require": "./vectorstores/singlestore.cjs"
-    },
-    "./vectorstores/tigris": {
-      "types": {
-        "import": "./vectorstores/tigris.d.ts",
-        "require": "./vectorstores/tigris.d.cts",
-        "default": "./vectorstores/tigris.d.ts"
-      },
-      "import": "./vectorstores/tigris.js",
-      "require": "./vectorstores/tigris.cjs"
-    },
-    "./vectorstores/usearch": {
-      "types": {
-        "import": "./vectorstores/usearch.d.ts",
-        "require": "./vectorstores/usearch.d.cts",
-        "default": "./vectorstores/usearch.d.ts"
-      },
-      "import": "./vectorstores/usearch.js",
-      "require": "./vectorstores/usearch.cjs"
-    },
-    "./vectorstores/vectara": {
-      "types": {
-        "import": "./vectorstores/vectara.d.ts",
-        "require": "./vectorstores/vectara.d.cts",
-        "default": "./vectorstores/vectara.d.ts"
-      },
-      "import": "./vectorstores/vectara.js",
-      "require": "./vectorstores/vectara.cjs"
-    },
-    "./vectorstores/vercel_postgres": {
-      "types": {
-        "import": "./vectorstores/vercel_postgres.d.ts",
-        "require": "./vectorstores/vercel_postgres.d.cts",
-        "default": "./vectorstores/vercel_postgres.d.ts"
-      },
-      "import": "./vectorstores/vercel_postgres.js",
-      "require": "./vectorstores/vercel_postgres.cjs"
-    },
-    "./vectorstores/voy": {
-      "types": {
-        "import": "./vectorstores/voy.d.ts",
-        "require": "./vectorstores/voy.d.cts",
-        "default": "./vectorstores/voy.d.ts"
-      },
-      "import": "./vectorstores/voy.js",
-      "require": "./vectorstores/voy.cjs"
-    },
-    "./vectorstores/xata": {
-      "types": {
-        "import": "./vectorstores/xata.d.ts",
-        "require": "./vectorstores/xata.d.cts",
-        "default": "./vectorstores/xata.d.ts"
-      },
-      "import": "./vectorstores/xata.js",
-      "require": "./vectorstores/xata.cjs"
-    },
-    "./vectorstores/zep": {
-      "types": {
-        "import": "./vectorstores/zep.d.ts",
-        "require": "./vectorstores/zep.d.cts",
-        "default": "./vectorstores/zep.d.ts"
-      },
-      "import": "./vectorstores/zep.js",
-      "require": "./vectorstores/zep.cjs"
-    },
-    "./text_splitter": {
-      "types": {
-        "import": "./text_splitter.d.ts",
-        "require": "./text_splitter.d.cts",
-        "default": "./text_splitter.d.ts"
-      },
-      "import": "./text_splitter.js",
-      "require": "./text_splitter.cjs"
-    },
-    "./memory": {
-      "types": {
-        "import": "./memory.d.ts",
-        "require": "./memory.d.cts",
-        "default": "./memory.d.ts"
-      },
-      "import": "./memory.js",
-      "require": "./memory.cjs"
-    },
-    "./memory/zep": {
-      "types": {
-        "import": "./memory/zep.d.ts",
-        "require": "./memory/zep.d.cts",
-        "default": "./memory/zep.d.ts"
-      },
-      "import": "./memory/zep.js",
-      "require": "./memory/zep.cjs"
-    },
-    "./document": {
-      "types": {
-        "import": "./document.d.ts",
-        "require": "./document.d.cts",
-        "default": "./document.d.ts"
-      },
-      "import": "./document.js",
-      "require": "./document.cjs"
-    },
-    "./document_loaders/base": {
-      "types": {
-        "import": "./document_loaders/base.d.ts",
-        "require": "./document_loaders/base.d.cts",
-        "default": "./document_loaders/base.d.ts"
-      },
-      "import": "./document_loaders/base.js",
-      "require": "./document_loaders/base.cjs"
-    },
-    "./document_loaders/web/apify_dataset": {
-      "types": {
-        "import": "./document_loaders/web/apify_dataset.d.ts",
-        "require": "./document_loaders/web/apify_dataset.d.cts",
-        "default": "./document_loaders/web/apify_dataset.d.ts"
-      },
-      "import": "./document_loaders/web/apify_dataset.js",
-      "require": "./document_loaders/web/apify_dataset.cjs"
-    },
-    "./document_loaders/web/assemblyai": {
-      "types": {
-        "import": "./document_loaders/web/assemblyai.d.ts",
-        "require": "./document_loaders/web/assemblyai.d.cts",
-        "default": "./document_loaders/web/assemblyai.d.ts"
-      },
-      "import": "./document_loaders/web/assemblyai.js",
-      "require": "./document_loaders/web/assemblyai.cjs"
-    },
-    "./document_loaders/web/azure_blob_storage_container": {
-      "types": {
-        "import": "./document_loaders/web/azure_blob_storage_container.d.ts",
-        "require": "./document_loaders/web/azure_blob_storage_container.d.cts",
-        "default": "./document_loaders/web/azure_blob_storage_container.d.ts"
-      },
-      "import": "./document_loaders/web/azure_blob_storage_container.js",
-      "require": "./document_loaders/web/azure_blob_storage_container.cjs"
-    },
-    "./document_loaders/web/azure_blob_storage_file": {
-      "types": {
-        "import": "./document_loaders/web/azure_blob_storage_file.d.ts",
-        "require": "./document_loaders/web/azure_blob_storage_file.d.cts",
-        "default": "./document_loaders/web/azure_blob_storage_file.d.ts"
-      },
-      "import": "./document_loaders/web/azure_blob_storage_file.js",
-      "require": "./document_loaders/web/azure_blob_storage_file.cjs"
-    },
-    "./document_loaders/web/browserbase": {
-      "types": {
-        "import": "./document_loaders/web/browserbase.d.ts",
-        "require": "./document_loaders/web/browserbase.d.cts",
-        "default": "./document_loaders/web/browserbase.d.ts"
-      },
-      "import": "./document_loaders/web/browserbase.js",
-      "require": "./document_loaders/web/browserbase.cjs"
-    },
-    "./document_loaders/web/cheerio": {
-      "types": {
-        "import": "./document_loaders/web/cheerio.d.ts",
-        "require": "./document_loaders/web/cheerio.d.cts",
-        "default": "./document_loaders/web/cheerio.d.ts"
-      },
-      "import": "./document_loaders/web/cheerio.js",
-      "require": "./document_loaders/web/cheerio.cjs"
-    },
-    "./document_loaders/web/puppeteer": {
-      "types": {
-        "import": "./document_loaders/web/puppeteer.d.ts",
-        "require": "./document_loaders/web/puppeteer.d.cts",
-        "default": "./document_loaders/web/puppeteer.d.ts"
-      },
-      "import": "./document_loaders/web/puppeteer.js",
-      "require": "./document_loaders/web/puppeteer.cjs"
-    },
-    "./document_loaders/web/playwright": {
-      "types": {
-        "import": "./document_loaders/web/playwright.d.ts",
-        "require": "./document_loaders/web/playwright.d.cts",
-        "default": "./document_loaders/web/playwright.d.ts"
-      },
-      "import": "./document_loaders/web/playwright.js",
-      "require": "./document_loaders/web/playwright.cjs"
-    },
-    "./document_loaders/web/college_confidential": {
-      "types": {
-        "import": "./document_loaders/web/college_confidential.d.ts",
-        "require": "./document_loaders/web/college_confidential.d.cts",
-        "default": "./document_loaders/web/college_confidential.d.ts"
-      },
-      "import": "./document_loaders/web/college_confidential.js",
-      "require": "./document_loaders/web/college_confidential.cjs"
-    },
-    "./document_loaders/web/gitbook": {
-      "types": {
-        "import": "./document_loaders/web/gitbook.d.ts",
-        "require": "./document_loaders/web/gitbook.d.cts",
-        "default": "./document_loaders/web/gitbook.d.ts"
-      },
-      "import": "./document_loaders/web/gitbook.js",
-      "require": "./document_loaders/web/gitbook.cjs"
-    },
-    "./document_loaders/web/hn": {
-      "types": {
-        "import": "./document_loaders/web/hn.d.ts",
-        "require": "./document_loaders/web/hn.d.cts",
-        "default": "./document_loaders/web/hn.d.ts"
-      },
-      "import": "./document_loaders/web/hn.js",
-      "require": "./document_loaders/web/hn.cjs"
-    },
-    "./document_loaders/web/imsdb": {
-      "types": {
-        "import": "./document_loaders/web/imsdb.d.ts",
-        "require": "./document_loaders/web/imsdb.d.cts",
-        "default": "./document_loaders/web/imsdb.d.ts"
-      },
-      "import": "./document_loaders/web/imsdb.js",
-      "require": "./document_loaders/web/imsdb.cjs"
-    },
-    "./document_loaders/web/figma": {
-      "types": {
-        "import": "./document_loaders/web/figma.d.ts",
-        "require": "./document_loaders/web/figma.d.cts",
-        "default": "./document_loaders/web/figma.d.ts"
-      },
-      "import": "./document_loaders/web/figma.js",
-      "require": "./document_loaders/web/figma.cjs"
-    },
-    "./document_loaders/web/firecrawl": {
-      "types": {
-        "import": "./document_loaders/web/firecrawl.d.ts",
-        "require": "./document_loaders/web/firecrawl.d.cts",
-        "default": "./document_loaders/web/firecrawl.d.ts"
-      },
-      "import": "./document_loaders/web/firecrawl.js",
-      "require": "./document_loaders/web/firecrawl.cjs"
-    },
-    "./document_loaders/web/github": {
-      "types": {
-        "import": "./document_loaders/web/github.d.ts",
-        "require": "./document_loaders/web/github.d.cts",
-        "default": "./document_loaders/web/github.d.ts"
-      },
-      "import": "./document_loaders/web/github.js",
-      "require": "./document_loaders/web/github.cjs"
-    },
-    "./document_loaders/web/notiondb": {
-      "types": {
-        "import": "./document_loaders/web/notiondb.d.ts",
-        "require": "./document_loaders/web/notiondb.d.cts",
-        "default": "./document_loaders/web/notiondb.d.ts"
-      },
-      "import": "./document_loaders/web/notiondb.js",
-      "require": "./document_loaders/web/notiondb.cjs"
-    },
-    "./document_loaders/web/notionapi": {
-      "types": {
-        "import": "./document_loaders/web/notionapi.d.ts",
-        "require": "./document_loaders/web/notionapi.d.cts",
-        "default": "./document_loaders/web/notionapi.d.ts"
-      },
-      "import": "./document_loaders/web/notionapi.js",
-      "require": "./document_loaders/web/notionapi.cjs"
-    },
-    "./document_loaders/web/pdf": {
-      "types": {
-        "import": "./document_loaders/web/pdf.d.ts",
-        "require": "./document_loaders/web/pdf.d.cts",
-        "default": "./document_loaders/web/pdf.d.ts"
-      },
-      "import": "./document_loaders/web/pdf.js",
-      "require": "./document_loaders/web/pdf.cjs"
-    },
-    "./document_loaders/web/recursive_url": {
-      "types": {
-        "import": "./document_loaders/web/recursive_url.d.ts",
-        "require": "./document_loaders/web/recursive_url.d.cts",
-        "default": "./document_loaders/web/recursive_url.d.ts"
-      },
-      "import": "./document_loaders/web/recursive_url.js",
-      "require": "./document_loaders/web/recursive_url.cjs"
-    },
-    "./document_loaders/web/s3": {
-      "types": {
-        "import": "./document_loaders/web/s3.d.ts",
-        "require": "./document_loaders/web/s3.d.cts",
-        "default": "./document_loaders/web/s3.d.ts"
-      },
-      "import": "./document_loaders/web/s3.js",
-      "require": "./document_loaders/web/s3.cjs"
-    },
-    "./document_loaders/web/sitemap": {
-      "types": {
-        "import": "./document_loaders/web/sitemap.d.ts",
-        "require": "./document_loaders/web/sitemap.d.cts",
-        "default": "./document_loaders/web/sitemap.d.ts"
-      },
-      "import": "./document_loaders/web/sitemap.js",
-      "require": "./document_loaders/web/sitemap.cjs"
-    },
-    "./document_loaders/web/sonix_audio": {
-      "types": {
-        "import": "./document_loaders/web/sonix_audio.d.ts",
-        "require": "./document_loaders/web/sonix_audio.d.cts",
-        "default": "./document_loaders/web/sonix_audio.d.ts"
-      },
-      "import": "./document_loaders/web/sonix_audio.js",
-      "require": "./document_loaders/web/sonix_audio.cjs"
-    },
-    "./document_loaders/web/confluence": {
-      "types": {
-        "import": "./document_loaders/web/confluence.d.ts",
-        "require": "./document_loaders/web/confluence.d.cts",
-        "default": "./document_loaders/web/confluence.d.ts"
-      },
-      "import": "./document_loaders/web/confluence.js",
-      "require": "./document_loaders/web/confluence.cjs"
-    },
-    "./document_loaders/web/couchbase": {
-      "types": {
-        "import": "./document_loaders/web/couchbase.d.ts",
-        "require": "./document_loaders/web/couchbase.d.cts",
-        "default": "./document_loaders/web/couchbase.d.ts"
-      },
-      "import": "./document_loaders/web/couchbase.js",
-      "require": "./document_loaders/web/couchbase.cjs"
-    },
-    "./document_loaders/web/searchapi": {
-      "types": {
-        "import": "./document_loaders/web/searchapi.d.ts",
-        "require": "./document_loaders/web/searchapi.d.cts",
-        "default": "./document_loaders/web/searchapi.d.ts"
-      },
-      "import": "./document_loaders/web/searchapi.js",
-      "require": "./document_loaders/web/searchapi.cjs"
-    },
-    "./document_loaders/web/serpapi": {
-      "types": {
-        "import": "./document_loaders/web/serpapi.d.ts",
-        "require": "./document_loaders/web/serpapi.d.cts",
-        "default": "./document_loaders/web/serpapi.d.ts"
-      },
-      "import": "./document_loaders/web/serpapi.js",
-      "require": "./document_loaders/web/serpapi.cjs"
-    },
-    "./document_loaders/web/sort_xyz_blockchain": {
-      "types": {
-        "import": "./document_loaders/web/sort_xyz_blockchain.d.ts",
-        "require": "./document_loaders/web/sort_xyz_blockchain.d.cts",
-        "default": "./document_loaders/web/sort_xyz_blockchain.d.ts"
-      },
-      "import": "./document_loaders/web/sort_xyz_blockchain.js",
-      "require": "./document_loaders/web/sort_xyz_blockchain.cjs"
-    },
-    "./document_loaders/web/spider": {
-      "types": {
-        "import": "./document_loaders/web/spider.d.ts",
-        "require": "./document_loaders/web/spider.d.cts",
-        "default": "./document_loaders/web/spider.d.ts"
-      },
-      "import": "./document_loaders/web/spider.js",
-      "require": "./document_loaders/web/spider.cjs"
-    },
-    "./document_loaders/web/youtube": {
-      "types": {
-        "import": "./document_loaders/web/youtube.d.ts",
-        "require": "./document_loaders/web/youtube.d.cts",
-        "default": "./document_loaders/web/youtube.d.ts"
-      },
-      "import": "./document_loaders/web/youtube.js",
-      "require": "./document_loaders/web/youtube.cjs"
-    },
-    "./document_loaders/fs/directory": {
-      "types": {
-        "import": "./document_loaders/fs/directory.d.ts",
-        "require": "./document_loaders/fs/directory.d.cts",
-        "default": "./document_loaders/fs/directory.d.ts"
-      },
-      "import": "./document_loaders/fs/directory.js",
-      "require": "./document_loaders/fs/directory.cjs"
-    },
-=======
->>>>>>> 79f9839f
     "./document_loaders/fs/buffer": {
       "types": {
         "import": "./document_loaders/fs/buffer.d.ts",
