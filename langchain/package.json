--- conflicted
+++ resolved
@@ -1435,12 +1435,8 @@
   },
   "dependencies": {
     "@anthropic-ai/sdk": "^0.9.1",
-<<<<<<< HEAD
     "@langchain/community": "workspace:*",
-    "@langchain/core": "~0.0.9",
-=======
     "@langchain/core": "~0.0.10",
->>>>>>> ad29cb3c
     "binary-extensions": "^2.2.0",
     "expr-eval": "^2.0.2",
     "flat": "^5.0.2",
