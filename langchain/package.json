{
  "name": "langchain",
  "version": "0.0.15",
  "description": "Typescript bindings for langchain",
  "type": "module",
  "main": "./index.js",
  "types": "./index.d.ts",
  "files": [
    "dist/",
    "agents.js",
    "agents.d.ts",
    "tools.js",
    "tools.d.ts",
    "chains.js",
    "chains.d.ts",
    "embeddings.js",
    "embeddings.d.ts",
    "llms.js",
    "llms.d.ts",
    "prompts.js",
    "prompts.d.ts",
    "vectorstores.js",
    "vectorstores.d.ts",
    "text_splitter.js",
    "text_splitter.d.ts",
    "memory.js",
    "memory.d.ts",
    "document.js",
    "document.d.ts",
    "docstore.js",
    "docstore.d.ts",
    "document_loaders.js",
    "document_loaders.d.ts",
    "index.js",
    "index.d.ts"
  ],
  "repository": {
    "type": "git",
    "url": "git@github.com:hwchase17/langchainjs.git"
  },
  "scripts": {
    "build": "yarn clean && tsc --declaration --outDir dist/ && node create-entrypoints.js",
    "lint": "eslint src",
    "doc": "typedoc",
    "lint:fix": "yarn lint --fix",
    "precommit": "tsc --noEmit && lint-staged",
    "clean": "rm -rf dist/ && node create-entrypoints.js clean",
    "prepack": "yarn build",
    "test": "yarn clean && NODE_OPTIONS=--experimental-vm-modules jest --testPathIgnorePatterns=\\.int\\.test.ts",
    "test:node16": "yarn clean && NODE_OPTIONS='--experimental-vm-modules --experimental-fetch' jest --testPathIgnorePatterns=\\.int\\.test.ts",
    "test:integration": "yarn clean && NODE_OPTIONS=--experimental-vm-modules jest --testPathPattern=\\.int\\.test.ts --testTimeout 20000",
    "prepare": "husky install",
    "format": "prettier --write \"src\"",
    "format:diff": "prettier --list-different \"src\"",
    "ci": "yarn lint && yarn format:diff && yarn build"
  },
  "author": "Langchain",
  "license": "MIT",
  "devDependencies": {
    "@babel/core": "^7.20.12",
    "@babel/preset-env": "^7.20.2",
    "@dqbd/tiktoken": "^0.4.0",
    "@jest/globals": "^29.4.2",
    "@pinecone-database/pinecone": "^0.0.8",
    "@tsconfig/recommended": "^1.0.2",
    "@types/uuid": "^9",
    "@typescript-eslint/eslint-plugin": "^5.51.0",
    "@typescript-eslint/parser": "^5.51.0",
    "babel-jest": "^29.4.2",
    "cheerio": "^1.0.0-rc.12",
    "cohere-ai": "^5.0.2",
    "dotenv": "^16.0.3",
    "eslint": "^8.33.0",
    "eslint-config-airbnb-base": "^15.0.0",
    "eslint-config-prettier": "^8.6.0",
    "eslint-plugin-import": "^2.27.5",
    "eslint-plugin-prettier": "^4.2.1",
    "hnswlib-node": "^1.3.0",
    "huggingface": "^1.4.0",
    "husky": "^8.0.3",
    "jest": "^29.4.2",
    "lint-staged": "^13.1.1",
    "openai": "^3.1.0",
    "prettier": "^2.8.3",
    "redis": "^4.6.4",
    "serpapi": "^1.1.1",
    "srt-parser-2": "^1.2.2",
    "ts-jest": "^29.0.5",
    "ts-node": "^10.9.1",
    "typedoc": "^0.23.25",
    "typedoc-plugin-missing-exports": "^1.0.0",
    "typescript": "^4.9.5"
  },
  "peerDependencies": {
    "@dqbd/tiktoken": "^0.4.0",
    "@pinecone-database/pinecone": "^0.0.8",
    "cheerio": "^1.0.0-rc.12",
    "chromadb": "^1.3.0",
    "cohere-ai": "^5.0.2",
    "hnswlib-node": "^1.3.0",
    "huggingface": "^1.4.0",
    "openai": "^3.1.0",
<<<<<<< HEAD
    "pinecone-client": "^1.0.1",
    "redis": "^4.6.4",
    "serpapi": "^1.1.1"
=======
    "serpapi": "^1.1.1",
    "srt-parser-2": "^1.2.2"
>>>>>>> bff33387
  },
  "peerDependenciesMeta": {
    "@dqbd/tiktoken": {
      "optional": true
    },
    "@pinecone-database/pinecone": {
      "optional": true
    },
    "cheerio": {
      "optional": true
    },
    "chromadb": {
      "optional": true
    },
    "cohere-ai": {
      "optional": true
    },
    "hnswlib-node": {
      "optional": true
    },
    "openai": {
      "optional": true
    },
    "serpapi": {
      "optional": true
    },
<<<<<<< HEAD
    "redis": {
      "optional": true
    },
    "serpapi": {
=======
    "srt-parser-2": {
>>>>>>> bff33387
      "optional": true
    }
  },
  "dependencies": {
    "browser-or-node": "^2.1.1",
    "deepcopy": "^2.1.0",
    "eventsource-parser": "^0.1.0",
    "exponential-backoff": "^3.1.0",
    "expr-eval": "^2.0.2",
    "gpt-3-encoder": "^1.1.4",
    "jsonpointer": "^5.0.1",
    "p-queue": "^7.3.4",
    "sqlite3": "^5.1.4",
    "unfetch": "^5.0.0",
    "uuid": "^9.0.0",
    "yaml": "^2.2.1"
  },
  "lint-staged": {
    "**/*.{ts,tsx}": [
      "prettier --write --ignore-unknown",
      "eslint --cache --fix"
    ]
  },
  "publishConfig": {
    "access": "public"
  },
  "keywords": [
    "llm",
    "ai",
    "gpt3",
    "chain",
    "prompt",
    "prompt engineering",
    "chatgpt",
    "machine learning",
    "ml",
    "openai",
    "embeddings",
    "vectorstores"
  ],
  "exports": {
    ".": {
      "types": "./index.d.ts",
      "import": "./index.js"
    },
    "./agents": {
      "types": "./agents.d.ts",
      "import": "./agents.js"
    },
    "./tools": {
      "types": "./tools.d.ts",
      "import": "./tools.js"
    },
    "./chains": {
      "types": "./chains.d.ts",
      "import": "./chains.js"
    },
    "./embeddings": {
      "types": "./embeddings.d.ts",
      "import": "./embeddings.js"
    },
    "./llms": {
      "types": "./llms.d.ts",
      "import": "./llms.js"
    },
    "./prompts": {
      "types": "./prompts.d.ts",
      "import": "./prompts.js"
    },
    "./vectorstores": {
      "types": "./vectorstores.d.ts",
      "import": "./vectorstores.js"
    },
    "./text_splitter": {
      "types": "./text_splitter.d.ts",
      "import": "./text_splitter.js"
    },
    "./memory": {
      "types": "./memory.d.ts",
      "import": "./memory.js"
    },
    "./document": {
      "types": "./document.d.ts",
      "import": "./document.js"
    },
    "./docstore": {
      "types": "./docstore.d.ts",
      "import": "./docstore.js"
    },
    "./document_loaders": {
      "types": "./document_loaders.d.ts",
      "import": "./document_loaders.js"
    }
  }
}<|MERGE_RESOLUTION|>--- conflicted
+++ resolved
@@ -100,14 +100,10 @@
     "hnswlib-node": "^1.3.0",
     "huggingface": "^1.4.0",
     "openai": "^3.1.0",
-<<<<<<< HEAD
     "pinecone-client": "^1.0.1",
     "redis": "^4.6.4",
-    "serpapi": "^1.1.1"
-=======
     "serpapi": "^1.1.1",
     "srt-parser-2": "^1.2.2"
->>>>>>> bff33387
   },
   "peerDependenciesMeta": {
     "@dqbd/tiktoken": {
@@ -131,17 +127,13 @@
     "openai": {
       "optional": true
     },
+    "redis": {
+      "optional": true
+    },
     "serpapi": {
       "optional": true
     },
-<<<<<<< HEAD
-    "redis": {
-      "optional": true
-    },
-    "serpapi": {
-=======
     "srt-parser-2": {
->>>>>>> bff33387
       "optional": true
     }
   },
