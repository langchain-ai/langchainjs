{
  "name": "langchain",
  "version": "0.0.201",
  "description": "Typescript bindings for langchain",
  "type": "module",
  "engines": {
    "node": ">=18"
  },
  "main": "./index.js",
  "types": "./index.d.ts",
  "files": [
    "dist/",
    "load.cjs",
    "load.js",
    "load.d.ts",
    "load/serializable.cjs",
    "load/serializable.js",
    "load/serializable.d.ts",
    "agents.cjs",
    "agents.js",
    "agents.d.ts",
    "agents/load.cjs",
    "agents/load.js",
    "agents/load.d.ts",
    "agents/toolkits.cjs",
    "agents/toolkits.js",
    "agents/toolkits.d.ts",
    "agents/toolkits/aws_sfn.cjs",
    "agents/toolkits/aws_sfn.js",
    "agents/toolkits/aws_sfn.d.ts",
    "agents/toolkits/connery.cjs",
    "agents/toolkits/connery.js",
    "agents/toolkits/connery.d.ts",
    "agents/toolkits/sql.cjs",
    "agents/toolkits/sql.js",
    "agents/toolkits/sql.d.ts",
    "agents/format_scratchpad.cjs",
    "agents/format_scratchpad.js",
    "agents/format_scratchpad.d.ts",
    "agents/format_scratchpad/openai_tools.cjs",
    "agents/format_scratchpad/openai_tools.js",
    "agents/format_scratchpad/openai_tools.d.ts",
    "agents/format_scratchpad/log.cjs",
    "agents/format_scratchpad/log.js",
    "agents/format_scratchpad/log.d.ts",
    "agents/format_scratchpad/xml.cjs",
    "agents/format_scratchpad/xml.js",
    "agents/format_scratchpad/xml.d.ts",
    "agents/format_scratchpad/log_to_message.cjs",
    "agents/format_scratchpad/log_to_message.js",
    "agents/format_scratchpad/log_to_message.d.ts",
    "agents/react/output_parser.cjs",
    "agents/react/output_parser.js",
    "agents/react/output_parser.d.ts",
    "agents/xml/output_parser.cjs",
    "agents/xml/output_parser.js",
    "agents/xml/output_parser.d.ts",
    "agents/openai/output_parser.cjs",
    "agents/openai/output_parser.js",
    "agents/openai/output_parser.d.ts",
    "base_language.cjs",
    "base_language.js",
    "base_language.d.ts",
    "tools.cjs",
    "tools.js",
    "tools.d.ts",
    "tools/aws_lambda.cjs",
    "tools/aws_lambda.js",
    "tools/aws_lambda.d.ts",
    "tools/aws_sfn.cjs",
    "tools/aws_sfn.js",
    "tools/aws_sfn.d.ts",
    "tools/calculator.cjs",
    "tools/calculator.js",
    "tools/calculator.d.ts",
<<<<<<< HEAD
    "tools/discord.cjs",
    "tools/discord.js",
    "tools/discord.d.ts",
=======
    "tools/connery.cjs",
    "tools/connery.js",
    "tools/connery.d.ts",
>>>>>>> 1e2bfb7c
    "tools/render.cjs",
    "tools/render.js",
    "tools/render.d.ts",
    "tools/sql.cjs",
    "tools/sql.js",
    "tools/sql.d.ts",
    "tools/webbrowser.cjs",
    "tools/webbrowser.js",
    "tools/webbrowser.d.ts",
    "tools/gmail.cjs",
    "tools/gmail.js",
    "tools/gmail.d.ts",
    "tools/google_calendar.cjs",
    "tools/google_calendar.js",
    "tools/google_calendar.d.ts",
    "tools/google_places.cjs",
    "tools/google_places.js",
    "tools/google_places.d.ts",
    "chains.cjs",
    "chains.js",
    "chains.d.ts",
    "chains/combine_documents/reduce.cjs",
    "chains/combine_documents/reduce.js",
    "chains/combine_documents/reduce.d.ts",
    "chains/load.cjs",
    "chains/load.js",
    "chains/load.d.ts",
    "chains/openai_functions.cjs",
    "chains/openai_functions.js",
    "chains/openai_functions.d.ts",
    "chains/query_constructor.cjs",
    "chains/query_constructor.js",
    "chains/query_constructor.d.ts",
    "chains/query_constructor/ir.cjs",
    "chains/query_constructor/ir.js",
    "chains/query_constructor/ir.d.ts",
    "chains/sql_db.cjs",
    "chains/sql_db.js",
    "chains/sql_db.d.ts",
    "chains/graph_qa/cypher.cjs",
    "chains/graph_qa/cypher.js",
    "chains/graph_qa/cypher.d.ts",
    "embeddings/base.cjs",
    "embeddings/base.js",
    "embeddings/base.d.ts",
    "embeddings/bedrock.cjs",
    "embeddings/bedrock.js",
    "embeddings/bedrock.d.ts",
    "embeddings/cache_backed.cjs",
    "embeddings/cache_backed.js",
    "embeddings/cache_backed.d.ts",
    "embeddings/cloudflare_workersai.cjs",
    "embeddings/cloudflare_workersai.js",
    "embeddings/cloudflare_workersai.d.ts",
    "embeddings/fake.cjs",
    "embeddings/fake.js",
    "embeddings/fake.d.ts",
    "embeddings/ollama.cjs",
    "embeddings/ollama.js",
    "embeddings/ollama.d.ts",
    "embeddings/openai.cjs",
    "embeddings/openai.js",
    "embeddings/openai.d.ts",
    "embeddings/cohere.cjs",
    "embeddings/cohere.js",
    "embeddings/cohere.d.ts",
    "embeddings/tensorflow.cjs",
    "embeddings/tensorflow.js",
    "embeddings/tensorflow.d.ts",
    "embeddings/hf.cjs",
    "embeddings/hf.js",
    "embeddings/hf.d.ts",
    "embeddings/hf_transformers.cjs",
    "embeddings/hf_transformers.js",
    "embeddings/hf_transformers.d.ts",
    "embeddings/googlevertexai.cjs",
    "embeddings/googlevertexai.js",
    "embeddings/googlevertexai.d.ts",
    "embeddings/googlepalm.cjs",
    "embeddings/googlepalm.js",
    "embeddings/googlepalm.d.ts",
    "embeddings/minimax.cjs",
    "embeddings/minimax.js",
    "embeddings/minimax.d.ts",
    "embeddings/voyage.cjs",
    "embeddings/voyage.js",
    "embeddings/voyage.d.ts",
    "embeddings/llama_cpp.cjs",
    "embeddings/llama_cpp.js",
    "embeddings/llama_cpp.d.ts",
    "embeddings/gradient_ai.cjs",
    "embeddings/gradient_ai.js",
    "embeddings/gradient_ai.d.ts",
    "llms/load.cjs",
    "llms/load.js",
    "llms/load.d.ts",
    "llms/base.cjs",
    "llms/base.js",
    "llms/base.d.ts",
    "llms/openai.cjs",
    "llms/openai.js",
    "llms/openai.d.ts",
    "llms/ai21.cjs",
    "llms/ai21.js",
    "llms/ai21.d.ts",
    "llms/aleph_alpha.cjs",
    "llms/aleph_alpha.js",
    "llms/aleph_alpha.d.ts",
    "llms/cloudflare_workersai.cjs",
    "llms/cloudflare_workersai.js",
    "llms/cloudflare_workersai.d.ts",
    "llms/cohere.cjs",
    "llms/cohere.js",
    "llms/cohere.d.ts",
    "llms/hf.cjs",
    "llms/hf.js",
    "llms/hf.d.ts",
    "llms/raycast.cjs",
    "llms/raycast.js",
    "llms/raycast.d.ts",
    "llms/ollama.cjs",
    "llms/ollama.js",
    "llms/ollama.d.ts",
    "llms/replicate.cjs",
    "llms/replicate.js",
    "llms/replicate.d.ts",
    "llms/fireworks.cjs",
    "llms/fireworks.js",
    "llms/fireworks.d.ts",
    "llms/googlevertexai.cjs",
    "llms/googlevertexai.js",
    "llms/googlevertexai.d.ts",
    "llms/googlevertexai/web.cjs",
    "llms/googlevertexai/web.js",
    "llms/googlevertexai/web.d.ts",
    "llms/googlepalm.cjs",
    "llms/googlepalm.js",
    "llms/googlepalm.d.ts",
    "llms/gradient_ai.cjs",
    "llms/gradient_ai.js",
    "llms/gradient_ai.d.ts",
    "llms/sagemaker_endpoint.cjs",
    "llms/sagemaker_endpoint.js",
    "llms/sagemaker_endpoint.d.ts",
    "llms/watsonx_ai.cjs",
    "llms/watsonx_ai.js",
    "llms/watsonx_ai.d.ts",
    "llms/bedrock.cjs",
    "llms/bedrock.js",
    "llms/bedrock.d.ts",
    "llms/bedrock/web.cjs",
    "llms/bedrock/web.js",
    "llms/bedrock/web.d.ts",
    "llms/llama_cpp.cjs",
    "llms/llama_cpp.js",
    "llms/llama_cpp.d.ts",
    "llms/writer.cjs",
    "llms/writer.js",
    "llms/writer.d.ts",
    "llms/portkey.cjs",
    "llms/portkey.js",
    "llms/portkey.d.ts",
    "llms/yandex.cjs",
    "llms/yandex.js",
    "llms/yandex.d.ts",
    "llms/fake.cjs",
    "llms/fake.js",
    "llms/fake.d.ts",
    "prompts.cjs",
    "prompts.js",
    "prompts.d.ts",
    "prompts/load.cjs",
    "prompts/load.js",
    "prompts/load.d.ts",
    "vectorstores/clickhouse.cjs",
    "vectorstores/clickhouse.js",
    "vectorstores/clickhouse.d.ts",
    "vectorstores/analyticdb.cjs",
    "vectorstores/analyticdb.js",
    "vectorstores/analyticdb.d.ts",
    "vectorstores/base.cjs",
    "vectorstores/base.js",
    "vectorstores/base.d.ts",
    "vectorstores/cassandra.cjs",
    "vectorstores/cassandra.js",
    "vectorstores/cassandra.d.ts",
    "vectorstores/convex.cjs",
    "vectorstores/convex.js",
    "vectorstores/convex.d.ts",
    "vectorstores/elasticsearch.cjs",
    "vectorstores/elasticsearch.js",
    "vectorstores/elasticsearch.d.ts",
    "vectorstores/memory.cjs",
    "vectorstores/memory.js",
    "vectorstores/memory.d.ts",
    "vectorstores/cloudflare_vectorize.cjs",
    "vectorstores/cloudflare_vectorize.js",
    "vectorstores/cloudflare_vectorize.d.ts",
    "vectorstores/closevector/web.cjs",
    "vectorstores/closevector/web.js",
    "vectorstores/closevector/web.d.ts",
    "vectorstores/closevector/node.cjs",
    "vectorstores/closevector/node.js",
    "vectorstores/closevector/node.d.ts",
    "vectorstores/chroma.cjs",
    "vectorstores/chroma.js",
    "vectorstores/chroma.d.ts",
    "vectorstores/googlevertexai.cjs",
    "vectorstores/googlevertexai.js",
    "vectorstores/googlevertexai.d.ts",
    "vectorstores/hnswlib.cjs",
    "vectorstores/hnswlib.js",
    "vectorstores/hnswlib.d.ts",
    "vectorstores/faiss.cjs",
    "vectorstores/faiss.js",
    "vectorstores/faiss.d.ts",
    "vectorstores/weaviate.cjs",
    "vectorstores/weaviate.js",
    "vectorstores/weaviate.d.ts",
    "vectorstores/lancedb.cjs",
    "vectorstores/lancedb.js",
    "vectorstores/lancedb.d.ts",
    "vectorstores/momento_vector_index.cjs",
    "vectorstores/momento_vector_index.js",
    "vectorstores/momento_vector_index.d.ts",
    "vectorstores/mongo.cjs",
    "vectorstores/mongo.js",
    "vectorstores/mongo.d.ts",
    "vectorstores/mongodb_atlas.cjs",
    "vectorstores/mongodb_atlas.js",
    "vectorstores/mongodb_atlas.d.ts",
    "vectorstores/pinecone.cjs",
    "vectorstores/pinecone.js",
    "vectorstores/pinecone.d.ts",
    "vectorstores/qdrant.cjs",
    "vectorstores/qdrant.js",
    "vectorstores/qdrant.d.ts",
    "vectorstores/supabase.cjs",
    "vectorstores/supabase.js",
    "vectorstores/supabase.d.ts",
    "vectorstores/opensearch.cjs",
    "vectorstores/opensearch.js",
    "vectorstores/opensearch.d.ts",
    "vectorstores/pgvector.cjs",
    "vectorstores/pgvector.js",
    "vectorstores/pgvector.d.ts",
    "vectorstores/milvus.cjs",
    "vectorstores/milvus.js",
    "vectorstores/milvus.d.ts",
    "vectorstores/neo4j_vector.cjs",
    "vectorstores/neo4j_vector.js",
    "vectorstores/neo4j_vector.d.ts",
    "vectorstores/prisma.cjs",
    "vectorstores/prisma.js",
    "vectorstores/prisma.d.ts",
    "vectorstores/typeorm.cjs",
    "vectorstores/typeorm.js",
    "vectorstores/typeorm.d.ts",
    "vectorstores/myscale.cjs",
    "vectorstores/myscale.js",
    "vectorstores/myscale.d.ts",
    "vectorstores/redis.cjs",
    "vectorstores/redis.js",
    "vectorstores/redis.d.ts",
    "vectorstores/rockset.cjs",
    "vectorstores/rockset.js",
    "vectorstores/rockset.d.ts",
    "vectorstores/typesense.cjs",
    "vectorstores/typesense.js",
    "vectorstores/typesense.d.ts",
    "vectorstores/singlestore.cjs",
    "vectorstores/singlestore.js",
    "vectorstores/singlestore.d.ts",
    "vectorstores/tigris.cjs",
    "vectorstores/tigris.js",
    "vectorstores/tigris.d.ts",
    "vectorstores/usearch.cjs",
    "vectorstores/usearch.js",
    "vectorstores/usearch.d.ts",
    "vectorstores/vectara.cjs",
    "vectorstores/vectara.js",
    "vectorstores/vectara.d.ts",
    "vectorstores/vercel_postgres.cjs",
    "vectorstores/vercel_postgres.js",
    "vectorstores/vercel_postgres.d.ts",
    "vectorstores/voy.cjs",
    "vectorstores/voy.js",
    "vectorstores/voy.d.ts",
    "vectorstores/xata.cjs",
    "vectorstores/xata.js",
    "vectorstores/xata.d.ts",
    "vectorstores/zep.cjs",
    "vectorstores/zep.js",
    "vectorstores/zep.d.ts",
    "text_splitter.cjs",
    "text_splitter.js",
    "text_splitter.d.ts",
    "memory.cjs",
    "memory.js",
    "memory.d.ts",
    "memory/zep.cjs",
    "memory/zep.js",
    "memory/zep.d.ts",
    "document.cjs",
    "document.js",
    "document.d.ts",
    "document_loaders/base.cjs",
    "document_loaders/base.js",
    "document_loaders/base.d.ts",
    "document_loaders/web/apify_dataset.cjs",
    "document_loaders/web/apify_dataset.js",
    "document_loaders/web/apify_dataset.d.ts",
    "document_loaders/web/assemblyai.cjs",
    "document_loaders/web/assemblyai.js",
    "document_loaders/web/assemblyai.d.ts",
    "document_loaders/web/azure_blob_storage_container.cjs",
    "document_loaders/web/azure_blob_storage_container.js",
    "document_loaders/web/azure_blob_storage_container.d.ts",
    "document_loaders/web/azure_blob_storage_file.cjs",
    "document_loaders/web/azure_blob_storage_file.js",
    "document_loaders/web/azure_blob_storage_file.d.ts",
    "document_loaders/web/cheerio.cjs",
    "document_loaders/web/cheerio.js",
    "document_loaders/web/cheerio.d.ts",
    "document_loaders/web/puppeteer.cjs",
    "document_loaders/web/puppeteer.js",
    "document_loaders/web/puppeteer.d.ts",
    "document_loaders/web/playwright.cjs",
    "document_loaders/web/playwright.js",
    "document_loaders/web/playwright.d.ts",
    "document_loaders/web/college_confidential.cjs",
    "document_loaders/web/college_confidential.js",
    "document_loaders/web/college_confidential.d.ts",
    "document_loaders/web/gitbook.cjs",
    "document_loaders/web/gitbook.js",
    "document_loaders/web/gitbook.d.ts",
    "document_loaders/web/hn.cjs",
    "document_loaders/web/hn.js",
    "document_loaders/web/hn.d.ts",
    "document_loaders/web/imsdb.cjs",
    "document_loaders/web/imsdb.js",
    "document_loaders/web/imsdb.d.ts",
    "document_loaders/web/figma.cjs",
    "document_loaders/web/figma.js",
    "document_loaders/web/figma.d.ts",
    "document_loaders/web/github.cjs",
    "document_loaders/web/github.js",
    "document_loaders/web/github.d.ts",
    "document_loaders/web/notiondb.cjs",
    "document_loaders/web/notiondb.js",
    "document_loaders/web/notiondb.d.ts",
    "document_loaders/web/notionapi.cjs",
    "document_loaders/web/notionapi.js",
    "document_loaders/web/notionapi.d.ts",
    "document_loaders/web/pdf.cjs",
    "document_loaders/web/pdf.js",
    "document_loaders/web/pdf.d.ts",
    "document_loaders/web/recursive_url.cjs",
    "document_loaders/web/recursive_url.js",
    "document_loaders/web/recursive_url.d.ts",
    "document_loaders/web/s3.cjs",
    "document_loaders/web/s3.js",
    "document_loaders/web/s3.d.ts",
    "document_loaders/web/sonix_audio.cjs",
    "document_loaders/web/sonix_audio.js",
    "document_loaders/web/sonix_audio.d.ts",
    "document_loaders/web/confluence.cjs",
    "document_loaders/web/confluence.js",
    "document_loaders/web/confluence.d.ts",
    "document_loaders/web/searchapi.cjs",
    "document_loaders/web/searchapi.js",
    "document_loaders/web/searchapi.d.ts",
    "document_loaders/web/serpapi.cjs",
    "document_loaders/web/serpapi.js",
    "document_loaders/web/serpapi.d.ts",
    "document_loaders/web/sort_xyz_blockchain.cjs",
    "document_loaders/web/sort_xyz_blockchain.js",
    "document_loaders/web/sort_xyz_blockchain.d.ts",
    "document_loaders/web/youtube.cjs",
    "document_loaders/web/youtube.js",
    "document_loaders/web/youtube.d.ts",
    "document_loaders/fs/directory.cjs",
    "document_loaders/fs/directory.js",
    "document_loaders/fs/directory.d.ts",
    "document_loaders/fs/buffer.cjs",
    "document_loaders/fs/buffer.js",
    "document_loaders/fs/buffer.d.ts",
    "document_loaders/fs/chatgpt.cjs",
    "document_loaders/fs/chatgpt.js",
    "document_loaders/fs/chatgpt.d.ts",
    "document_loaders/fs/text.cjs",
    "document_loaders/fs/text.js",
    "document_loaders/fs/text.d.ts",
    "document_loaders/fs/json.cjs",
    "document_loaders/fs/json.js",
    "document_loaders/fs/json.d.ts",
    "document_loaders/fs/srt.cjs",
    "document_loaders/fs/srt.js",
    "document_loaders/fs/srt.d.ts",
    "document_loaders/fs/pdf.cjs",
    "document_loaders/fs/pdf.js",
    "document_loaders/fs/pdf.d.ts",
    "document_loaders/fs/docx.cjs",
    "document_loaders/fs/docx.js",
    "document_loaders/fs/docx.d.ts",
    "document_loaders/fs/epub.cjs",
    "document_loaders/fs/epub.js",
    "document_loaders/fs/epub.d.ts",
    "document_loaders/fs/csv.cjs",
    "document_loaders/fs/csv.js",
    "document_loaders/fs/csv.d.ts",
    "document_loaders/fs/notion.cjs",
    "document_loaders/fs/notion.js",
    "document_loaders/fs/notion.d.ts",
    "document_loaders/fs/obsidian.cjs",
    "document_loaders/fs/obsidian.js",
    "document_loaders/fs/obsidian.d.ts",
    "document_loaders/fs/unstructured.cjs",
    "document_loaders/fs/unstructured.js",
    "document_loaders/fs/unstructured.d.ts",
    "document_loaders/fs/openai_whisper_audio.cjs",
    "document_loaders/fs/openai_whisper_audio.js",
    "document_loaders/fs/openai_whisper_audio.d.ts",
    "document_loaders/fs/pptx.cjs",
    "document_loaders/fs/pptx.js",
    "document_loaders/fs/pptx.d.ts",
    "document_transformers/html_to_text.cjs",
    "document_transformers/html_to_text.js",
    "document_transformers/html_to_text.d.ts",
    "document_transformers/mozilla_readability.cjs",
    "document_transformers/mozilla_readability.js",
    "document_transformers/mozilla_readability.d.ts",
    "document_transformers/openai_functions.cjs",
    "document_transformers/openai_functions.js",
    "document_transformers/openai_functions.d.ts",
    "chat_models/base.cjs",
    "chat_models/base.js",
    "chat_models/base.d.ts",
    "chat_models/openai.cjs",
    "chat_models/openai.js",
    "chat_models/openai.d.ts",
    "chat_models/portkey.cjs",
    "chat_models/portkey.js",
    "chat_models/portkey.d.ts",
    "chat_models/anthropic.cjs",
    "chat_models/anthropic.js",
    "chat_models/anthropic.d.ts",
    "chat_models/bedrock.cjs",
    "chat_models/bedrock.js",
    "chat_models/bedrock.d.ts",
    "chat_models/bedrock/web.cjs",
    "chat_models/bedrock/web.js",
    "chat_models/bedrock/web.d.ts",
    "chat_models/cloudflare_workersai.cjs",
    "chat_models/cloudflare_workersai.js",
    "chat_models/cloudflare_workersai.d.ts",
    "chat_models/googlevertexai.cjs",
    "chat_models/googlevertexai.js",
    "chat_models/googlevertexai.d.ts",
    "chat_models/googlevertexai/web.cjs",
    "chat_models/googlevertexai/web.js",
    "chat_models/googlevertexai/web.d.ts",
    "chat_models/googlepalm.cjs",
    "chat_models/googlepalm.js",
    "chat_models/googlepalm.d.ts",
    "chat_models/fireworks.cjs",
    "chat_models/fireworks.js",
    "chat_models/fireworks.d.ts",
    "chat_models/baiduwenxin.cjs",
    "chat_models/baiduwenxin.js",
    "chat_models/baiduwenxin.d.ts",
    "chat_models/iflytek_xinghuo.cjs",
    "chat_models/iflytek_xinghuo.js",
    "chat_models/iflytek_xinghuo.d.ts",
    "chat_models/iflytek_xinghuo/web.cjs",
    "chat_models/iflytek_xinghuo/web.js",
    "chat_models/iflytek_xinghuo/web.d.ts",
    "chat_models/ollama.cjs",
    "chat_models/ollama.js",
    "chat_models/ollama.d.ts",
    "chat_models/minimax.cjs",
    "chat_models/minimax.js",
    "chat_models/minimax.d.ts",
    "chat_models/llama_cpp.cjs",
    "chat_models/llama_cpp.js",
    "chat_models/llama_cpp.d.ts",
    "chat_models/yandex.cjs",
    "chat_models/yandex.js",
    "chat_models/yandex.d.ts",
    "chat_models/fake.cjs",
    "chat_models/fake.js",
    "chat_models/fake.d.ts",
    "schema.cjs",
    "schema.js",
    "schema.d.ts",
    "schema/document.cjs",
    "schema/document.js",
    "schema/document.d.ts",
    "schema/output_parser.cjs",
    "schema/output_parser.js",
    "schema/output_parser.d.ts",
    "schema/prompt_template.cjs",
    "schema/prompt_template.js",
    "schema/prompt_template.d.ts",
    "schema/query_constructor.cjs",
    "schema/query_constructor.js",
    "schema/query_constructor.d.ts",
    "schema/retriever.cjs",
    "schema/retriever.js",
    "schema/retriever.d.ts",
    "schema/runnable.cjs",
    "schema/runnable.js",
    "schema/runnable.d.ts",
    "schema/storage.cjs",
    "schema/storage.js",
    "schema/storage.d.ts",
    "sql_db.cjs",
    "sql_db.js",
    "sql_db.d.ts",
    "callbacks.cjs",
    "callbacks.js",
    "callbacks.d.ts",
    "callbacks/handlers/llmonitor.cjs",
    "callbacks/handlers/llmonitor.js",
    "callbacks/handlers/llmonitor.d.ts",
    "output_parsers.cjs",
    "output_parsers.js",
    "output_parsers.d.ts",
    "output_parsers/expression.cjs",
    "output_parsers/expression.js",
    "output_parsers/expression.d.ts",
    "retrievers/amazon_kendra.cjs",
    "retrievers/amazon_kendra.js",
    "retrievers/amazon_kendra.d.ts",
    "retrievers/remote.cjs",
    "retrievers/remote.js",
    "retrievers/remote.d.ts",
    "retrievers/supabase.cjs",
    "retrievers/supabase.js",
    "retrievers/supabase.d.ts",
    "retrievers/zep.cjs",
    "retrievers/zep.js",
    "retrievers/zep.d.ts",
    "retrievers/metal.cjs",
    "retrievers/metal.js",
    "retrievers/metal.d.ts",
    "retrievers/chaindesk.cjs",
    "retrievers/chaindesk.js",
    "retrievers/chaindesk.d.ts",
    "retrievers/databerry.cjs",
    "retrievers/databerry.js",
    "retrievers/databerry.d.ts",
    "retrievers/contextual_compression.cjs",
    "retrievers/contextual_compression.js",
    "retrievers/contextual_compression.d.ts",
    "retrievers/document_compressors.cjs",
    "retrievers/document_compressors.js",
    "retrievers/document_compressors.d.ts",
    "retrievers/multi_query.cjs",
    "retrievers/multi_query.js",
    "retrievers/multi_query.d.ts",
    "retrievers/multi_vector.cjs",
    "retrievers/multi_vector.js",
    "retrievers/multi_vector.d.ts",
    "retrievers/parent_document.cjs",
    "retrievers/parent_document.js",
    "retrievers/parent_document.d.ts",
    "retrievers/tavily_search_api.cjs",
    "retrievers/tavily_search_api.js",
    "retrievers/tavily_search_api.d.ts",
    "retrievers/time_weighted.cjs",
    "retrievers/time_weighted.js",
    "retrievers/time_weighted.d.ts",
    "retrievers/document_compressors/chain_extract.cjs",
    "retrievers/document_compressors/chain_extract.js",
    "retrievers/document_compressors/chain_extract.d.ts",
    "retrievers/document_compressors/embeddings_filter.cjs",
    "retrievers/document_compressors/embeddings_filter.js",
    "retrievers/document_compressors/embeddings_filter.d.ts",
    "retrievers/hyde.cjs",
    "retrievers/hyde.js",
    "retrievers/hyde.d.ts",
    "retrievers/score_threshold.cjs",
    "retrievers/score_threshold.js",
    "retrievers/score_threshold.d.ts",
    "retrievers/self_query.cjs",
    "retrievers/self_query.js",
    "retrievers/self_query.d.ts",
    "retrievers/self_query/chroma.cjs",
    "retrievers/self_query/chroma.js",
    "retrievers/self_query/chroma.d.ts",
    "retrievers/self_query/functional.cjs",
    "retrievers/self_query/functional.js",
    "retrievers/self_query/functional.d.ts",
    "retrievers/self_query/pinecone.cjs",
    "retrievers/self_query/pinecone.js",
    "retrievers/self_query/pinecone.d.ts",
    "retrievers/self_query/supabase.cjs",
    "retrievers/self_query/supabase.js",
    "retrievers/self_query/supabase.d.ts",
    "retrievers/self_query/weaviate.cjs",
    "retrievers/self_query/weaviate.js",
    "retrievers/self_query/weaviate.d.ts",
    "retrievers/self_query/vectara.cjs",
    "retrievers/self_query/vectara.js",
    "retrievers/self_query/vectara.d.ts",
    "retrievers/vespa.cjs",
    "retrievers/vespa.js",
    "retrievers/vespa.d.ts",
    "cache.cjs",
    "cache.js",
    "cache.d.ts",
    "cache/cloudflare_kv.cjs",
    "cache/cloudflare_kv.js",
    "cache/cloudflare_kv.d.ts",
    "cache/momento.cjs",
    "cache/momento.js",
    "cache/momento.d.ts",
    "cache/redis.cjs",
    "cache/redis.js",
    "cache/redis.d.ts",
    "cache/ioredis.cjs",
    "cache/ioredis.js",
    "cache/ioredis.d.ts",
    "cache/file_system.cjs",
    "cache/file_system.js",
    "cache/file_system.d.ts",
    "cache/upstash_redis.cjs",
    "cache/upstash_redis.js",
    "cache/upstash_redis.d.ts",
    "stores/doc/in_memory.cjs",
    "stores/doc/in_memory.js",
    "stores/doc/in_memory.d.ts",
    "stores/doc/gcs.cjs",
    "stores/doc/gcs.js",
    "stores/doc/gcs.d.ts",
    "stores/file/in_memory.cjs",
    "stores/file/in_memory.js",
    "stores/file/in_memory.d.ts",
    "stores/file/node.cjs",
    "stores/file/node.js",
    "stores/file/node.d.ts",
    "stores/message/cassandra.cjs",
    "stores/message/cassandra.js",
    "stores/message/cassandra.d.ts",
    "stores/message/convex.cjs",
    "stores/message/convex.js",
    "stores/message/convex.d.ts",
    "stores/message/cloudflare_d1.cjs",
    "stores/message/cloudflare_d1.js",
    "stores/message/cloudflare_d1.d.ts",
    "stores/message/in_memory.cjs",
    "stores/message/in_memory.js",
    "stores/message/in_memory.d.ts",
    "stores/message/dynamodb.cjs",
    "stores/message/dynamodb.js",
    "stores/message/dynamodb.d.ts",
    "stores/message/firestore.cjs",
    "stores/message/firestore.js",
    "stores/message/firestore.d.ts",
    "stores/message/momento.cjs",
    "stores/message/momento.js",
    "stores/message/momento.d.ts",
    "stores/message/mongodb.cjs",
    "stores/message/mongodb.js",
    "stores/message/mongodb.d.ts",
    "stores/message/redis.cjs",
    "stores/message/redis.js",
    "stores/message/redis.d.ts",
    "stores/message/ioredis.cjs",
    "stores/message/ioredis.js",
    "stores/message/ioredis.d.ts",
    "stores/message/upstash_redis.cjs",
    "stores/message/upstash_redis.js",
    "stores/message/upstash_redis.d.ts",
    "stores/message/planetscale.cjs",
    "stores/message/planetscale.js",
    "stores/message/planetscale.d.ts",
    "stores/message/xata.cjs",
    "stores/message/xata.js",
    "stores/message/xata.d.ts",
    "storage/convex.cjs",
    "storage/convex.js",
    "storage/convex.d.ts",
    "storage/encoder_backed.cjs",
    "storage/encoder_backed.js",
    "storage/encoder_backed.d.ts",
    "storage/in_memory.cjs",
    "storage/in_memory.js",
    "storage/in_memory.d.ts",
    "storage/ioredis.cjs",
    "storage/ioredis.js",
    "storage/ioredis.d.ts",
    "storage/vercel_kv.cjs",
    "storage/vercel_kv.js",
    "storage/vercel_kv.d.ts",
    "storage/upstash_redis.cjs",
    "storage/upstash_redis.js",
    "storage/upstash_redis.d.ts",
    "storage/file_system.cjs",
    "storage/file_system.js",
    "storage/file_system.d.ts",
    "graphs/neo4j_graph.cjs",
    "graphs/neo4j_graph.js",
    "graphs/neo4j_graph.d.ts",
    "hub.cjs",
    "hub.js",
    "hub.d.ts",
    "util/convex.cjs",
    "util/convex.js",
    "util/convex.d.ts",
    "util/document.cjs",
    "util/document.js",
    "util/document.d.ts",
    "util/math.cjs",
    "util/math.js",
    "util/math.d.ts",
    "util/time.cjs",
    "util/time.js",
    "util/time.d.ts",
    "experimental/autogpt.cjs",
    "experimental/autogpt.js",
    "experimental/autogpt.d.ts",
    "experimental/openai_assistant.cjs",
    "experimental/openai_assistant.js",
    "experimental/openai_assistant.d.ts",
    "experimental/openai_files.cjs",
    "experimental/openai_files.js",
    "experimental/openai_files.d.ts",
    "experimental/babyagi.cjs",
    "experimental/babyagi.js",
    "experimental/babyagi.d.ts",
    "experimental/generative_agents.cjs",
    "experimental/generative_agents.js",
    "experimental/generative_agents.d.ts",
    "experimental/plan_and_execute.cjs",
    "experimental/plan_and_execute.js",
    "experimental/plan_and_execute.d.ts",
    "experimental/multimodal_embeddings/googlevertexai.cjs",
    "experimental/multimodal_embeddings/googlevertexai.js",
    "experimental/multimodal_embeddings/googlevertexai.d.ts",
    "experimental/chat_models/anthropic_functions.cjs",
    "experimental/chat_models/anthropic_functions.js",
    "experimental/chat_models/anthropic_functions.d.ts",
    "experimental/chat_models/bittensor.cjs",
    "experimental/chat_models/bittensor.js",
    "experimental/chat_models/bittensor.d.ts",
    "experimental/chat_models/ollama_functions.cjs",
    "experimental/chat_models/ollama_functions.js",
    "experimental/chat_models/ollama_functions.d.ts",
    "experimental/llms/bittensor.cjs",
    "experimental/llms/bittensor.js",
    "experimental/llms/bittensor.d.ts",
    "experimental/hubs/makersuite/googlemakersuitehub.cjs",
    "experimental/hubs/makersuite/googlemakersuitehub.js",
    "experimental/hubs/makersuite/googlemakersuitehub.d.ts",
    "experimental/chains/violation_of_expectations.cjs",
    "experimental/chains/violation_of_expectations.js",
    "experimental/chains/violation_of_expectations.d.ts",
    "experimental/tools/pyinterpreter.cjs",
    "experimental/tools/pyinterpreter.js",
    "experimental/tools/pyinterpreter.d.ts",
    "evaluation.cjs",
    "evaluation.js",
    "evaluation.d.ts",
    "runnables.cjs",
    "runnables.js",
    "runnables.d.ts",
    "runnables/remote.cjs",
    "runnables/remote.js",
    "runnables/remote.d.ts",
    "index.cjs",
    "index.js",
    "index.d.ts"
  ],
  "repository": {
    "type": "git",
    "url": "git@github.com:langchain-ai/langchainjs.git"
  },
  "scripts": {
    "build": "yarn clean && yarn build:esm && yarn build:cjs && yarn build:scripts",
    "build:esm": "NODE_OPTIONS=--max-old-space-size=4096 tsc --outDir dist/ && rimraf dist/tests dist/**/tests",
    "build:cjs": "NODE_OPTIONS=--max-old-space-size=4096 tsc --outDir dist-cjs/ -p tsconfig.cjs.json && node scripts/move-cjs-to-dist.js && rimraf dist-cjs",
    "build:watch": "node scripts/create-entrypoints.js && tsc --outDir dist/ --watch",
    "build:scripts": "node scripts/create-entrypoints.js && node scripts/check-tree-shaking.js",
    "lint:eslint": "NODE_OPTIONS=--max-old-space-size=4096 eslint src",
    "lint:dpdm": "dpdm --exit-code circular:1 --no-warning --no-tree src/*.ts src/**/*.ts",
    "lint": "yarn lint:eslint && yarn lint:dpdm",
    "lint:fix": "yarn lint:eslint --fix && yarn lint:dpdm",
    "precommit": "lint-staged",
    "clean": "rimraf .turbo/ dist/ && NODE_OPTIONS=--max-old-space-size=4096 node scripts/create-entrypoints.js pre",
    "prepack": "yarn build",
    "release": "release-it --only-version --config .release-it.json",
    "test": "NODE_OPTIONS=--experimental-vm-modules jest --testPathIgnorePatterns=\\.int\\.test.ts --testTimeout 30000 --maxWorkers=50%",
    "test:watch": "NODE_OPTIONS=--experimental-vm-modules jest --watch --testPathIgnorePatterns=\\.int\\.test.ts",
    "test:integration": "NODE_OPTIONS=--experimental-vm-modules jest --testPathPattern=\\.int\\.test.ts --testTimeout 100000 --maxWorkers=50%",
    "test:single": "NODE_OPTIONS=--experimental-vm-modules yarn run jest --config jest.config.cjs --testTimeout 100000",
    "format": "prettier --write \"src\"",
    "format:check": "prettier --check \"src\""
  },
  "author": "LangChain",
  "license": "MIT",
  "devDependencies": {
    "@aws-crypto/sha256-js": "^5.0.0",
    "@aws-sdk/client-bedrock-runtime": "^3.422.0",
    "@aws-sdk/client-dynamodb": "^3.310.0",
    "@aws-sdk/client-kendra": "^3.352.0",
    "@aws-sdk/client-lambda": "^3.310.0",
    "@aws-sdk/client-s3": "^3.310.0",
    "@aws-sdk/client-sagemaker-runtime": "^3.414.0",
    "@aws-sdk/client-sfn": "^3.362.0",
    "@aws-sdk/credential-provider-node": "^3.388.0",
    "@aws-sdk/types": "^3.357.0",
    "@azure/storage-blob": "^12.15.0",
    "@clickhouse/client": "^0.2.5",
    "@cloudflare/ai": "^1.0.12",
    "@cloudflare/workers-types": "^4.20230922.0",
    "@elastic/elasticsearch": "^8.4.0",
    "@faker-js/faker": "^7.6.0",
    "@getmetal/metal-sdk": "^4.0.0",
    "@getzep/zep-js": "^0.9.0",
    "@gomomento/sdk": "^1.51.1",
    "@gomomento/sdk-core": "^1.51.1",
    "@google-ai/generativelanguage": "^0.2.1",
    "@google-cloud/storage": "^6.10.1",
    "@gradientai/nodejs-sdk": "^1.2.0",
    "@huggingface/inference": "^2.6.4",
    "@jest/globals": "^29.5.0",
    "@mozilla/readability": "^0.4.4",
    "@notionhq/client": "^2.2.10",
    "@opensearch-project/opensearch": "^2.2.0",
    "@pinecone-database/pinecone": "^1.1.0",
    "@planetscale/database": "^1.8.0",
    "@qdrant/js-client-rest": "^1.2.0",
    "@raycast/api": "^1.55.2",
    "@rockset/client": "^0.9.1",
    "@smithy/eventstream-codec": "^2.0.5",
    "@smithy/protocol-http": "^3.0.6",
    "@smithy/signature-v4": "^2.0.10",
    "@smithy/util-utf8": "^2.0.0",
    "@supabase/postgrest-js": "^1.1.1",
    "@supabase/supabase-js": "^2.10.0",
    "@swc/core": "^1.3.90",
    "@swc/jest": "^0.2.29",
    "@tensorflow-models/universal-sentence-encoder": "^1.3.3",
    "@tensorflow/tfjs-backend-cpu": "^3",
    "@tensorflow/tfjs-converter": "^3.6.0",
    "@tensorflow/tfjs-core": "^3.6.0",
    "@tsconfig/recommended": "^1.0.2",
    "@types/d3-dsv": "^2",
    "@types/decamelize": "^1.2.0",
    "@types/flat": "^5.0.2",
    "@types/html-to-text": "^9",
    "@types/js-yaml": "^4",
    "@types/jsdom": "^21.1.1",
    "@types/lodash": "^4",
    "@types/mozilla-readability": "^0.2.1",
    "@types/pdf-parse": "^1.1.1",
    "@types/pg": "^8",
    "@types/pg-copy-streams": "^1.2.2",
    "@types/uuid": "^9",
    "@types/ws": "^8",
    "@typescript-eslint/eslint-plugin": "^5.58.0",
    "@typescript-eslint/parser": "^5.58.0",
    "@upstash/redis": "^1.20.6",
    "@vercel/kv": "^0.2.3",
    "@vercel/postgres": "^0.5.0",
    "@writerai/writer-sdk": "^0.40.2",
    "@xata.io/client": "^0.28.0",
    "@xenova/transformers": "^2.5.4",
    "@zilliz/milvus2-sdk-node": ">=2.2.11",
    "apify-client": "^2.7.1",
    "assemblyai": "^2.0.2",
    "axios": "^0.26.0",
    "cassandra-driver": "^4.7.2",
    "cheerio": "^1.0.0-rc.12",
    "chromadb": "^1.5.3",
    "closevector-common": "0.1.0-alpha.1",
    "closevector-node": "0.1.0-alpha.10",
    "closevector-web": "0.1.0-alpha.15",
    "cohere-ai": ">=6.0.0",
    "convex": "^1.3.1",
    "d3-dsv": "^2.0.0",
    "discord.js": "^14.14.1",
    "dotenv": "^16.0.3",
    "dpdm": "^3.12.0",
    "epub2": "^3.0.1",
    "eslint": "^8.33.0",
    "eslint-config-airbnb-base": "^15.0.0",
    "eslint-config-prettier": "^8.6.0",
    "eslint-plugin-import": "^2.27.5",
    "eslint-plugin-jest": "^27.6.0",
    "eslint-plugin-no-instanceof": "^1.0.1",
    "eslint-plugin-prettier": "^4.2.1",
    "faiss-node": "^0.5.1",
    "fast-xml-parser": "^4.2.7",
    "firebase-admin": "^11.9.0",
    "google-auth-library": "^8.9.0",
    "googleapis": "^126.0.1",
    "graphql": "^16.6.0",
    "hnswlib-node": "^1.4.2",
    "html-to-text": "^9.0.5",
    "ignore": "^5.2.0",
    "ioredis": "^5.3.2",
    "jest": "^29.5.0",
    "jest-environment-node": "^29.6.4",
    "jsdom": "^22.1.0",
    "llmonitor": "^0.5.9",
    "lodash": "^4.17.21",
    "mammoth": "^1.5.1",
    "ml-matrix": "^6.10.4",
    "mongodb": "^5.2.0",
    "mysql2": "^3.3.3",
    "neo4j-driver": "^5.12.0",
    "node-llama-cpp": "2.7.3",
    "notion-to-md": "^3.1.0",
    "officeparser": "^4.0.4",
    "pdf-parse": "1.1.1",
    "peggy": "^3.0.2",
    "pg": "^8.11.0",
    "pg-copy-streams": "^6.0.5",
    "pickleparser": "^0.2.1",
    "playwright": "^1.32.1",
    "portkey-ai": "^0.1.11",
    "prettier": "^2.8.3",
    "puppeteer": "^19.7.2",
    "pyodide": "^0.24.1",
    "redis": "^4.6.6",
    "release-it": "^15.10.1",
    "replicate": "^0.18.0",
    "rimraf": "^5.0.1",
    "rollup": "^3.19.1",
    "sonix-speech-recognition": "^2.1.1",
    "sqlite3": "^5.1.4",
    "srt-parser-2": "^1.2.2",
    "ts-jest": "^29.1.0",
    "typeorm": "^0.3.12",
    "typescript": "^5.0.0",
    "typesense": "^1.5.3",
    "usearch": "^1.1.1",
    "vectordb": "^0.1.4",
    "voy-search": "0.6.2",
    "weaviate-ts-client": "^1.4.0",
    "web-auth-library": "^1.0.3",
    "youtube-transcript": "^1.0.6",
    "youtubei.js": "^5.8.0"
  },
  "peerDependencies": {
    "@aws-crypto/sha256-js": "^5.0.0",
    "@aws-sdk/client-bedrock-runtime": "^3.422.0",
    "@aws-sdk/client-dynamodb": "^3.310.0",
    "@aws-sdk/client-kendra": "^3.352.0",
    "@aws-sdk/client-lambda": "^3.310.0",
    "@aws-sdk/client-s3": "^3.310.0",
    "@aws-sdk/client-sagemaker-runtime": "^3.310.0",
    "@aws-sdk/client-sfn": "^3.310.0",
    "@aws-sdk/credential-provider-node": "^3.388.0",
    "@azure/storage-blob": "^12.15.0",
    "@clickhouse/client": "^0.2.5",
    "@cloudflare/ai": "^1.0.12",
    "@elastic/elasticsearch": "^8.4.0",
    "@getmetal/metal-sdk": "*",
    "@getzep/zep-js": "^0.9.0",
    "@gomomento/sdk": "^1.51.1",
    "@gomomento/sdk-core": "^1.51.1",
    "@gomomento/sdk-web": "^1.51.1",
    "@google-ai/generativelanguage": "^0.2.1",
    "@google-cloud/storage": "^6.10.1",
    "@gradientai/nodejs-sdk": "^1.2.0",
    "@huggingface/inference": "^2.6.4",
    "@mozilla/readability": "*",
    "@notionhq/client": "^2.2.10",
    "@opensearch-project/opensearch": "*",
    "@pinecone-database/pinecone": "^1.1.0",
    "@planetscale/database": "^1.8.0",
    "@qdrant/js-client-rest": "^1.2.0",
    "@raycast/api": "^1.55.2",
    "@rockset/client": "^0.9.1",
    "@smithy/eventstream-codec": "^2.0.5",
    "@smithy/protocol-http": "^3.0.6",
    "@smithy/signature-v4": "^2.0.10",
    "@smithy/util-utf8": "^2.0.0",
    "@supabase/postgrest-js": "^1.1.1",
    "@supabase/supabase-js": "^2.10.0",
    "@tensorflow-models/universal-sentence-encoder": "*",
    "@tensorflow/tfjs-converter": "*",
    "@tensorflow/tfjs-core": "*",
    "@upstash/redis": "^1.20.6",
    "@vercel/kv": "^0.2.3",
    "@vercel/postgres": "^0.5.0",
    "@writerai/writer-sdk": "^0.40.2",
    "@xata.io/client": "^0.28.0",
    "@xenova/transformers": "^2.5.4",
    "@zilliz/milvus2-sdk-node": ">=2.2.7",
    "apify-client": "^2.7.1",
    "assemblyai": "^2.0.2",
    "axios": "*",
    "cassandra-driver": "^4.7.2",
    "cheerio": "^1.0.0-rc.12",
    "chromadb": "*",
    "closevector-common": "0.1.0-alpha.1",
    "closevector-node": "0.1.0-alpha.10",
    "closevector-web": "0.1.0-alpha.16",
    "cohere-ai": ">=6.0.0",
    "convex": "^1.3.1",
    "d3-dsv": "^2.0.0",
    "discord.js": "^14.14.1",
    "epub2": "^3.0.1",
    "faiss-node": "^0.5.1",
    "fast-xml-parser": "^4.2.7",
    "firebase-admin": "^11.9.0",
    "google-auth-library": "^8.9.0",
    "googleapis": "^126.0.1",
    "hnswlib-node": "^1.4.2",
    "html-to-text": "^9.0.5",
    "ignore": "^5.2.0",
    "ioredis": "^5.3.2",
    "jsdom": "*",
    "llmonitor": "^0.5.9",
    "lodash": "^4.17.21",
    "mammoth": "*",
    "mongodb": "^5.2.0",
    "mysql2": "^3.3.3",
    "neo4j-driver": "*",
    "node-llama-cpp": "*",
    "notion-to-md": "^3.1.0",
    "officeparser": "^4.0.4",
    "pdf-parse": "1.1.1",
    "peggy": "^3.0.2",
    "pg": "^8.11.0",
    "pg-copy-streams": "^6.0.5",
    "pickleparser": "^0.2.1",
    "playwright": "^1.32.1",
    "portkey-ai": "^0.1.11",
    "puppeteer": "^19.7.2",
    "pyodide": "^0.24.1",
    "redis": "^4.6.4",
    "replicate": "^0.18.0",
    "sonix-speech-recognition": "^2.1.1",
    "srt-parser-2": "^1.2.2",
    "typeorm": "^0.3.12",
    "typesense": "^1.5.3",
    "usearch": "^1.1.1",
    "vectordb": "^0.1.4",
    "voy-search": "0.6.2",
    "weaviate-ts-client": "^1.4.0",
    "web-auth-library": "^1.0.3",
    "ws": "^8.14.2",
    "youtube-transcript": "^1.0.6",
    "youtubei.js": "^5.8.0"
  },
  "peerDependenciesMeta": {
    "@aws-crypto/sha256-js": {
      "optional": true
    },
    "@aws-sdk/client-bedrock-runtime": {
      "optional": true
    },
    "@aws-sdk/client-dynamodb": {
      "optional": true
    },
    "@aws-sdk/client-kendra": {
      "optional": true
    },
    "@aws-sdk/client-lambda": {
      "optional": true
    },
    "@aws-sdk/client-s3": {
      "optional": true
    },
    "@aws-sdk/client-sagemaker-runtime": {
      "optional": true
    },
    "@aws-sdk/client-sfn": {
      "optional": true
    },
    "@aws-sdk/credential-provider-node": {
      "optional": true
    },
    "@azure/storage-blob": {
      "optional": true
    },
    "@clickhouse/client": {
      "optional": true
    },
    "@cloudflare/ai": {
      "optional": true
    },
    "@elastic/elasticsearch": {
      "optional": true
    },
    "@getmetal/metal-sdk": {
      "optional": true
    },
    "@getzep/zep-js": {
      "optional": true
    },
    "@gomomento/sdk": {
      "optional": true
    },
    "@gomomento/sdk-core": {
      "optional": true
    },
    "@gomomento/sdk-web": {
      "optional": true
    },
    "@google-ai/generativelanguage": {
      "optional": true
    },
    "@google-cloud/storage": {
      "optional": true
    },
    "@gradientai/nodejs-sdk": {
      "optional": true
    },
    "@huggingface/inference": {
      "optional": true
    },
    "@mozilla/readability": {
      "optional": true
    },
    "@notionhq/client": {
      "optional": true
    },
    "@opensearch-project/opensearch": {
      "optional": true
    },
    "@pinecone-database/pinecone": {
      "optional": true
    },
    "@planetscale/database": {
      "optional": true
    },
    "@qdrant/js-client-rest": {
      "optional": true
    },
    "@raycast/api": {
      "optional": true
    },
    "@rockset/client": {
      "optional": true
    },
    "@smithy/eventstream-codec": {
      "optional": true
    },
    "@smithy/protocol-http": {
      "optional": true
    },
    "@smithy/signature-v4": {
      "optional": true
    },
    "@smithy/util-utf8": {
      "optional": true
    },
    "@supabase/postgrest-js": {
      "optional": true
    },
    "@supabase/supabase-js": {
      "optional": true
    },
    "@tensorflow-models/universal-sentence-encoder": {
      "optional": true
    },
    "@tensorflow/tfjs-converter": {
      "optional": true
    },
    "@tensorflow/tfjs-core": {
      "optional": true
    },
    "@upstash/redis": {
      "optional": true
    },
    "@vercel/kv": {
      "optional": true
    },
    "@vercel/postgres": {
      "optional": true
    },
    "@writerai/writer-sdk": {
      "optional": true
    },
    "@xata.io/client": {
      "optional": true
    },
    "@xenova/transformers": {
      "optional": true
    },
    "@zilliz/milvus2-sdk-node": {
      "optional": true
    },
    "apify-client": {
      "optional": true
    },
    "assemblyai": {
      "optional": true
    },
    "axios": {
      "optional": true
    },
    "cassandra-driver": {
      "optional": true
    },
    "cheerio": {
      "optional": true
    },
    "chromadb": {
      "optional": true
    },
    "closevector-common": {
      "optional": true
    },
    "closevector-node": {
      "optional": true
    },
    "closevector-web": {
      "optional": true
    },
    "cohere-ai": {
      "optional": true
    },
    "convex": {
      "optional": true
    },
    "d3-dsv": {
      "optional": true
    },
    "discord.js": {
      "optional": true
    },
    "epub2": {
      "optional": true
    },
    "faiss-node": {
      "optional": true
    },
    "fast-xml-parser": {
      "optional": true
    },
    "firebase-admin": {
      "optional": true
    },
    "google-auth-library": {
      "optional": true
    },
    "googleapis": {
      "optional": true
    },
    "hnswlib-node": {
      "optional": true
    },
    "html-to-text": {
      "optional": true
    },
    "ignore": {
      "optional": true
    },
    "ioredis": {
      "optional": true
    },
    "jsdom": {
      "optional": true
    },
    "llmonitor": {
      "optional": true
    },
    "lodash": {
      "optional": true
    },
    "mammoth": {
      "optional": true
    },
    "mongodb": {
      "optional": true
    },
    "mysql2": {
      "optional": true
    },
    "neo4j-driver": {
      "optional": true
    },
    "node-llama-cpp": {
      "optional": true
    },
    "notion-to-md": {
      "optional": true
    },
    "officeparser": {
      "optional": true
    },
    "pdf-parse": {
      "optional": true
    },
    "peggy": {
      "optional": true
    },
    "pg": {
      "optional": true
    },
    "pg-copy-streams": {
      "optional": true
    },
    "pickleparser": {
      "optional": true
    },
    "playwright": {
      "optional": true
    },
    "portkey-ai": {
      "optional": true
    },
    "puppeteer": {
      "optional": true
    },
    "pyodide": {
      "optional": true
    },
    "redis": {
      "optional": true
    },
    "replicate": {
      "optional": true
    },
    "sonix-speech-recognition": {
      "optional": true
    },
    "srt-parser-2": {
      "optional": true
    },
    "typeorm": {
      "optional": true
    },
    "typesense": {
      "optional": true
    },
    "usearch": {
      "optional": true
    },
    "vectordb": {
      "optional": true
    },
    "voy-search": {
      "optional": true
    },
    "weaviate-ts-client": {
      "optional": true
    },
    "web-auth-library": {
      "optional": true
    },
    "ws": {
      "optional": true
    },
    "youtube-transcript": {
      "optional": true
    },
    "youtubei.js": {
      "optional": true
    }
  },
  "dependencies": {
    "@anthropic-ai/sdk": "^0.9.1",
    "@langchain/core": "~0.0.8",
    "binary-extensions": "^2.2.0",
    "expr-eval": "^2.0.2",
    "flat": "^5.0.2",
    "js-tiktoken": "^1.0.7",
    "js-yaml": "^4.1.0",
    "jsonpointer": "^5.0.1",
    "langchainhub": "~0.0.6",
    "langsmith": "~0.0.48",
    "ml-distance": "^4.0.0",
    "openai": "^4.19.0",
    "openapi-types": "^12.1.3",
    "p-retry": "4",
    "uuid": "^9.0.0",
    "yaml": "^2.2.1",
    "zod": "^3.22.3",
    "zod-to-json-schema": "3.20.3"
  },
  "publishConfig": {
    "access": "public"
  },
  "keywords": [
    "llm",
    "ai",
    "gpt3",
    "chain",
    "prompt",
    "prompt engineering",
    "chatgpt",
    "machine learning",
    "ml",
    "openai",
    "embeddings",
    "vectorstores"
  ],
  "exports": {
    "./load": {
      "types": "./load.d.ts",
      "import": "./load.js",
      "require": "./load.cjs"
    },
    "./load/serializable": {
      "types": "./load/serializable.d.ts",
      "import": "./load/serializable.js",
      "require": "./load/serializable.cjs"
    },
    "./agents": {
      "types": "./agents.d.ts",
      "import": "./agents.js",
      "require": "./agents.cjs"
    },
    "./agents/load": {
      "types": "./agents/load.d.ts",
      "import": "./agents/load.js",
      "require": "./agents/load.cjs"
    },
    "./agents/toolkits": {
      "types": "./agents/toolkits.d.ts",
      "import": "./agents/toolkits.js",
      "require": "./agents/toolkits.cjs"
    },
    "./agents/toolkits/aws_sfn": {
      "types": "./agents/toolkits/aws_sfn.d.ts",
      "import": "./agents/toolkits/aws_sfn.js",
      "require": "./agents/toolkits/aws_sfn.cjs"
    },
    "./agents/toolkits/connery": {
      "types": "./agents/toolkits/connery.d.ts",
      "import": "./agents/toolkits/connery.js",
      "require": "./agents/toolkits/connery.cjs"
    },
    "./agents/toolkits/sql": {
      "types": "./agents/toolkits/sql.d.ts",
      "import": "./agents/toolkits/sql.js",
      "require": "./agents/toolkits/sql.cjs"
    },
    "./agents/format_scratchpad": {
      "types": "./agents/format_scratchpad.d.ts",
      "import": "./agents/format_scratchpad.js",
      "require": "./agents/format_scratchpad.cjs"
    },
    "./agents/format_scratchpad/openai_tools": {
      "types": "./agents/format_scratchpad/openai_tools.d.ts",
      "import": "./agents/format_scratchpad/openai_tools.js",
      "require": "./agents/format_scratchpad/openai_tools.cjs"
    },
    "./agents/format_scratchpad/log": {
      "types": "./agents/format_scratchpad/log.d.ts",
      "import": "./agents/format_scratchpad/log.js",
      "require": "./agents/format_scratchpad/log.cjs"
    },
    "./agents/format_scratchpad/xml": {
      "types": "./agents/format_scratchpad/xml.d.ts",
      "import": "./agents/format_scratchpad/xml.js",
      "require": "./agents/format_scratchpad/xml.cjs"
    },
    "./agents/format_scratchpad/log_to_message": {
      "types": "./agents/format_scratchpad/log_to_message.d.ts",
      "import": "./agents/format_scratchpad/log_to_message.js",
      "require": "./agents/format_scratchpad/log_to_message.cjs"
    },
    "./agents/react/output_parser": {
      "types": "./agents/react/output_parser.d.ts",
      "import": "./agents/react/output_parser.js",
      "require": "./agents/react/output_parser.cjs"
    },
    "./agents/xml/output_parser": {
      "types": "./agents/xml/output_parser.d.ts",
      "import": "./agents/xml/output_parser.js",
      "require": "./agents/xml/output_parser.cjs"
    },
    "./agents/openai/output_parser": {
      "types": "./agents/openai/output_parser.d.ts",
      "import": "./agents/openai/output_parser.js",
      "require": "./agents/openai/output_parser.cjs"
    },
    "./base_language": {
      "types": "./base_language.d.ts",
      "import": "./base_language.js",
      "require": "./base_language.cjs"
    },
    "./tools": {
      "types": "./tools.d.ts",
      "import": "./tools.js",
      "require": "./tools.cjs"
    },
    "./tools/aws_lambda": {
      "types": "./tools/aws_lambda.d.ts",
      "import": "./tools/aws_lambda.js",
      "require": "./tools/aws_lambda.cjs"
    },
    "./tools/aws_sfn": {
      "types": "./tools/aws_sfn.d.ts",
      "import": "./tools/aws_sfn.js",
      "require": "./tools/aws_sfn.cjs"
    },
    "./tools/calculator": {
      "types": "./tools/calculator.d.ts",
      "import": "./tools/calculator.js",
      "require": "./tools/calculator.cjs"
    },
<<<<<<< HEAD
    "./tools/discord": {
      "types": "./tools/discord.d.ts",
      "import": "./tools/discord.js",
      "require": "./tools/discord.cjs"
=======
    "./tools/connery": {
      "types": "./tools/connery.d.ts",
      "import": "./tools/connery.js",
      "require": "./tools/connery.cjs"
>>>>>>> 1e2bfb7c
    },
    "./tools/render": {
      "types": "./tools/render.d.ts",
      "import": "./tools/render.js",
      "require": "./tools/render.cjs"
    },
    "./tools/sql": {
      "types": "./tools/sql.d.ts",
      "import": "./tools/sql.js",
      "require": "./tools/sql.cjs"
    },
    "./tools/webbrowser": {
      "types": "./tools/webbrowser.d.ts",
      "import": "./tools/webbrowser.js",
      "require": "./tools/webbrowser.cjs"
    },
    "./tools/gmail": {
      "types": "./tools/gmail.d.ts",
      "import": "./tools/gmail.js",
      "require": "./tools/gmail.cjs"
    },
    "./tools/google_calendar": {
      "types": "./tools/google_calendar.d.ts",
      "import": "./tools/google_calendar.js",
      "require": "./tools/google_calendar.cjs"
    },
    "./tools/google_places": {
      "types": "./tools/google_places.d.ts",
      "import": "./tools/google_places.js",
      "require": "./tools/google_places.cjs"
    },
    "./chains": {
      "types": "./chains.d.ts",
      "import": "./chains.js",
      "require": "./chains.cjs"
    },
    "./chains/combine_documents/reduce": {
      "types": "./chains/combine_documents/reduce.d.ts",
      "import": "./chains/combine_documents/reduce.js",
      "require": "./chains/combine_documents/reduce.cjs"
    },
    "./chains/load": {
      "types": "./chains/load.d.ts",
      "import": "./chains/load.js",
      "require": "./chains/load.cjs"
    },
    "./chains/openai_functions": {
      "types": "./chains/openai_functions.d.ts",
      "import": "./chains/openai_functions.js",
      "require": "./chains/openai_functions.cjs"
    },
    "./chains/query_constructor": {
      "types": "./chains/query_constructor.d.ts",
      "import": "./chains/query_constructor.js",
      "require": "./chains/query_constructor.cjs"
    },
    "./chains/query_constructor/ir": {
      "types": "./chains/query_constructor/ir.d.ts",
      "import": "./chains/query_constructor/ir.js",
      "require": "./chains/query_constructor/ir.cjs"
    },
    "./chains/sql_db": {
      "types": "./chains/sql_db.d.ts",
      "import": "./chains/sql_db.js",
      "require": "./chains/sql_db.cjs"
    },
    "./chains/graph_qa/cypher": {
      "types": "./chains/graph_qa/cypher.d.ts",
      "import": "./chains/graph_qa/cypher.js",
      "require": "./chains/graph_qa/cypher.cjs"
    },
    "./embeddings/base": {
      "types": "./embeddings/base.d.ts",
      "import": "./embeddings/base.js",
      "require": "./embeddings/base.cjs"
    },
    "./embeddings/bedrock": {
      "types": "./embeddings/bedrock.d.ts",
      "import": "./embeddings/bedrock.js",
      "require": "./embeddings/bedrock.cjs"
    },
    "./embeddings/cache_backed": {
      "types": "./embeddings/cache_backed.d.ts",
      "import": "./embeddings/cache_backed.js",
      "require": "./embeddings/cache_backed.cjs"
    },
    "./embeddings/cloudflare_workersai": {
      "types": "./embeddings/cloudflare_workersai.d.ts",
      "import": "./embeddings/cloudflare_workersai.js",
      "require": "./embeddings/cloudflare_workersai.cjs"
    },
    "./embeddings/fake": {
      "types": "./embeddings/fake.d.ts",
      "import": "./embeddings/fake.js",
      "require": "./embeddings/fake.cjs"
    },
    "./embeddings/ollama": {
      "types": "./embeddings/ollama.d.ts",
      "import": "./embeddings/ollama.js",
      "require": "./embeddings/ollama.cjs"
    },
    "./embeddings/openai": {
      "types": "./embeddings/openai.d.ts",
      "import": "./embeddings/openai.js",
      "require": "./embeddings/openai.cjs"
    },
    "./embeddings/cohere": {
      "types": "./embeddings/cohere.d.ts",
      "import": "./embeddings/cohere.js",
      "require": "./embeddings/cohere.cjs"
    },
    "./embeddings/tensorflow": {
      "types": "./embeddings/tensorflow.d.ts",
      "import": "./embeddings/tensorflow.js",
      "require": "./embeddings/tensorflow.cjs"
    },
    "./embeddings/hf": {
      "types": "./embeddings/hf.d.ts",
      "import": "./embeddings/hf.js",
      "require": "./embeddings/hf.cjs"
    },
    "./embeddings/hf_transformers": {
      "types": "./embeddings/hf_transformers.d.ts",
      "import": "./embeddings/hf_transformers.js",
      "require": "./embeddings/hf_transformers.cjs"
    },
    "./embeddings/googlevertexai": {
      "types": "./embeddings/googlevertexai.d.ts",
      "import": "./embeddings/googlevertexai.js",
      "require": "./embeddings/googlevertexai.cjs"
    },
    "./embeddings/googlepalm": {
      "types": "./embeddings/googlepalm.d.ts",
      "import": "./embeddings/googlepalm.js",
      "require": "./embeddings/googlepalm.cjs"
    },
    "./embeddings/minimax": {
      "types": "./embeddings/minimax.d.ts",
      "import": "./embeddings/minimax.js",
      "require": "./embeddings/minimax.cjs"
    },
    "./embeddings/voyage": {
      "types": "./embeddings/voyage.d.ts",
      "import": "./embeddings/voyage.js",
      "require": "./embeddings/voyage.cjs"
    },
    "./embeddings/llama_cpp": {
      "types": "./embeddings/llama_cpp.d.ts",
      "import": "./embeddings/llama_cpp.js",
      "require": "./embeddings/llama_cpp.cjs"
    },
    "./embeddings/gradient_ai": {
      "types": "./embeddings/gradient_ai.d.ts",
      "import": "./embeddings/gradient_ai.js",
      "require": "./embeddings/gradient_ai.cjs"
    },
    "./llms/load": {
      "types": "./llms/load.d.ts",
      "import": "./llms/load.js",
      "require": "./llms/load.cjs"
    },
    "./llms/base": {
      "types": "./llms/base.d.ts",
      "import": "./llms/base.js",
      "require": "./llms/base.cjs"
    },
    "./llms/openai": {
      "types": "./llms/openai.d.ts",
      "import": "./llms/openai.js",
      "require": "./llms/openai.cjs"
    },
    "./llms/ai21": {
      "types": "./llms/ai21.d.ts",
      "import": "./llms/ai21.js",
      "require": "./llms/ai21.cjs"
    },
    "./llms/aleph_alpha": {
      "types": "./llms/aleph_alpha.d.ts",
      "import": "./llms/aleph_alpha.js",
      "require": "./llms/aleph_alpha.cjs"
    },
    "./llms/cloudflare_workersai": {
      "types": "./llms/cloudflare_workersai.d.ts",
      "import": "./llms/cloudflare_workersai.js",
      "require": "./llms/cloudflare_workersai.cjs"
    },
    "./llms/cohere": {
      "types": "./llms/cohere.d.ts",
      "import": "./llms/cohere.js",
      "require": "./llms/cohere.cjs"
    },
    "./llms/hf": {
      "types": "./llms/hf.d.ts",
      "import": "./llms/hf.js",
      "require": "./llms/hf.cjs"
    },
    "./llms/raycast": {
      "types": "./llms/raycast.d.ts",
      "import": "./llms/raycast.js",
      "require": "./llms/raycast.cjs"
    },
    "./llms/ollama": {
      "types": "./llms/ollama.d.ts",
      "import": "./llms/ollama.js",
      "require": "./llms/ollama.cjs"
    },
    "./llms/replicate": {
      "types": "./llms/replicate.d.ts",
      "import": "./llms/replicate.js",
      "require": "./llms/replicate.cjs"
    },
    "./llms/fireworks": {
      "types": "./llms/fireworks.d.ts",
      "import": "./llms/fireworks.js",
      "require": "./llms/fireworks.cjs"
    },
    "./llms/googlevertexai": {
      "types": "./llms/googlevertexai.d.ts",
      "import": "./llms/googlevertexai.js",
      "require": "./llms/googlevertexai.cjs"
    },
    "./llms/googlevertexai/web": {
      "types": "./llms/googlevertexai/web.d.ts",
      "import": "./llms/googlevertexai/web.js",
      "require": "./llms/googlevertexai/web.cjs"
    },
    "./llms/googlepalm": {
      "types": "./llms/googlepalm.d.ts",
      "import": "./llms/googlepalm.js",
      "require": "./llms/googlepalm.cjs"
    },
    "./llms/gradient_ai": {
      "types": "./llms/gradient_ai.d.ts",
      "import": "./llms/gradient_ai.js",
      "require": "./llms/gradient_ai.cjs"
    },
    "./llms/sagemaker_endpoint": {
      "types": "./llms/sagemaker_endpoint.d.ts",
      "import": "./llms/sagemaker_endpoint.js",
      "require": "./llms/sagemaker_endpoint.cjs"
    },
    "./llms/watsonx_ai": {
      "types": "./llms/watsonx_ai.d.ts",
      "import": "./llms/watsonx_ai.js",
      "require": "./llms/watsonx_ai.cjs"
    },
    "./llms/bedrock": {
      "types": "./llms/bedrock.d.ts",
      "import": "./llms/bedrock.js",
      "require": "./llms/bedrock.cjs"
    },
    "./llms/bedrock/web": {
      "types": "./llms/bedrock/web.d.ts",
      "import": "./llms/bedrock/web.js",
      "require": "./llms/bedrock/web.cjs"
    },
    "./llms/llama_cpp": {
      "types": "./llms/llama_cpp.d.ts",
      "import": "./llms/llama_cpp.js",
      "require": "./llms/llama_cpp.cjs"
    },
    "./llms/writer": {
      "types": "./llms/writer.d.ts",
      "import": "./llms/writer.js",
      "require": "./llms/writer.cjs"
    },
    "./llms/portkey": {
      "types": "./llms/portkey.d.ts",
      "import": "./llms/portkey.js",
      "require": "./llms/portkey.cjs"
    },
    "./llms/yandex": {
      "types": "./llms/yandex.d.ts",
      "import": "./llms/yandex.js",
      "require": "./llms/yandex.cjs"
    },
    "./llms/fake": {
      "types": "./llms/fake.d.ts",
      "import": "./llms/fake.js",
      "require": "./llms/fake.cjs"
    },
    "./prompts": {
      "types": "./prompts.d.ts",
      "import": "./prompts.js",
      "require": "./prompts.cjs"
    },
    "./prompts/load": {
      "types": "./prompts/load.d.ts",
      "import": "./prompts/load.js",
      "require": "./prompts/load.cjs"
    },
    "./vectorstores/clickhouse": {
      "types": "./vectorstores/clickhouse.d.ts",
      "import": "./vectorstores/clickhouse.js",
      "require": "./vectorstores/clickhouse.cjs"
    },
    "./vectorstores/analyticdb": {
      "types": "./vectorstores/analyticdb.d.ts",
      "import": "./vectorstores/analyticdb.js",
      "require": "./vectorstores/analyticdb.cjs"
    },
    "./vectorstores/base": {
      "types": "./vectorstores/base.d.ts",
      "import": "./vectorstores/base.js",
      "require": "./vectorstores/base.cjs"
    },
    "./vectorstores/cassandra": {
      "types": "./vectorstores/cassandra.d.ts",
      "import": "./vectorstores/cassandra.js",
      "require": "./vectorstores/cassandra.cjs"
    },
    "./vectorstores/convex": {
      "types": "./vectorstores/convex.d.ts",
      "import": "./vectorstores/convex.js",
      "require": "./vectorstores/convex.cjs"
    },
    "./vectorstores/elasticsearch": {
      "types": "./vectorstores/elasticsearch.d.ts",
      "import": "./vectorstores/elasticsearch.js",
      "require": "./vectorstores/elasticsearch.cjs"
    },
    "./vectorstores/memory": {
      "types": "./vectorstores/memory.d.ts",
      "import": "./vectorstores/memory.js",
      "require": "./vectorstores/memory.cjs"
    },
    "./vectorstores/cloudflare_vectorize": {
      "types": "./vectorstores/cloudflare_vectorize.d.ts",
      "import": "./vectorstores/cloudflare_vectorize.js",
      "require": "./vectorstores/cloudflare_vectorize.cjs"
    },
    "./vectorstores/closevector/web": {
      "types": "./vectorstores/closevector/web.d.ts",
      "import": "./vectorstores/closevector/web.js",
      "require": "./vectorstores/closevector/web.cjs"
    },
    "./vectorstores/closevector/node": {
      "types": "./vectorstores/closevector/node.d.ts",
      "import": "./vectorstores/closevector/node.js",
      "require": "./vectorstores/closevector/node.cjs"
    },
    "./vectorstores/chroma": {
      "types": "./vectorstores/chroma.d.ts",
      "import": "./vectorstores/chroma.js",
      "require": "./vectorstores/chroma.cjs"
    },
    "./vectorstores/googlevertexai": {
      "types": "./vectorstores/googlevertexai.d.ts",
      "import": "./vectorstores/googlevertexai.js",
      "require": "./vectorstores/googlevertexai.cjs"
    },
    "./vectorstores/hnswlib": {
      "types": "./vectorstores/hnswlib.d.ts",
      "import": "./vectorstores/hnswlib.js",
      "require": "./vectorstores/hnswlib.cjs"
    },
    "./vectorstores/faiss": {
      "types": "./vectorstores/faiss.d.ts",
      "import": "./vectorstores/faiss.js",
      "require": "./vectorstores/faiss.cjs"
    },
    "./vectorstores/weaviate": {
      "types": "./vectorstores/weaviate.d.ts",
      "import": "./vectorstores/weaviate.js",
      "require": "./vectorstores/weaviate.cjs"
    },
    "./vectorstores/lancedb": {
      "types": "./vectorstores/lancedb.d.ts",
      "import": "./vectorstores/lancedb.js",
      "require": "./vectorstores/lancedb.cjs"
    },
    "./vectorstores/momento_vector_index": {
      "types": "./vectorstores/momento_vector_index.d.ts",
      "import": "./vectorstores/momento_vector_index.js",
      "require": "./vectorstores/momento_vector_index.cjs"
    },
    "./vectorstores/mongo": {
      "types": "./vectorstores/mongo.d.ts",
      "import": "./vectorstores/mongo.js",
      "require": "./vectorstores/mongo.cjs"
    },
    "./vectorstores/mongodb_atlas": {
      "types": "./vectorstores/mongodb_atlas.d.ts",
      "import": "./vectorstores/mongodb_atlas.js",
      "require": "./vectorstores/mongodb_atlas.cjs"
    },
    "./vectorstores/pinecone": {
      "types": "./vectorstores/pinecone.d.ts",
      "import": "./vectorstores/pinecone.js",
      "require": "./vectorstores/pinecone.cjs"
    },
    "./vectorstores/qdrant": {
      "types": "./vectorstores/qdrant.d.ts",
      "import": "./vectorstores/qdrant.js",
      "require": "./vectorstores/qdrant.cjs"
    },
    "./vectorstores/supabase": {
      "types": "./vectorstores/supabase.d.ts",
      "import": "./vectorstores/supabase.js",
      "require": "./vectorstores/supabase.cjs"
    },
    "./vectorstores/opensearch": {
      "types": "./vectorstores/opensearch.d.ts",
      "import": "./vectorstores/opensearch.js",
      "require": "./vectorstores/opensearch.cjs"
    },
    "./vectorstores/pgvector": {
      "types": "./vectorstores/pgvector.d.ts",
      "import": "./vectorstores/pgvector.js",
      "require": "./vectorstores/pgvector.cjs"
    },
    "./vectorstores/milvus": {
      "types": "./vectorstores/milvus.d.ts",
      "import": "./vectorstores/milvus.js",
      "require": "./vectorstores/milvus.cjs"
    },
    "./vectorstores/neo4j_vector": {
      "types": "./vectorstores/neo4j_vector.d.ts",
      "import": "./vectorstores/neo4j_vector.js",
      "require": "./vectorstores/neo4j_vector.cjs"
    },
    "./vectorstores/prisma": {
      "types": "./vectorstores/prisma.d.ts",
      "import": "./vectorstores/prisma.js",
      "require": "./vectorstores/prisma.cjs"
    },
    "./vectorstores/typeorm": {
      "types": "./vectorstores/typeorm.d.ts",
      "import": "./vectorstores/typeorm.js",
      "require": "./vectorstores/typeorm.cjs"
    },
    "./vectorstores/myscale": {
      "types": "./vectorstores/myscale.d.ts",
      "import": "./vectorstores/myscale.js",
      "require": "./vectorstores/myscale.cjs"
    },
    "./vectorstores/redis": {
      "types": "./vectorstores/redis.d.ts",
      "import": "./vectorstores/redis.js",
      "require": "./vectorstores/redis.cjs"
    },
    "./vectorstores/rockset": {
      "types": "./vectorstores/rockset.d.ts",
      "import": "./vectorstores/rockset.js",
      "require": "./vectorstores/rockset.cjs"
    },
    "./vectorstores/typesense": {
      "types": "./vectorstores/typesense.d.ts",
      "import": "./vectorstores/typesense.js",
      "require": "./vectorstores/typesense.cjs"
    },
    "./vectorstores/singlestore": {
      "types": "./vectorstores/singlestore.d.ts",
      "import": "./vectorstores/singlestore.js",
      "require": "./vectorstores/singlestore.cjs"
    },
    "./vectorstores/tigris": {
      "types": "./vectorstores/tigris.d.ts",
      "import": "./vectorstores/tigris.js",
      "require": "./vectorstores/tigris.cjs"
    },
    "./vectorstores/usearch": {
      "types": "./vectorstores/usearch.d.ts",
      "import": "./vectorstores/usearch.js",
      "require": "./vectorstores/usearch.cjs"
    },
    "./vectorstores/vectara": {
      "types": "./vectorstores/vectara.d.ts",
      "import": "./vectorstores/vectara.js",
      "require": "./vectorstores/vectara.cjs"
    },
    "./vectorstores/vercel_postgres": {
      "types": "./vectorstores/vercel_postgres.d.ts",
      "import": "./vectorstores/vercel_postgres.js",
      "require": "./vectorstores/vercel_postgres.cjs"
    },
    "./vectorstores/voy": {
      "types": "./vectorstores/voy.d.ts",
      "import": "./vectorstores/voy.js",
      "require": "./vectorstores/voy.cjs"
    },
    "./vectorstores/xata": {
      "types": "./vectorstores/xata.d.ts",
      "import": "./vectorstores/xata.js",
      "require": "./vectorstores/xata.cjs"
    },
    "./vectorstores/zep": {
      "types": "./vectorstores/zep.d.ts",
      "import": "./vectorstores/zep.js",
      "require": "./vectorstores/zep.cjs"
    },
    "./text_splitter": {
      "types": "./text_splitter.d.ts",
      "import": "./text_splitter.js",
      "require": "./text_splitter.cjs"
    },
    "./memory": {
      "types": "./memory.d.ts",
      "import": "./memory.js",
      "require": "./memory.cjs"
    },
    "./memory/zep": {
      "types": "./memory/zep.d.ts",
      "import": "./memory/zep.js",
      "require": "./memory/zep.cjs"
    },
    "./document": {
      "types": "./document.d.ts",
      "import": "./document.js",
      "require": "./document.cjs"
    },
    "./document_loaders/base": {
      "types": "./document_loaders/base.d.ts",
      "import": "./document_loaders/base.js",
      "require": "./document_loaders/base.cjs"
    },
    "./document_loaders/web/apify_dataset": {
      "types": "./document_loaders/web/apify_dataset.d.ts",
      "import": "./document_loaders/web/apify_dataset.js",
      "require": "./document_loaders/web/apify_dataset.cjs"
    },
    "./document_loaders/web/assemblyai": {
      "types": "./document_loaders/web/assemblyai.d.ts",
      "import": "./document_loaders/web/assemblyai.js",
      "require": "./document_loaders/web/assemblyai.cjs"
    },
    "./document_loaders/web/azure_blob_storage_container": {
      "types": "./document_loaders/web/azure_blob_storage_container.d.ts",
      "import": "./document_loaders/web/azure_blob_storage_container.js",
      "require": "./document_loaders/web/azure_blob_storage_container.cjs"
    },
    "./document_loaders/web/azure_blob_storage_file": {
      "types": "./document_loaders/web/azure_blob_storage_file.d.ts",
      "import": "./document_loaders/web/azure_blob_storage_file.js",
      "require": "./document_loaders/web/azure_blob_storage_file.cjs"
    },
    "./document_loaders/web/cheerio": {
      "types": "./document_loaders/web/cheerio.d.ts",
      "import": "./document_loaders/web/cheerio.js",
      "require": "./document_loaders/web/cheerio.cjs"
    },
    "./document_loaders/web/puppeteer": {
      "types": "./document_loaders/web/puppeteer.d.ts",
      "import": "./document_loaders/web/puppeteer.js",
      "require": "./document_loaders/web/puppeteer.cjs"
    },
    "./document_loaders/web/playwright": {
      "types": "./document_loaders/web/playwright.d.ts",
      "import": "./document_loaders/web/playwright.js",
      "require": "./document_loaders/web/playwright.cjs"
    },
    "./document_loaders/web/college_confidential": {
      "types": "./document_loaders/web/college_confidential.d.ts",
      "import": "./document_loaders/web/college_confidential.js",
      "require": "./document_loaders/web/college_confidential.cjs"
    },
    "./document_loaders/web/gitbook": {
      "types": "./document_loaders/web/gitbook.d.ts",
      "import": "./document_loaders/web/gitbook.js",
      "require": "./document_loaders/web/gitbook.cjs"
    },
    "./document_loaders/web/hn": {
      "types": "./document_loaders/web/hn.d.ts",
      "import": "./document_loaders/web/hn.js",
      "require": "./document_loaders/web/hn.cjs"
    },
    "./document_loaders/web/imsdb": {
      "types": "./document_loaders/web/imsdb.d.ts",
      "import": "./document_loaders/web/imsdb.js",
      "require": "./document_loaders/web/imsdb.cjs"
    },
    "./document_loaders/web/figma": {
      "types": "./document_loaders/web/figma.d.ts",
      "import": "./document_loaders/web/figma.js",
      "require": "./document_loaders/web/figma.cjs"
    },
    "./document_loaders/web/github": {
      "types": "./document_loaders/web/github.d.ts",
      "import": "./document_loaders/web/github.js",
      "require": "./document_loaders/web/github.cjs"
    },
    "./document_loaders/web/notiondb": {
      "types": "./document_loaders/web/notiondb.d.ts",
      "import": "./document_loaders/web/notiondb.js",
      "require": "./document_loaders/web/notiondb.cjs"
    },
    "./document_loaders/web/notionapi": {
      "types": "./document_loaders/web/notionapi.d.ts",
      "import": "./document_loaders/web/notionapi.js",
      "require": "./document_loaders/web/notionapi.cjs"
    },
    "./document_loaders/web/pdf": {
      "types": "./document_loaders/web/pdf.d.ts",
      "import": "./document_loaders/web/pdf.js",
      "require": "./document_loaders/web/pdf.cjs"
    },
    "./document_loaders/web/recursive_url": {
      "types": "./document_loaders/web/recursive_url.d.ts",
      "import": "./document_loaders/web/recursive_url.js",
      "require": "./document_loaders/web/recursive_url.cjs"
    },
    "./document_loaders/web/s3": {
      "types": "./document_loaders/web/s3.d.ts",
      "import": "./document_loaders/web/s3.js",
      "require": "./document_loaders/web/s3.cjs"
    },
    "./document_loaders/web/sonix_audio": {
      "types": "./document_loaders/web/sonix_audio.d.ts",
      "import": "./document_loaders/web/sonix_audio.js",
      "require": "./document_loaders/web/sonix_audio.cjs"
    },
    "./document_loaders/web/confluence": {
      "types": "./document_loaders/web/confluence.d.ts",
      "import": "./document_loaders/web/confluence.js",
      "require": "./document_loaders/web/confluence.cjs"
    },
    "./document_loaders/web/searchapi": {
      "types": "./document_loaders/web/searchapi.d.ts",
      "import": "./document_loaders/web/searchapi.js",
      "require": "./document_loaders/web/searchapi.cjs"
    },
    "./document_loaders/web/serpapi": {
      "types": "./document_loaders/web/serpapi.d.ts",
      "import": "./document_loaders/web/serpapi.js",
      "require": "./document_loaders/web/serpapi.cjs"
    },
    "./document_loaders/web/sort_xyz_blockchain": {
      "types": "./document_loaders/web/sort_xyz_blockchain.d.ts",
      "import": "./document_loaders/web/sort_xyz_blockchain.js",
      "require": "./document_loaders/web/sort_xyz_blockchain.cjs"
    },
    "./document_loaders/web/youtube": {
      "types": "./document_loaders/web/youtube.d.ts",
      "import": "./document_loaders/web/youtube.js",
      "require": "./document_loaders/web/youtube.cjs"
    },
    "./document_loaders/fs/directory": {
      "types": "./document_loaders/fs/directory.d.ts",
      "import": "./document_loaders/fs/directory.js",
      "require": "./document_loaders/fs/directory.cjs"
    },
    "./document_loaders/fs/buffer": {
      "types": "./document_loaders/fs/buffer.d.ts",
      "import": "./document_loaders/fs/buffer.js",
      "require": "./document_loaders/fs/buffer.cjs"
    },
    "./document_loaders/fs/chatgpt": {
      "types": "./document_loaders/fs/chatgpt.d.ts",
      "import": "./document_loaders/fs/chatgpt.js",
      "require": "./document_loaders/fs/chatgpt.cjs"
    },
    "./document_loaders/fs/text": {
      "types": "./document_loaders/fs/text.d.ts",
      "import": "./document_loaders/fs/text.js",
      "require": "./document_loaders/fs/text.cjs"
    },
    "./document_loaders/fs/json": {
      "types": "./document_loaders/fs/json.d.ts",
      "import": "./document_loaders/fs/json.js",
      "require": "./document_loaders/fs/json.cjs"
    },
    "./document_loaders/fs/srt": {
      "types": "./document_loaders/fs/srt.d.ts",
      "import": "./document_loaders/fs/srt.js",
      "require": "./document_loaders/fs/srt.cjs"
    },
    "./document_loaders/fs/pdf": {
      "types": "./document_loaders/fs/pdf.d.ts",
      "import": "./document_loaders/fs/pdf.js",
      "require": "./document_loaders/fs/pdf.cjs"
    },
    "./document_loaders/fs/docx": {
      "types": "./document_loaders/fs/docx.d.ts",
      "import": "./document_loaders/fs/docx.js",
      "require": "./document_loaders/fs/docx.cjs"
    },
    "./document_loaders/fs/epub": {
      "types": "./document_loaders/fs/epub.d.ts",
      "import": "./document_loaders/fs/epub.js",
      "require": "./document_loaders/fs/epub.cjs"
    },
    "./document_loaders/fs/csv": {
      "types": "./document_loaders/fs/csv.d.ts",
      "import": "./document_loaders/fs/csv.js",
      "require": "./document_loaders/fs/csv.cjs"
    },
    "./document_loaders/fs/notion": {
      "types": "./document_loaders/fs/notion.d.ts",
      "import": "./document_loaders/fs/notion.js",
      "require": "./document_loaders/fs/notion.cjs"
    },
    "./document_loaders/fs/obsidian": {
      "types": "./document_loaders/fs/obsidian.d.ts",
      "import": "./document_loaders/fs/obsidian.js",
      "require": "./document_loaders/fs/obsidian.cjs"
    },
    "./document_loaders/fs/unstructured": {
      "types": "./document_loaders/fs/unstructured.d.ts",
      "import": "./document_loaders/fs/unstructured.js",
      "require": "./document_loaders/fs/unstructured.cjs"
    },
    "./document_loaders/fs/openai_whisper_audio": {
      "types": "./document_loaders/fs/openai_whisper_audio.d.ts",
      "import": "./document_loaders/fs/openai_whisper_audio.js",
      "require": "./document_loaders/fs/openai_whisper_audio.cjs"
    },
    "./document_loaders/fs/pptx": {
      "types": "./document_loaders/fs/pptx.d.ts",
      "import": "./document_loaders/fs/pptx.js",
      "require": "./document_loaders/fs/pptx.cjs"
    },
    "./document_transformers/html_to_text": {
      "types": "./document_transformers/html_to_text.d.ts",
      "import": "./document_transformers/html_to_text.js",
      "require": "./document_transformers/html_to_text.cjs"
    },
    "./document_transformers/mozilla_readability": {
      "types": "./document_transformers/mozilla_readability.d.ts",
      "import": "./document_transformers/mozilla_readability.js",
      "require": "./document_transformers/mozilla_readability.cjs"
    },
    "./document_transformers/openai_functions": {
      "types": "./document_transformers/openai_functions.d.ts",
      "import": "./document_transformers/openai_functions.js",
      "require": "./document_transformers/openai_functions.cjs"
    },
    "./chat_models/base": {
      "types": "./chat_models/base.d.ts",
      "import": "./chat_models/base.js",
      "require": "./chat_models/base.cjs"
    },
    "./chat_models/openai": {
      "types": "./chat_models/openai.d.ts",
      "import": "./chat_models/openai.js",
      "require": "./chat_models/openai.cjs"
    },
    "./chat_models/portkey": {
      "types": "./chat_models/portkey.d.ts",
      "import": "./chat_models/portkey.js",
      "require": "./chat_models/portkey.cjs"
    },
    "./chat_models/anthropic": {
      "types": "./chat_models/anthropic.d.ts",
      "import": "./chat_models/anthropic.js",
      "require": "./chat_models/anthropic.cjs"
    },
    "./chat_models/bedrock": {
      "types": "./chat_models/bedrock.d.ts",
      "import": "./chat_models/bedrock.js",
      "require": "./chat_models/bedrock.cjs"
    },
    "./chat_models/bedrock/web": {
      "types": "./chat_models/bedrock/web.d.ts",
      "import": "./chat_models/bedrock/web.js",
      "require": "./chat_models/bedrock/web.cjs"
    },
    "./chat_models/cloudflare_workersai": {
      "types": "./chat_models/cloudflare_workersai.d.ts",
      "import": "./chat_models/cloudflare_workersai.js",
      "require": "./chat_models/cloudflare_workersai.cjs"
    },
    "./chat_models/googlevertexai": {
      "types": "./chat_models/googlevertexai.d.ts",
      "import": "./chat_models/googlevertexai.js",
      "require": "./chat_models/googlevertexai.cjs"
    },
    "./chat_models/googlevertexai/web": {
      "types": "./chat_models/googlevertexai/web.d.ts",
      "import": "./chat_models/googlevertexai/web.js",
      "require": "./chat_models/googlevertexai/web.cjs"
    },
    "./chat_models/googlepalm": {
      "types": "./chat_models/googlepalm.d.ts",
      "import": "./chat_models/googlepalm.js",
      "require": "./chat_models/googlepalm.cjs"
    },
    "./chat_models/fireworks": {
      "types": "./chat_models/fireworks.d.ts",
      "import": "./chat_models/fireworks.js",
      "require": "./chat_models/fireworks.cjs"
    },
    "./chat_models/baiduwenxin": {
      "types": "./chat_models/baiduwenxin.d.ts",
      "import": "./chat_models/baiduwenxin.js",
      "require": "./chat_models/baiduwenxin.cjs"
    },
    "./chat_models/iflytek_xinghuo": {
      "types": "./chat_models/iflytek_xinghuo.d.ts",
      "import": "./chat_models/iflytek_xinghuo.js",
      "require": "./chat_models/iflytek_xinghuo.cjs"
    },
    "./chat_models/iflytek_xinghuo/web": {
      "types": "./chat_models/iflytek_xinghuo/web.d.ts",
      "import": "./chat_models/iflytek_xinghuo/web.js",
      "require": "./chat_models/iflytek_xinghuo/web.cjs"
    },
    "./chat_models/ollama": {
      "types": "./chat_models/ollama.d.ts",
      "import": "./chat_models/ollama.js",
      "require": "./chat_models/ollama.cjs"
    },
    "./chat_models/minimax": {
      "types": "./chat_models/minimax.d.ts",
      "import": "./chat_models/minimax.js",
      "require": "./chat_models/minimax.cjs"
    },
    "./chat_models/llama_cpp": {
      "types": "./chat_models/llama_cpp.d.ts",
      "import": "./chat_models/llama_cpp.js",
      "require": "./chat_models/llama_cpp.cjs"
    },
    "./chat_models/yandex": {
      "types": "./chat_models/yandex.d.ts",
      "import": "./chat_models/yandex.js",
      "require": "./chat_models/yandex.cjs"
    },
    "./chat_models/fake": {
      "types": "./chat_models/fake.d.ts",
      "import": "./chat_models/fake.js",
      "require": "./chat_models/fake.cjs"
    },
    "./schema": {
      "types": "./schema.d.ts",
      "import": "./schema.js",
      "require": "./schema.cjs"
    },
    "./schema/document": {
      "types": "./schema/document.d.ts",
      "import": "./schema/document.js",
      "require": "./schema/document.cjs"
    },
    "./schema/output_parser": {
      "types": "./schema/output_parser.d.ts",
      "import": "./schema/output_parser.js",
      "require": "./schema/output_parser.cjs"
    },
    "./schema/prompt_template": {
      "types": "./schema/prompt_template.d.ts",
      "import": "./schema/prompt_template.js",
      "require": "./schema/prompt_template.cjs"
    },
    "./schema/query_constructor": {
      "types": "./schema/query_constructor.d.ts",
      "import": "./schema/query_constructor.js",
      "require": "./schema/query_constructor.cjs"
    },
    "./schema/retriever": {
      "types": "./schema/retriever.d.ts",
      "import": "./schema/retriever.js",
      "require": "./schema/retriever.cjs"
    },
    "./schema/runnable": {
      "types": "./schema/runnable.d.ts",
      "import": "./schema/runnable.js",
      "require": "./schema/runnable.cjs"
    },
    "./schema/storage": {
      "types": "./schema/storage.d.ts",
      "import": "./schema/storage.js",
      "require": "./schema/storage.cjs"
    },
    "./sql_db": {
      "types": "./sql_db.d.ts",
      "import": "./sql_db.js",
      "require": "./sql_db.cjs"
    },
    "./callbacks": {
      "types": "./callbacks.d.ts",
      "import": "./callbacks.js",
      "require": "./callbacks.cjs"
    },
    "./callbacks/handlers/llmonitor": {
      "types": "./callbacks/handlers/llmonitor.d.ts",
      "import": "./callbacks/handlers/llmonitor.js",
      "require": "./callbacks/handlers/llmonitor.cjs"
    },
    "./output_parsers": {
      "types": "./output_parsers.d.ts",
      "import": "./output_parsers.js",
      "require": "./output_parsers.cjs"
    },
    "./output_parsers/expression": {
      "types": "./output_parsers/expression.d.ts",
      "import": "./output_parsers/expression.js",
      "require": "./output_parsers/expression.cjs"
    },
    "./retrievers/amazon_kendra": {
      "types": "./retrievers/amazon_kendra.d.ts",
      "import": "./retrievers/amazon_kendra.js",
      "require": "./retrievers/amazon_kendra.cjs"
    },
    "./retrievers/remote": {
      "types": "./retrievers/remote.d.ts",
      "import": "./retrievers/remote.js",
      "require": "./retrievers/remote.cjs"
    },
    "./retrievers/supabase": {
      "types": "./retrievers/supabase.d.ts",
      "import": "./retrievers/supabase.js",
      "require": "./retrievers/supabase.cjs"
    },
    "./retrievers/zep": {
      "types": "./retrievers/zep.d.ts",
      "import": "./retrievers/zep.js",
      "require": "./retrievers/zep.cjs"
    },
    "./retrievers/metal": {
      "types": "./retrievers/metal.d.ts",
      "import": "./retrievers/metal.js",
      "require": "./retrievers/metal.cjs"
    },
    "./retrievers/chaindesk": {
      "types": "./retrievers/chaindesk.d.ts",
      "import": "./retrievers/chaindesk.js",
      "require": "./retrievers/chaindesk.cjs"
    },
    "./retrievers/databerry": {
      "types": "./retrievers/databerry.d.ts",
      "import": "./retrievers/databerry.js",
      "require": "./retrievers/databerry.cjs"
    },
    "./retrievers/contextual_compression": {
      "types": "./retrievers/contextual_compression.d.ts",
      "import": "./retrievers/contextual_compression.js",
      "require": "./retrievers/contextual_compression.cjs"
    },
    "./retrievers/document_compressors": {
      "types": "./retrievers/document_compressors.d.ts",
      "import": "./retrievers/document_compressors.js",
      "require": "./retrievers/document_compressors.cjs"
    },
    "./retrievers/multi_query": {
      "types": "./retrievers/multi_query.d.ts",
      "import": "./retrievers/multi_query.js",
      "require": "./retrievers/multi_query.cjs"
    },
    "./retrievers/multi_vector": {
      "types": "./retrievers/multi_vector.d.ts",
      "import": "./retrievers/multi_vector.js",
      "require": "./retrievers/multi_vector.cjs"
    },
    "./retrievers/parent_document": {
      "types": "./retrievers/parent_document.d.ts",
      "import": "./retrievers/parent_document.js",
      "require": "./retrievers/parent_document.cjs"
    },
    "./retrievers/tavily_search_api": {
      "types": "./retrievers/tavily_search_api.d.ts",
      "import": "./retrievers/tavily_search_api.js",
      "require": "./retrievers/tavily_search_api.cjs"
    },
    "./retrievers/time_weighted": {
      "types": "./retrievers/time_weighted.d.ts",
      "import": "./retrievers/time_weighted.js",
      "require": "./retrievers/time_weighted.cjs"
    },
    "./retrievers/document_compressors/chain_extract": {
      "types": "./retrievers/document_compressors/chain_extract.d.ts",
      "import": "./retrievers/document_compressors/chain_extract.js",
      "require": "./retrievers/document_compressors/chain_extract.cjs"
    },
    "./retrievers/document_compressors/embeddings_filter": {
      "types": "./retrievers/document_compressors/embeddings_filter.d.ts",
      "import": "./retrievers/document_compressors/embeddings_filter.js",
      "require": "./retrievers/document_compressors/embeddings_filter.cjs"
    },
    "./retrievers/hyde": {
      "types": "./retrievers/hyde.d.ts",
      "import": "./retrievers/hyde.js",
      "require": "./retrievers/hyde.cjs"
    },
    "./retrievers/score_threshold": {
      "types": "./retrievers/score_threshold.d.ts",
      "import": "./retrievers/score_threshold.js",
      "require": "./retrievers/score_threshold.cjs"
    },
    "./retrievers/self_query": {
      "types": "./retrievers/self_query.d.ts",
      "import": "./retrievers/self_query.js",
      "require": "./retrievers/self_query.cjs"
    },
    "./retrievers/self_query/chroma": {
      "types": "./retrievers/self_query/chroma.d.ts",
      "import": "./retrievers/self_query/chroma.js",
      "require": "./retrievers/self_query/chroma.cjs"
    },
    "./retrievers/self_query/functional": {
      "types": "./retrievers/self_query/functional.d.ts",
      "import": "./retrievers/self_query/functional.js",
      "require": "./retrievers/self_query/functional.cjs"
    },
    "./retrievers/self_query/pinecone": {
      "types": "./retrievers/self_query/pinecone.d.ts",
      "import": "./retrievers/self_query/pinecone.js",
      "require": "./retrievers/self_query/pinecone.cjs"
    },
    "./retrievers/self_query/supabase": {
      "types": "./retrievers/self_query/supabase.d.ts",
      "import": "./retrievers/self_query/supabase.js",
      "require": "./retrievers/self_query/supabase.cjs"
    },
    "./retrievers/self_query/weaviate": {
      "types": "./retrievers/self_query/weaviate.d.ts",
      "import": "./retrievers/self_query/weaviate.js",
      "require": "./retrievers/self_query/weaviate.cjs"
    },
    "./retrievers/self_query/vectara": {
      "types": "./retrievers/self_query/vectara.d.ts",
      "import": "./retrievers/self_query/vectara.js",
      "require": "./retrievers/self_query/vectara.cjs"
    },
    "./retrievers/vespa": {
      "types": "./retrievers/vespa.d.ts",
      "import": "./retrievers/vespa.js",
      "require": "./retrievers/vespa.cjs"
    },
    "./cache": {
      "types": "./cache.d.ts",
      "import": "./cache.js",
      "require": "./cache.cjs"
    },
    "./cache/cloudflare_kv": {
      "types": "./cache/cloudflare_kv.d.ts",
      "import": "./cache/cloudflare_kv.js",
      "require": "./cache/cloudflare_kv.cjs"
    },
    "./cache/momento": {
      "types": "./cache/momento.d.ts",
      "import": "./cache/momento.js",
      "require": "./cache/momento.cjs"
    },
    "./cache/redis": {
      "types": "./cache/redis.d.ts",
      "import": "./cache/redis.js",
      "require": "./cache/redis.cjs"
    },
    "./cache/ioredis": {
      "types": "./cache/ioredis.d.ts",
      "import": "./cache/ioredis.js",
      "require": "./cache/ioredis.cjs"
    },
    "./cache/file_system": {
      "types": "./cache/file_system.d.ts",
      "import": "./cache/file_system.js",
      "require": "./cache/file_system.cjs"
    },
    "./cache/upstash_redis": {
      "types": "./cache/upstash_redis.d.ts",
      "import": "./cache/upstash_redis.js",
      "require": "./cache/upstash_redis.cjs"
    },
    "./stores/doc/in_memory": {
      "types": "./stores/doc/in_memory.d.ts",
      "import": "./stores/doc/in_memory.js",
      "require": "./stores/doc/in_memory.cjs"
    },
    "./stores/doc/gcs": {
      "types": "./stores/doc/gcs.d.ts",
      "import": "./stores/doc/gcs.js",
      "require": "./stores/doc/gcs.cjs"
    },
    "./stores/file/in_memory": {
      "types": "./stores/file/in_memory.d.ts",
      "import": "./stores/file/in_memory.js",
      "require": "./stores/file/in_memory.cjs"
    },
    "./stores/file/node": {
      "types": "./stores/file/node.d.ts",
      "import": "./stores/file/node.js",
      "require": "./stores/file/node.cjs"
    },
    "./stores/message/cassandra": {
      "types": "./stores/message/cassandra.d.ts",
      "import": "./stores/message/cassandra.js",
      "require": "./stores/message/cassandra.cjs"
    },
    "./stores/message/convex": {
      "types": "./stores/message/convex.d.ts",
      "import": "./stores/message/convex.js",
      "require": "./stores/message/convex.cjs"
    },
    "./stores/message/cloudflare_d1": {
      "types": "./stores/message/cloudflare_d1.d.ts",
      "import": "./stores/message/cloudflare_d1.js",
      "require": "./stores/message/cloudflare_d1.cjs"
    },
    "./stores/message/in_memory": {
      "types": "./stores/message/in_memory.d.ts",
      "import": "./stores/message/in_memory.js",
      "require": "./stores/message/in_memory.cjs"
    },
    "./stores/message/dynamodb": {
      "types": "./stores/message/dynamodb.d.ts",
      "import": "./stores/message/dynamodb.js",
      "require": "./stores/message/dynamodb.cjs"
    },
    "./stores/message/firestore": {
      "types": "./stores/message/firestore.d.ts",
      "import": "./stores/message/firestore.js",
      "require": "./stores/message/firestore.cjs"
    },
    "./stores/message/momento": {
      "types": "./stores/message/momento.d.ts",
      "import": "./stores/message/momento.js",
      "require": "./stores/message/momento.cjs"
    },
    "./stores/message/mongodb": {
      "types": "./stores/message/mongodb.d.ts",
      "import": "./stores/message/mongodb.js",
      "require": "./stores/message/mongodb.cjs"
    },
    "./stores/message/redis": {
      "types": "./stores/message/redis.d.ts",
      "import": "./stores/message/redis.js",
      "require": "./stores/message/redis.cjs"
    },
    "./stores/message/ioredis": {
      "types": "./stores/message/ioredis.d.ts",
      "import": "./stores/message/ioredis.js",
      "require": "./stores/message/ioredis.cjs"
    },
    "./stores/message/upstash_redis": {
      "types": "./stores/message/upstash_redis.d.ts",
      "import": "./stores/message/upstash_redis.js",
      "require": "./stores/message/upstash_redis.cjs"
    },
    "./stores/message/planetscale": {
      "types": "./stores/message/planetscale.d.ts",
      "import": "./stores/message/planetscale.js",
      "require": "./stores/message/planetscale.cjs"
    },
    "./stores/message/xata": {
      "types": "./stores/message/xata.d.ts",
      "import": "./stores/message/xata.js",
      "require": "./stores/message/xata.cjs"
    },
    "./storage/convex": {
      "types": "./storage/convex.d.ts",
      "import": "./storage/convex.js",
      "require": "./storage/convex.cjs"
    },
    "./storage/encoder_backed": {
      "types": "./storage/encoder_backed.d.ts",
      "import": "./storage/encoder_backed.js",
      "require": "./storage/encoder_backed.cjs"
    },
    "./storage/in_memory": {
      "types": "./storage/in_memory.d.ts",
      "import": "./storage/in_memory.js",
      "require": "./storage/in_memory.cjs"
    },
    "./storage/ioredis": {
      "types": "./storage/ioredis.d.ts",
      "import": "./storage/ioredis.js",
      "require": "./storage/ioredis.cjs"
    },
    "./storage/vercel_kv": {
      "types": "./storage/vercel_kv.d.ts",
      "import": "./storage/vercel_kv.js",
      "require": "./storage/vercel_kv.cjs"
    },
    "./storage/upstash_redis": {
      "types": "./storage/upstash_redis.d.ts",
      "import": "./storage/upstash_redis.js",
      "require": "./storage/upstash_redis.cjs"
    },
    "./storage/file_system": {
      "types": "./storage/file_system.d.ts",
      "import": "./storage/file_system.js",
      "require": "./storage/file_system.cjs"
    },
    "./graphs/neo4j_graph": {
      "types": "./graphs/neo4j_graph.d.ts",
      "import": "./graphs/neo4j_graph.js",
      "require": "./graphs/neo4j_graph.cjs"
    },
    "./hub": {
      "types": "./hub.d.ts",
      "import": "./hub.js",
      "require": "./hub.cjs"
    },
    "./util/convex": {
      "types": "./util/convex.d.ts",
      "import": "./util/convex.js",
      "require": "./util/convex.cjs"
    },
    "./util/document": {
      "types": "./util/document.d.ts",
      "import": "./util/document.js",
      "require": "./util/document.cjs"
    },
    "./util/math": {
      "types": "./util/math.d.ts",
      "import": "./util/math.js",
      "require": "./util/math.cjs"
    },
    "./util/time": {
      "types": "./util/time.d.ts",
      "import": "./util/time.js",
      "require": "./util/time.cjs"
    },
    "./experimental/autogpt": {
      "types": "./experimental/autogpt.d.ts",
      "import": "./experimental/autogpt.js",
      "require": "./experimental/autogpt.cjs"
    },
    "./experimental/openai_assistant": {
      "types": "./experimental/openai_assistant.d.ts",
      "import": "./experimental/openai_assistant.js",
      "require": "./experimental/openai_assistant.cjs"
    },
    "./experimental/openai_files": {
      "types": "./experimental/openai_files.d.ts",
      "import": "./experimental/openai_files.js",
      "require": "./experimental/openai_files.cjs"
    },
    "./experimental/babyagi": {
      "types": "./experimental/babyagi.d.ts",
      "import": "./experimental/babyagi.js",
      "require": "./experimental/babyagi.cjs"
    },
    "./experimental/generative_agents": {
      "types": "./experimental/generative_agents.d.ts",
      "import": "./experimental/generative_agents.js",
      "require": "./experimental/generative_agents.cjs"
    },
    "./experimental/plan_and_execute": {
      "types": "./experimental/plan_and_execute.d.ts",
      "import": "./experimental/plan_and_execute.js",
      "require": "./experimental/plan_and_execute.cjs"
    },
    "./experimental/multimodal_embeddings/googlevertexai": {
      "types": "./experimental/multimodal_embeddings/googlevertexai.d.ts",
      "import": "./experimental/multimodal_embeddings/googlevertexai.js",
      "require": "./experimental/multimodal_embeddings/googlevertexai.cjs"
    },
    "./experimental/chat_models/anthropic_functions": {
      "types": "./experimental/chat_models/anthropic_functions.d.ts",
      "import": "./experimental/chat_models/anthropic_functions.js",
      "require": "./experimental/chat_models/anthropic_functions.cjs"
    },
    "./experimental/chat_models/bittensor": {
      "types": "./experimental/chat_models/bittensor.d.ts",
      "import": "./experimental/chat_models/bittensor.js",
      "require": "./experimental/chat_models/bittensor.cjs"
    },
    "./experimental/chat_models/ollama_functions": {
      "types": "./experimental/chat_models/ollama_functions.d.ts",
      "import": "./experimental/chat_models/ollama_functions.js",
      "require": "./experimental/chat_models/ollama_functions.cjs"
    },
    "./experimental/llms/bittensor": {
      "types": "./experimental/llms/bittensor.d.ts",
      "import": "./experimental/llms/bittensor.js",
      "require": "./experimental/llms/bittensor.cjs"
    },
    "./experimental/hubs/makersuite/googlemakersuitehub": {
      "types": "./experimental/hubs/makersuite/googlemakersuitehub.d.ts",
      "import": "./experimental/hubs/makersuite/googlemakersuitehub.js",
      "require": "./experimental/hubs/makersuite/googlemakersuitehub.cjs"
    },
    "./experimental/chains/violation_of_expectations": {
      "types": "./experimental/chains/violation_of_expectations.d.ts",
      "import": "./experimental/chains/violation_of_expectations.js",
      "require": "./experimental/chains/violation_of_expectations.cjs"
    },
    "./experimental/tools/pyinterpreter": {
      "types": "./experimental/tools/pyinterpreter.d.ts",
      "import": "./experimental/tools/pyinterpreter.js",
      "require": "./experimental/tools/pyinterpreter.cjs"
    },
    "./evaluation": {
      "types": "./evaluation.d.ts",
      "import": "./evaluation.js",
      "require": "./evaluation.cjs"
    },
    "./runnables": {
      "types": "./runnables.d.ts",
      "import": "./runnables.js",
      "require": "./runnables.cjs"
    },
    "./runnables/remote": {
      "types": "./runnables/remote.d.ts",
      "import": "./runnables/remote.js",
      "require": "./runnables/remote.cjs"
    },
    "./package.json": "./package.json"
  }
}<|MERGE_RESOLUTION|>--- conflicted
+++ resolved
@@ -73,15 +73,12 @@
     "tools/calculator.cjs",
     "tools/calculator.js",
     "tools/calculator.d.ts",
-<<<<<<< HEAD
     "tools/discord.cjs",
     "tools/discord.js",
     "tools/discord.d.ts",
-=======
     "tools/connery.cjs",
     "tools/connery.js",
     "tools/connery.d.ts",
->>>>>>> 1e2bfb7c
     "tools/render.cjs",
     "tools/render.js",
     "tools/render.d.ts",
@@ -1584,17 +1581,15 @@
       "import": "./tools/calculator.js",
       "require": "./tools/calculator.cjs"
     },
-<<<<<<< HEAD
     "./tools/discord": {
       "types": "./tools/discord.d.ts",
       "import": "./tools/discord.js",
       "require": "./tools/discord.cjs"
-=======
+    },
     "./tools/connery": {
       "types": "./tools/connery.d.ts",
       "import": "./tools/connery.js",
       "require": "./tools/connery.cjs"
->>>>>>> 1e2bfb7c
     },
     "./tools/render": {
       "types": "./tools/render.d.ts",
