--- conflicted
+++ resolved
@@ -346,12 +346,9 @@
     "html-to-text": "^9.0.5",
     "mammoth": "*",
     "mongodb": "^5.2.0",
-<<<<<<< HEAD
     "pdfjs-dist": "^3.4.120",
     "pickleparser": "^0.0.2-alpha.2",
-=======
     "pdf-parse": "1.1.1",
->>>>>>> dfffba1b
     "playwright": "^1.32.1",
     "puppeteer": "^19.7.2",
     "redis": "^4.6.4",
