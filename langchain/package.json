{
  "name": "langchain",
  "version": "0.0.95",
  "description": "Typescript bindings for langchain",
  "type": "module",
  "engines": {
    "node": ">=18"
  },
  "main": "./index.js",
  "types": "./index.d.ts",
  "files": [
    "dist/",
    "load.cjs",
    "load.js",
    "load.d.ts",
    "load/serializable.cjs",
    "load/serializable.js",
    "load/serializable.d.ts",
    "agents.cjs",
    "agents.js",
    "agents.d.ts",
    "agents/load.cjs",
    "agents/load.js",
    "agents/load.d.ts",
    "base_language.cjs",
    "base_language.js",
    "base_language.d.ts",
    "tools.cjs",
    "tools.js",
    "tools.d.ts",
    "tools/aws_lambda.cjs",
    "tools/aws_lambda.js",
    "tools/aws_lambda.d.ts",
    "tools/calculator.cjs",
    "tools/calculator.js",
    "tools/calculator.d.ts",
    "tools/webbrowser.cjs",
    "tools/webbrowser.js",
    "tools/webbrowser.d.ts",
    "chains.cjs",
    "chains.js",
    "chains.d.ts",
    "chains/load.cjs",
    "chains/load.js",
    "chains/load.d.ts",
    "chains/query_constructor.cjs",
    "chains/query_constructor.js",
    "chains/query_constructor.d.ts",
    "chains/query_constructor/ir.cjs",
    "chains/query_constructor/ir.js",
    "chains/query_constructor/ir.d.ts",
    "embeddings.cjs",
    "embeddings.js",
    "embeddings.d.ts",
    "embeddings/base.cjs",
    "embeddings/base.js",
    "embeddings/base.d.ts",
    "embeddings/fake.cjs",
    "embeddings/fake.js",
    "embeddings/fake.d.ts",
    "embeddings/openai.cjs",
    "embeddings/openai.js",
    "embeddings/openai.d.ts",
    "embeddings/cohere.cjs",
    "embeddings/cohere.js",
    "embeddings/cohere.d.ts",
    "embeddings/tensorflow.cjs",
    "embeddings/tensorflow.js",
    "embeddings/tensorflow.d.ts",
    "embeddings/hf.cjs",
    "embeddings/hf.js",
    "embeddings/hf.d.ts",
    "embeddings/googlevertexai.cjs",
    "embeddings/googlevertexai.js",
    "embeddings/googlevertexai.d.ts",
    "llms.cjs",
    "llms.js",
    "llms.d.ts",
    "llms/load.cjs",
    "llms/load.js",
    "llms/load.d.ts",
    "llms/base.cjs",
    "llms/base.js",
    "llms/base.d.ts",
    "llms/openai.cjs",
    "llms/openai.js",
    "llms/openai.d.ts",
    "llms/ai21.cjs",
    "llms/ai21.js",
    "llms/ai21.d.ts",
    "llms/aleph_alpha.cjs",
    "llms/aleph_alpha.js",
    "llms/aleph_alpha.d.ts",
    "llms/cohere.cjs",
    "llms/cohere.js",
    "llms/cohere.d.ts",
    "llms/hf.cjs",
    "llms/hf.js",
    "llms/hf.d.ts",
    "llms/replicate.cjs",
    "llms/replicate.js",
    "llms/replicate.d.ts",
    "llms/googlevertexai.cjs",
    "llms/googlevertexai.js",
    "llms/googlevertexai.d.ts",
    "llms/sagemaker_endpoint.cjs",
    "llms/sagemaker_endpoint.js",
    "llms/sagemaker_endpoint.d.ts",
    "prompts.cjs",
    "prompts.js",
    "prompts.d.ts",
    "prompts/load.cjs",
    "prompts/load.js",
    "prompts/load.d.ts",
    "vectorstores.cjs",
    "vectorstores.js",
    "vectorstores.d.ts",
    "vectorstores/base.cjs",
    "vectorstores/base.js",
    "vectorstores/base.d.ts",
    "vectorstores/memory.cjs",
    "vectorstores/memory.js",
    "vectorstores/memory.d.ts",
    "vectorstores/chroma.cjs",
    "vectorstores/chroma.js",
    "vectorstores/chroma.d.ts",
    "vectorstores/hnswlib.cjs",
    "vectorstores/hnswlib.js",
    "vectorstores/hnswlib.d.ts",
    "vectorstores/faiss.cjs",
    "vectorstores/faiss.js",
    "vectorstores/faiss.d.ts",
    "vectorstores/weaviate.cjs",
    "vectorstores/weaviate.js",
    "vectorstores/weaviate.d.ts",
    "vectorstores/lancedb.cjs",
    "vectorstores/lancedb.js",
    "vectorstores/lancedb.d.ts",
    "vectorstores/mongo.cjs",
    "vectorstores/mongo.js",
    "vectorstores/mongo.d.ts",
    "vectorstores/mongodb_atlas.cjs",
    "vectorstores/mongodb_atlas.js",
    "vectorstores/mongodb_atlas.d.ts",
    "vectorstores/pinecone.cjs",
    "vectorstores/pinecone.js",
    "vectorstores/pinecone.d.ts",
    "vectorstores/qdrant.cjs",
    "vectorstores/qdrant.js",
    "vectorstores/qdrant.d.ts",
    "vectorstores/supabase.cjs",
    "vectorstores/supabase.js",
    "vectorstores/supabase.d.ts",
    "vectorstores/opensearch.cjs",
    "vectorstores/opensearch.js",
    "vectorstores/opensearch.d.ts",
    "vectorstores/milvus.cjs",
    "vectorstores/milvus.js",
    "vectorstores/milvus.d.ts",
    "vectorstores/prisma.cjs",
    "vectorstores/prisma.js",
    "vectorstores/prisma.d.ts",
    "vectorstores/typeorm.cjs",
    "vectorstores/typeorm.js",
    "vectorstores/typeorm.d.ts",
    "vectorstores/myscale.cjs",
    "vectorstores/myscale.js",
    "vectorstores/myscale.d.ts",
    "vectorstores/redis.cjs",
    "vectorstores/redis.js",
    "vectorstores/redis.d.ts",
    "vectorstores/typesense.cjs",
    "vectorstores/typesense.js",
    "vectorstores/typesense.d.ts",
    "vectorstores/singlestore.cjs",
    "vectorstores/singlestore.js",
    "vectorstores/singlestore.d.ts",
    "vectorstores/tigris.cjs",
    "vectorstores/tigris.js",
    "vectorstores/tigris.d.ts",
    "text_splitter.cjs",
    "text_splitter.js",
    "text_splitter.d.ts",
    "memory.cjs",
    "memory.js",
    "memory.d.ts",
    "memory/zep.cjs",
    "memory/zep.js",
    "memory/zep.d.ts",
    "document.cjs",
    "document.js",
    "document.d.ts",
    "document_loaders.cjs",
    "document_loaders.js",
    "document_loaders.d.ts",
    "document_loaders/base.cjs",
    "document_loaders/base.js",
    "document_loaders/base.d.ts",
    "document_loaders/web/apify_dataset.cjs",
    "document_loaders/web/apify_dataset.js",
    "document_loaders/web/apify_dataset.d.ts",
    "document_loaders/web/cheerio.cjs",
    "document_loaders/web/cheerio.js",
    "document_loaders/web/cheerio.d.ts",
    "document_loaders/web/puppeteer.cjs",
    "document_loaders/web/puppeteer.js",
    "document_loaders/web/puppeteer.d.ts",
    "document_loaders/web/playwright.cjs",
    "document_loaders/web/playwright.js",
    "document_loaders/web/playwright.d.ts",
    "document_loaders/web/college_confidential.cjs",
    "document_loaders/web/college_confidential.js",
    "document_loaders/web/college_confidential.d.ts",
    "document_loaders/web/gitbook.cjs",
    "document_loaders/web/gitbook.js",
    "document_loaders/web/gitbook.d.ts",
    "document_loaders/web/hn.cjs",
    "document_loaders/web/hn.js",
    "document_loaders/web/hn.d.ts",
    "document_loaders/web/imsdb.cjs",
    "document_loaders/web/imsdb.js",
    "document_loaders/web/imsdb.d.ts",
    "document_loaders/web/figma.cjs",
    "document_loaders/web/figma.js",
    "document_loaders/web/figma.d.ts",
    "document_loaders/web/github.cjs",
    "document_loaders/web/github.js",
    "document_loaders/web/github.d.ts",
    "document_loaders/web/notiondb.cjs",
    "document_loaders/web/notiondb.js",
    "document_loaders/web/notiondb.d.ts",
    "document_loaders/web/s3.cjs",
    "document_loaders/web/s3.js",
    "document_loaders/web/s3.d.ts",
    "document_loaders/web/confluence.cjs",
    "document_loaders/web/confluence.js",
    "document_loaders/web/confluence.d.ts",
    "document_loaders/fs/directory.cjs",
    "document_loaders/fs/directory.js",
    "document_loaders/fs/directory.d.ts",
    "document_loaders/fs/buffer.cjs",
    "document_loaders/fs/buffer.js",
    "document_loaders/fs/buffer.d.ts",
    "document_loaders/fs/text.cjs",
    "document_loaders/fs/text.js",
    "document_loaders/fs/text.d.ts",
    "document_loaders/fs/json.cjs",
    "document_loaders/fs/json.js",
    "document_loaders/fs/json.d.ts",
    "document_loaders/fs/srt.cjs",
    "document_loaders/fs/srt.js",
    "document_loaders/fs/srt.d.ts",
    "document_loaders/fs/pdf.cjs",
    "document_loaders/fs/pdf.js",
    "document_loaders/fs/pdf.d.ts",
    "document_loaders/fs/docx.cjs",
    "document_loaders/fs/docx.js",
    "document_loaders/fs/docx.d.ts",
    "document_loaders/fs/epub.cjs",
    "document_loaders/fs/epub.js",
    "document_loaders/fs/epub.d.ts",
    "document_loaders/fs/csv.cjs",
    "document_loaders/fs/csv.js",
    "document_loaders/fs/csv.d.ts",
    "document_loaders/fs/notion.cjs",
    "document_loaders/fs/notion.js",
    "document_loaders/fs/notion.d.ts",
    "document_loaders/fs/unstructured.cjs",
    "document_loaders/fs/unstructured.js",
    "document_loaders/fs/unstructured.d.ts",
    "chat_models.cjs",
    "chat_models.js",
    "chat_models.d.ts",
    "chat_models/base.cjs",
    "chat_models/base.js",
    "chat_models/base.d.ts",
    "chat_models/openai.cjs",
    "chat_models/openai.js",
    "chat_models/openai.d.ts",
    "chat_models/anthropic.cjs",
    "chat_models/anthropic.js",
    "chat_models/anthropic.d.ts",
    "chat_models/googlevertexai.cjs",
    "chat_models/googlevertexai.js",
    "chat_models/googlevertexai.d.ts",
    "schema.cjs",
    "schema.js",
    "schema.d.ts",
    "schema/output_parser.cjs",
    "schema/output_parser.js",
    "schema/output_parser.d.ts",
    "schema/query_constructor.cjs",
    "schema/query_constructor.js",
    "schema/query_constructor.d.ts",
    "sql_db.cjs",
    "sql_db.js",
    "sql_db.d.ts",
    "callbacks.cjs",
    "callbacks.js",
    "callbacks.d.ts",
    "output_parsers.cjs",
    "output_parsers.js",
    "output_parsers.d.ts",
    "output_parsers/expression.cjs",
    "output_parsers/expression.js",
    "output_parsers/expression.d.ts",
    "retrievers.cjs",
    "retrievers.js",
    "retrievers.d.ts",
    "retrievers/remote.cjs",
    "retrievers/remote.js",
    "retrievers/remote.d.ts",
    "retrievers/supabase.cjs",
    "retrievers/supabase.js",
    "retrievers/supabase.d.ts",
    "retrievers/zep.cjs",
    "retrievers/zep.js",
    "retrievers/zep.d.ts",
    "retrievers/metal.cjs",
    "retrievers/metal.js",
    "retrievers/metal.d.ts",
    "retrievers/databerry.cjs",
    "retrievers/databerry.js",
    "retrievers/databerry.d.ts",
    "retrievers/contextual_compression.cjs",
    "retrievers/contextual_compression.js",
    "retrievers/contextual_compression.d.ts",
    "retrievers/document_compressors.cjs",
    "retrievers/document_compressors.js",
    "retrievers/document_compressors.d.ts",
    "retrievers/time_weighted.cjs",
    "retrievers/time_weighted.js",
    "retrievers/time_weighted.d.ts",
    "retrievers/document_compressors/chain_extract.cjs",
    "retrievers/document_compressors/chain_extract.js",
    "retrievers/document_compressors/chain_extract.d.ts",
    "retrievers/hyde.cjs",
    "retrievers/hyde.js",
    "retrievers/hyde.d.ts",
    "retrievers/self_query.cjs",
    "retrievers/self_query.js",
    "retrievers/self_query.d.ts",
    "retrievers/self_query/chroma.cjs",
    "retrievers/self_query/chroma.js",
    "retrievers/self_query/chroma.d.ts",
    "retrievers/self_query/functional.cjs",
    "retrievers/self_query/functional.js",
    "retrievers/self_query/functional.d.ts",
    "retrievers/self_query/pinecone.cjs",
    "retrievers/self_query/pinecone.js",
    "retrievers/self_query/pinecone.d.ts",
    "retrievers/self_query/supabase.cjs",
    "retrievers/self_query/supabase.js",
    "retrievers/self_query/supabase.d.ts",
    "retrievers/self_query/weaviate.cjs",
    "retrievers/self_query/weaviate.js",
    "retrievers/self_query/weaviate.d.ts",
    "retrievers/vespa.cjs",
    "retrievers/vespa.js",
    "retrievers/vespa.d.ts",
    "cache.cjs",
    "cache.js",
    "cache.d.ts",
    "cache/momento.cjs",
    "cache/momento.js",
    "cache/momento.d.ts",
    "cache/redis.cjs",
    "cache/redis.js",
    "cache/redis.d.ts",
    "stores/doc/in_memory.cjs",
    "stores/doc/in_memory.js",
    "stores/doc/in_memory.d.ts",
    "stores/doc/gcs.cjs",
    "stores/doc/gcs.js",
    "stores/doc/gcs.d.ts",
    "stores/file/in_memory.cjs",
    "stores/file/in_memory.js",
    "stores/file/in_memory.d.ts",
    "stores/file/node.cjs",
    "stores/file/node.js",
    "stores/file/node.d.ts",
    "stores/message/in_memory.cjs",
    "stores/message/in_memory.js",
    "stores/message/in_memory.d.ts",
    "stores/message/dynamodb.cjs",
    "stores/message/dynamodb.js",
    "stores/message/dynamodb.d.ts",
    "stores/message/momento.cjs",
    "stores/message/momento.js",
    "stores/message/momento.d.ts",
    "stores/message/redis.cjs",
    "stores/message/redis.js",
    "stores/message/redis.d.ts",
    "stores/message/upstash_redis.cjs",
    "stores/message/upstash_redis.js",
    "stores/message/upstash_redis.d.ts",
    "experimental/autogpt.cjs",
    "experimental/autogpt.js",
    "experimental/autogpt.d.ts",
    "experimental/babyagi.cjs",
    "experimental/babyagi.js",
    "experimental/babyagi.d.ts",
    "experimental/generative_agents.cjs",
    "experimental/generative_agents.js",
    "experimental/generative_agents.d.ts",
    "experimental/plan_and_execute.cjs",
    "experimental/plan_and_execute.js",
    "experimental/plan_and_execute.d.ts",
    "client.cjs",
    "client.js",
    "client.d.ts",
    "index.cjs",
    "index.js",
    "index.d.ts"
  ],
  "repository": {
    "type": "git",
    "url": "git@github.com:hwchase17/langchainjs.git"
  },
  "scripts": {
    "build": "yarn clean && yarn build:esm && yarn build:cjs && node scripts/create-entrypoints.js && node scripts/check-tree-shaking.js",
    "build:esm": "tsc --outDir dist/ && rimraf dist/tests dist/**/tests",
    "build:cjs": "tsc --outDir dist-cjs/ -p tsconfig.cjs.json && node scripts/move-cjs-to-dist.js && rimraf dist-cjs",
    "build:watch": "node scripts/create-entrypoints.js && tsc --outDir dist/ --watch",
    "lint": "eslint src && dpdm --exit-code circular:1 --no-warning --no-tree src/*.ts src/**/*.ts",
    "lint:fix": "yarn lint --fix",
    "precommit": "tsc --noEmit && lint-staged",
    "clean": "rimraf dist/ && node scripts/create-entrypoints.js pre",
    "prepack": "yarn build",
    "release": "release-it --only-version --config .release-it.json",
    "test": "NODE_OPTIONS=--experimental-vm-modules jest --testPathIgnorePatterns=\\.int\\.test.ts --testTimeout 30000",
    "test:watch": "NODE_OPTIONS=--experimental-vm-modules jest --watch --testPathIgnorePatterns=\\.int\\.test.ts",
    "test:integration": "NODE_OPTIONS=--experimental-vm-modules jest --testPathPattern=\\.int\\.test.ts --testTimeout 100000",
    "test:single": "NODE_OPTIONS=--experimental-vm-modules yarn run jest --config jest.config.cjs --testTimeout 100000",
    "format": "prettier --write \"src\"",
    "format:check": "prettier --check \"src\""
  },
  "author": "LangChain",
  "license": "MIT",
  "devDependencies": {
    "@aws-sdk/client-dynamodb": "^3.310.0",
    "@aws-sdk/client-lambda": "^3.310.0",
    "@aws-sdk/client-s3": "^3.310.0",
    "@aws-sdk/client-sagemaker-runtime": "^3.310.0",
    "@clickhouse/client": "^0.0.14",
    "@faker-js/faker": "^7.6.0",
    "@getmetal/metal-sdk": "^4.0.0",
    "@getzep/zep-js": "^0.3.1",
    "@gomomento/sdk": "^1.23.0",
    "@google-cloud/storage": "^6.10.1",
    "@huggingface/inference": "^1.5.1",
    "@jest/globals": "^29.5.0",
    "@opensearch-project/opensearch": "^2.2.0",
    "@pinecone-database/pinecone": "^0.0.14",
    "@qdrant/js-client-rest": "^1.2.0",
    "@supabase/postgrest-js": "^1.1.1",
    "@supabase/supabase-js": "^2.10.0",
    "@tensorflow-models/universal-sentence-encoder": "^1.3.3",
    "@tensorflow/tfjs-backend-cpu": "^4.4.0",
    "@tensorflow/tfjs-converter": "^4.4.0",
    "@tensorflow/tfjs-core": "^4.4.0",
    "@tigrisdata/vector": "^1.1.0",
    "@tsconfig/recommended": "^1.0.2",
    "@types/d3-dsv": "^2",
    "@types/flat": "^5.0.2",
    "@types/html-to-text": "^9",
    "@types/object-hash": "^3.0.2",
    "@types/pdf-parse": "^1.1.1",
    "@types/pg": "^8",
    "@types/temp": "^0.9.1",
    "@types/uuid": "^9",
    "@typescript-eslint/eslint-plugin": "^5.58.0",
    "@typescript-eslint/parser": "^5.58.0",
    "@upstash/redis": "^1.20.6",
    "@zilliz/milvus2-sdk-node": ">=2.2.7",
    "apify-client": "^2.7.1",
    "axios": "^0.26.0",
    "cheerio": "^1.0.0-rc.12",
    "chromadb": "^1.5.2",
    "cohere-ai": "^5.0.2",
    "d3-dsv": "^2.0.0",
    "dotenv": "^16.0.3",
    "dpdm": "^3.12.0",
    "epub2": "^3.0.1",
    "eslint": "^8.33.0",
    "eslint-config-airbnb-base": "^15.0.0",
    "eslint-config-prettier": "^8.6.0",
    "eslint-plugin-import": "^2.27.5",
    "eslint-plugin-no-instanceof": "^1.0.1",
    "eslint-plugin-prettier": "^4.2.1",
    "faiss-node": "^0.2.1",
    "google-auth-library": "^8.8.0",
    "graphql": "^16.6.0",
    "hnswlib-node": "^1.4.2",
    "html-to-text": "^9.0.5",
    "ignore": "^5.2.0",
    "jest": "^29.5.0",
    "mammoth": "^1.5.1",
    "mongodb": "^5.2.0",
    "mysql2": "^3.3.3",
    "pdf-parse": "1.1.1",
    "peggy": "^3.0.2",
    "pg": "^8.11.0",
    "pickleparser": "^0.1.0",
    "playwright": "^1.32.1",
    "prettier": "^2.8.3",
    "puppeteer": "^19.7.2",
    "redis": "^4.6.6",
    "release-it": "^15.10.1",
    "replicate": "^0.9.0",
    "rimraf": "^5.0.1",
    "rollup": "^3.19.1",
    "sqlite3": "^5.1.4",
    "srt-parser-2": "^1.2.2",
    "temp": "^0.9.4",
    "ts-jest": "^29.1.0",
    "typeorm": "^0.3.12",
    "typescript": "^5.0.0",
<<<<<<< HEAD
    "vectordb": "^0.1.4",
=======
    "typesense": "^1.5.3",
>>>>>>> c538b228
    "weaviate-ts-client": "^1.0.0"
  },
  "peerDependencies": {
    "@aws-sdk/client-dynamodb": "^3.310.0",
    "@aws-sdk/client-lambda": "^3.310.0",
    "@aws-sdk/client-s3": "^3.310.0",
    "@aws-sdk/client-sagemaker-runtime": "^3.310.0",
    "@clickhouse/client": "^0.0.14",
    "@getmetal/metal-sdk": "*",
    "@getzep/zep-js": "^0.3.1",
    "@gomomento/sdk": "^1.23.0",
    "@google-cloud/storage": "^6.10.1",
    "@huggingface/inference": "^1.5.1",
    "@opensearch-project/opensearch": "*",
    "@pinecone-database/pinecone": "*",
    "@qdrant/js-client-rest": "^1.2.0",
    "@supabase/postgrest-js": "^1.1.1",
    "@supabase/supabase-js": "^2.10.0",
    "@tensorflow-models/universal-sentence-encoder": "*",
    "@tensorflow/tfjs-converter": "*",
    "@tensorflow/tfjs-core": "*",
    "@tigrisdata/vector": "^1.1.0",
    "@upstash/redis": "^1.20.6",
    "@zilliz/milvus2-sdk-node": ">=2.2.7",
    "apify-client": "^2.7.1",
    "axios": "*",
    "cheerio": "^1.0.0-rc.12",
    "chromadb": "^1.5.2",
    "cohere-ai": "^5.0.2",
    "d3-dsv": "^2.0.0",
    "epub2": "^3.0.1",
    "faiss-node": "^0.2.1",
    "google-auth-library": "^8.8.0",
    "hnswlib-node": "^1.4.2",
    "html-to-text": "^9.0.5",
    "ignore": "^5.2.0",
    "mammoth": "*",
    "mongodb": "^5.2.0",
    "mysql2": "^3.3.3",
    "pdf-parse": "1.1.1",
    "peggy": "^3.0.2",
    "pg": "^8.11.0",
    "pickleparser": "^0.1.0",
    "playwright": "^1.32.1",
    "puppeteer": "^19.7.2",
    "redis": "^4.6.4",
    "replicate": "^0.9.0",
    "srt-parser-2": "^1.2.2",
    "typeorm": "^0.3.12",
<<<<<<< HEAD
    "vectordb": "^0.1.4",
=======
    "typesense": "^1.5.3",
>>>>>>> c538b228
    "weaviate-ts-client": "^1.0.0"
  },
  "peerDependenciesMeta": {
    "@aws-sdk/client-dynamodb": {
      "optional": true
    },
    "@aws-sdk/client-lambda": {
      "optional": true
    },
    "@aws-sdk/client-s3": {
      "optional": true
    },
    "@aws-sdk/client-sagemaker-runtime": {
      "optional": true
    },
    "@clickhouse/client": {
      "optional": true
    },
    "@getmetal/metal-sdk": {
      "optional": true
    },
    "@getzep/zep-js": {
      "optional": true
    },
    "@gomomento/sdk": {
      "optional": true
    },
    "@google-cloud/storage": {
      "optional": true
    },
    "@huggingface/inference": {
      "optional": true
    },
    "@opensearch-project/opensearch": {
      "optional": true
    },
    "@pinecone-database/pinecone": {
      "optional": true
    },
    "@qdrant/js-client-rest": {
      "optional": true
    },
    "@supabase/postgrest-js": {
      "optional": true
    },
    "@supabase/supabase-js": {
      "optional": true
    },
    "@tensorflow-models/universal-sentence-encoder": {
      "optional": true
    },
    "@tensorflow/tfjs-converter": {
      "optional": true
    },
    "@tensorflow/tfjs-core": {
      "optional": true
    },
    "@tigrisdata/vector": {
      "optional": true
    },
    "@upstash/redis": {
      "optional": true
    },
    "@zilliz/milvus2-sdk-node": {
      "optional": true
    },
    "apify-client": {
      "optional": true
    },
    "axios": {
      "optional": true
    },
    "cheerio": {
      "optional": true
    },
    "chromadb": {
      "optional": true
    },
    "cohere-ai": {
      "optional": true
    },
    "d3-dsv": {
      "optional": true
    },
    "epub2": {
      "optional": true
    },
    "faiss-node": {
      "optional": true
    },
    "google-auth-library": {
      "optional": true
    },
    "hnswlib-node": {
      "optional": true
    },
    "html-to-text": {
      "optional": true
    },
    "ignore": {
      "optional": true
    },
    "mammoth": {
      "optional": true
    },
    "mongodb": {
      "optional": true
    },
    "mysql2": {
      "optional": true
    },
    "pdf-parse": {
      "optional": true
    },
    "peggy": {
      "optional": true
    },
    "pg": {
      "optional": true
    },
    "pickleparser": {
      "optional": true
    },
    "playwright": {
      "optional": true
    },
    "puppeteer": {
      "optional": true
    },
    "redis": {
      "optional": true
    },
    "replicate": {
      "optional": true
    },
    "srt-parser-2": {
      "optional": true
    },
    "typeorm": {
      "optional": true
    },
<<<<<<< HEAD
    "vectordb": {
=======
    "typesense": {
>>>>>>> c538b228
      "optional": true
    },
    "weaviate-ts-client": {
      "optional": true
    }
  },
  "dependencies": {
    "@anthropic-ai/sdk": "^0.4.3",
    "ansi-styles": "^5.0.0",
    "binary-extensions": "^2.2.0",
    "camelcase": "6",
    "decamelize": "5",
    "expr-eval": "^2.0.2",
    "flat": "^5.0.2",
    "js-tiktoken": "^1.0.6",
    "jsonpointer": "^5.0.1",
    "langchainplus-sdk": "^0.0.11",
    "ml-distance": "^4.0.0",
    "object-hash": "^3.0.0",
    "openai": "^3.3.0",
    "p-queue": "^6.6.2",
    "p-retry": "4",
    "uuid": "^9.0.0",
    "yaml": "^2.2.1",
    "zod": "^3.21.4",
    "zod-to-json-schema": "^3.20.4"
  },
  "publishConfig": {
    "access": "public"
  },
  "keywords": [
    "llm",
    "ai",
    "gpt3",
    "chain",
    "prompt",
    "prompt engineering",
    "chatgpt",
    "machine learning",
    "ml",
    "openai",
    "embeddings",
    "vectorstores"
  ],
  "exports": {
    ".": {
      "types": "./index.d.ts",
      "import": "./index.js",
      "require": "./index.cjs"
    },
    "./load": {
      "types": "./load.d.ts",
      "import": "./load.js",
      "require": "./load.cjs"
    },
    "./load/serializable": {
      "types": "./load/serializable.d.ts",
      "import": "./load/serializable.js",
      "require": "./load/serializable.cjs"
    },
    "./agents": {
      "types": "./agents.d.ts",
      "import": "./agents.js",
      "require": "./agents.cjs"
    },
    "./agents/load": {
      "types": "./agents/load.d.ts",
      "import": "./agents/load.js",
      "require": "./agents/load.cjs"
    },
    "./base_language": {
      "types": "./base_language.d.ts",
      "import": "./base_language.js",
      "require": "./base_language.cjs"
    },
    "./tools": {
      "types": "./tools.d.ts",
      "import": "./tools.js",
      "require": "./tools.cjs"
    },
    "./tools/aws_lambda": {
      "types": "./tools/aws_lambda.d.ts",
      "import": "./tools/aws_lambda.js",
      "require": "./tools/aws_lambda.cjs"
    },
    "./tools/calculator": {
      "types": "./tools/calculator.d.ts",
      "import": "./tools/calculator.js",
      "require": "./tools/calculator.cjs"
    },
    "./tools/webbrowser": {
      "types": "./tools/webbrowser.d.ts",
      "import": "./tools/webbrowser.js",
      "require": "./tools/webbrowser.cjs"
    },
    "./chains": {
      "types": "./chains.d.ts",
      "import": "./chains.js",
      "require": "./chains.cjs"
    },
    "./chains/load": {
      "types": "./chains/load.d.ts",
      "import": "./chains/load.js",
      "require": "./chains/load.cjs"
    },
    "./chains/query_constructor": {
      "types": "./chains/query_constructor.d.ts",
      "import": "./chains/query_constructor.js",
      "require": "./chains/query_constructor.cjs"
    },
    "./chains/query_constructor/ir": {
      "types": "./chains/query_constructor/ir.d.ts",
      "import": "./chains/query_constructor/ir.js",
      "require": "./chains/query_constructor/ir.cjs"
    },
    "./embeddings": {
      "node": {
        "types": "./embeddings.d.ts",
        "import": "./embeddings.js",
        "require": "./embeddings.cjs"
      }
    },
    "./embeddings/base": {
      "types": "./embeddings/base.d.ts",
      "import": "./embeddings/base.js",
      "require": "./embeddings/base.cjs"
    },
    "./embeddings/fake": {
      "types": "./embeddings/fake.d.ts",
      "import": "./embeddings/fake.js",
      "require": "./embeddings/fake.cjs"
    },
    "./embeddings/openai": {
      "types": "./embeddings/openai.d.ts",
      "import": "./embeddings/openai.js",
      "require": "./embeddings/openai.cjs"
    },
    "./embeddings/cohere": {
      "types": "./embeddings/cohere.d.ts",
      "import": "./embeddings/cohere.js",
      "require": "./embeddings/cohere.cjs"
    },
    "./embeddings/tensorflow": {
      "types": "./embeddings/tensorflow.d.ts",
      "import": "./embeddings/tensorflow.js",
      "require": "./embeddings/tensorflow.cjs"
    },
    "./embeddings/hf": {
      "types": "./embeddings/hf.d.ts",
      "import": "./embeddings/hf.js",
      "require": "./embeddings/hf.cjs"
    },
    "./embeddings/googlevertexai": {
      "types": "./embeddings/googlevertexai.d.ts",
      "import": "./embeddings/googlevertexai.js",
      "require": "./embeddings/googlevertexai.cjs"
    },
    "./llms": {
      "node": {
        "types": "./llms.d.ts",
        "import": "./llms.js",
        "require": "./llms.cjs"
      }
    },
    "./llms/load": {
      "types": "./llms/load.d.ts",
      "import": "./llms/load.js",
      "require": "./llms/load.cjs"
    },
    "./llms/base": {
      "types": "./llms/base.d.ts",
      "import": "./llms/base.js",
      "require": "./llms/base.cjs"
    },
    "./llms/openai": {
      "types": "./llms/openai.d.ts",
      "import": "./llms/openai.js",
      "require": "./llms/openai.cjs"
    },
    "./llms/ai21": {
      "types": "./llms/ai21.d.ts",
      "import": "./llms/ai21.js",
      "require": "./llms/ai21.cjs"
    },
    "./llms/aleph_alpha": {
      "types": "./llms/aleph_alpha.d.ts",
      "import": "./llms/aleph_alpha.js",
      "require": "./llms/aleph_alpha.cjs"
    },
    "./llms/cohere": {
      "types": "./llms/cohere.d.ts",
      "import": "./llms/cohere.js",
      "require": "./llms/cohere.cjs"
    },
    "./llms/hf": {
      "types": "./llms/hf.d.ts",
      "import": "./llms/hf.js",
      "require": "./llms/hf.cjs"
    },
    "./llms/replicate": {
      "types": "./llms/replicate.d.ts",
      "import": "./llms/replicate.js",
      "require": "./llms/replicate.cjs"
    },
    "./llms/googlevertexai": {
      "types": "./llms/googlevertexai.d.ts",
      "import": "./llms/googlevertexai.js",
      "require": "./llms/googlevertexai.cjs"
    },
    "./llms/sagemaker_endpoint": {
      "types": "./llms/sagemaker_endpoint.d.ts",
      "import": "./llms/sagemaker_endpoint.js",
      "require": "./llms/sagemaker_endpoint.cjs"
    },
    "./prompts": {
      "types": "./prompts.d.ts",
      "import": "./prompts.js",
      "require": "./prompts.cjs"
    },
    "./prompts/load": {
      "types": "./prompts/load.d.ts",
      "import": "./prompts/load.js",
      "require": "./prompts/load.cjs"
    },
    "./vectorstores": {
      "node": {
        "types": "./vectorstores.d.ts",
        "import": "./vectorstores.js",
        "require": "./vectorstores.cjs"
      }
    },
    "./vectorstores/base": {
      "types": "./vectorstores/base.d.ts",
      "import": "./vectorstores/base.js",
      "require": "./vectorstores/base.cjs"
    },
    "./vectorstores/memory": {
      "types": "./vectorstores/memory.d.ts",
      "import": "./vectorstores/memory.js",
      "require": "./vectorstores/memory.cjs"
    },
    "./vectorstores/chroma": {
      "types": "./vectorstores/chroma.d.ts",
      "import": "./vectorstores/chroma.js",
      "require": "./vectorstores/chroma.cjs"
    },
    "./vectorstores/hnswlib": {
      "types": "./vectorstores/hnswlib.d.ts",
      "import": "./vectorstores/hnswlib.js",
      "require": "./vectorstores/hnswlib.cjs"
    },
    "./vectorstores/faiss": {
      "types": "./vectorstores/faiss.d.ts",
      "import": "./vectorstores/faiss.js",
      "require": "./vectorstores/faiss.cjs"
    },
    "./vectorstores/weaviate": {
      "types": "./vectorstores/weaviate.d.ts",
      "import": "./vectorstores/weaviate.js",
      "require": "./vectorstores/weaviate.cjs"
    },
    "./vectorstores/lancedb": {
      "types": "./vectorstores/lancedb.d.ts",
      "import": "./vectorstores/lancedb.js",
      "require": "./vectorstores/lancedb.cjs"
    },
    "./vectorstores/mongo": {
      "types": "./vectorstores/mongo.d.ts",
      "import": "./vectorstores/mongo.js",
      "require": "./vectorstores/mongo.cjs"
    },
    "./vectorstores/mongodb_atlas": {
      "types": "./vectorstores/mongodb_atlas.d.ts",
      "import": "./vectorstores/mongodb_atlas.js",
      "require": "./vectorstores/mongodb_atlas.cjs"
    },
    "./vectorstores/pinecone": {
      "types": "./vectorstores/pinecone.d.ts",
      "import": "./vectorstores/pinecone.js",
      "require": "./vectorstores/pinecone.cjs"
    },
    "./vectorstores/qdrant": {
      "types": "./vectorstores/qdrant.d.ts",
      "import": "./vectorstores/qdrant.js",
      "require": "./vectorstores/qdrant.cjs"
    },
    "./vectorstores/supabase": {
      "types": "./vectorstores/supabase.d.ts",
      "import": "./vectorstores/supabase.js",
      "require": "./vectorstores/supabase.cjs"
    },
    "./vectorstores/opensearch": {
      "types": "./vectorstores/opensearch.d.ts",
      "import": "./vectorstores/opensearch.js",
      "require": "./vectorstores/opensearch.cjs"
    },
    "./vectorstores/milvus": {
      "types": "./vectorstores/milvus.d.ts",
      "import": "./vectorstores/milvus.js",
      "require": "./vectorstores/milvus.cjs"
    },
    "./vectorstores/prisma": {
      "types": "./vectorstores/prisma.d.ts",
      "import": "./vectorstores/prisma.js",
      "require": "./vectorstores/prisma.cjs"
    },
    "./vectorstores/typeorm": {
      "types": "./vectorstores/typeorm.d.ts",
      "import": "./vectorstores/typeorm.js",
      "require": "./vectorstores/typeorm.cjs"
    },
    "./vectorstores/myscale": {
      "types": "./vectorstores/myscale.d.ts",
      "import": "./vectorstores/myscale.js",
      "require": "./vectorstores/myscale.cjs"
    },
    "./vectorstores/redis": {
      "types": "./vectorstores/redis.d.ts",
      "import": "./vectorstores/redis.js",
      "require": "./vectorstores/redis.cjs"
    },
    "./vectorstores/typesense": {
      "types": "./vectorstores/typesense.d.ts",
      "import": "./vectorstores/typesense.js",
      "require": "./vectorstores/typesense.cjs"
    },
    "./vectorstores/singlestore": {
      "types": "./vectorstores/singlestore.d.ts",
      "import": "./vectorstores/singlestore.js",
      "require": "./vectorstores/singlestore.cjs"
    },
    "./vectorstores/tigris": {
      "types": "./vectorstores/tigris.d.ts",
      "import": "./vectorstores/tigris.js",
      "require": "./vectorstores/tigris.cjs"
    },
    "./text_splitter": {
      "types": "./text_splitter.d.ts",
      "import": "./text_splitter.js",
      "require": "./text_splitter.cjs"
    },
    "./memory": {
      "types": "./memory.d.ts",
      "import": "./memory.js",
      "require": "./memory.cjs"
    },
    "./memory/zep": {
      "types": "./memory/zep.d.ts",
      "import": "./memory/zep.js",
      "require": "./memory/zep.cjs"
    },
    "./document": {
      "types": "./document.d.ts",
      "import": "./document.js",
      "require": "./document.cjs"
    },
    "./document_loaders": {
      "node": {
        "types": "./document_loaders.d.ts",
        "import": "./document_loaders.js",
        "require": "./document_loaders.cjs"
      }
    },
    "./document_loaders/base": {
      "types": "./document_loaders/base.d.ts",
      "import": "./document_loaders/base.js",
      "require": "./document_loaders/base.cjs"
    },
    "./document_loaders/web/apify_dataset": {
      "types": "./document_loaders/web/apify_dataset.d.ts",
      "import": "./document_loaders/web/apify_dataset.js",
      "require": "./document_loaders/web/apify_dataset.cjs"
    },
    "./document_loaders/web/cheerio": {
      "types": "./document_loaders/web/cheerio.d.ts",
      "import": "./document_loaders/web/cheerio.js",
      "require": "./document_loaders/web/cheerio.cjs"
    },
    "./document_loaders/web/puppeteer": {
      "types": "./document_loaders/web/puppeteer.d.ts",
      "import": "./document_loaders/web/puppeteer.js",
      "require": "./document_loaders/web/puppeteer.cjs"
    },
    "./document_loaders/web/playwright": {
      "types": "./document_loaders/web/playwright.d.ts",
      "import": "./document_loaders/web/playwright.js",
      "require": "./document_loaders/web/playwright.cjs"
    },
    "./document_loaders/web/college_confidential": {
      "types": "./document_loaders/web/college_confidential.d.ts",
      "import": "./document_loaders/web/college_confidential.js",
      "require": "./document_loaders/web/college_confidential.cjs"
    },
    "./document_loaders/web/gitbook": {
      "types": "./document_loaders/web/gitbook.d.ts",
      "import": "./document_loaders/web/gitbook.js",
      "require": "./document_loaders/web/gitbook.cjs"
    },
    "./document_loaders/web/hn": {
      "types": "./document_loaders/web/hn.d.ts",
      "import": "./document_loaders/web/hn.js",
      "require": "./document_loaders/web/hn.cjs"
    },
    "./document_loaders/web/imsdb": {
      "types": "./document_loaders/web/imsdb.d.ts",
      "import": "./document_loaders/web/imsdb.js",
      "require": "./document_loaders/web/imsdb.cjs"
    },
    "./document_loaders/web/figma": {
      "types": "./document_loaders/web/figma.d.ts",
      "import": "./document_loaders/web/figma.js",
      "require": "./document_loaders/web/figma.cjs"
    },
    "./document_loaders/web/github": {
      "types": "./document_loaders/web/github.d.ts",
      "import": "./document_loaders/web/github.js",
      "require": "./document_loaders/web/github.cjs"
    },
    "./document_loaders/web/notiondb": {
      "types": "./document_loaders/web/notiondb.d.ts",
      "import": "./document_loaders/web/notiondb.js",
      "require": "./document_loaders/web/notiondb.cjs"
    },
    "./document_loaders/web/s3": {
      "types": "./document_loaders/web/s3.d.ts",
      "import": "./document_loaders/web/s3.js",
      "require": "./document_loaders/web/s3.cjs"
    },
    "./document_loaders/web/confluence": {
      "types": "./document_loaders/web/confluence.d.ts",
      "import": "./document_loaders/web/confluence.js",
      "require": "./document_loaders/web/confluence.cjs"
    },
    "./document_loaders/fs/directory": {
      "types": "./document_loaders/fs/directory.d.ts",
      "import": "./document_loaders/fs/directory.js",
      "require": "./document_loaders/fs/directory.cjs"
    },
    "./document_loaders/fs/buffer": {
      "types": "./document_loaders/fs/buffer.d.ts",
      "import": "./document_loaders/fs/buffer.js",
      "require": "./document_loaders/fs/buffer.cjs"
    },
    "./document_loaders/fs/text": {
      "types": "./document_loaders/fs/text.d.ts",
      "import": "./document_loaders/fs/text.js",
      "require": "./document_loaders/fs/text.cjs"
    },
    "./document_loaders/fs/json": {
      "types": "./document_loaders/fs/json.d.ts",
      "import": "./document_loaders/fs/json.js",
      "require": "./document_loaders/fs/json.cjs"
    },
    "./document_loaders/fs/srt": {
      "types": "./document_loaders/fs/srt.d.ts",
      "import": "./document_loaders/fs/srt.js",
      "require": "./document_loaders/fs/srt.cjs"
    },
    "./document_loaders/fs/pdf": {
      "types": "./document_loaders/fs/pdf.d.ts",
      "import": "./document_loaders/fs/pdf.js",
      "require": "./document_loaders/fs/pdf.cjs"
    },
    "./document_loaders/fs/docx": {
      "types": "./document_loaders/fs/docx.d.ts",
      "import": "./document_loaders/fs/docx.js",
      "require": "./document_loaders/fs/docx.cjs"
    },
    "./document_loaders/fs/epub": {
      "types": "./document_loaders/fs/epub.d.ts",
      "import": "./document_loaders/fs/epub.js",
      "require": "./document_loaders/fs/epub.cjs"
    },
    "./document_loaders/fs/csv": {
      "types": "./document_loaders/fs/csv.d.ts",
      "import": "./document_loaders/fs/csv.js",
      "require": "./document_loaders/fs/csv.cjs"
    },
    "./document_loaders/fs/notion": {
      "types": "./document_loaders/fs/notion.d.ts",
      "import": "./document_loaders/fs/notion.js",
      "require": "./document_loaders/fs/notion.cjs"
    },
    "./document_loaders/fs/unstructured": {
      "types": "./document_loaders/fs/unstructured.d.ts",
      "import": "./document_loaders/fs/unstructured.js",
      "require": "./document_loaders/fs/unstructured.cjs"
    },
    "./chat_models": {
      "node": {
        "types": "./chat_models.d.ts",
        "import": "./chat_models.js",
        "require": "./chat_models.cjs"
      }
    },
    "./chat_models/base": {
      "types": "./chat_models/base.d.ts",
      "import": "./chat_models/base.js",
      "require": "./chat_models/base.cjs"
    },
    "./chat_models/openai": {
      "types": "./chat_models/openai.d.ts",
      "import": "./chat_models/openai.js",
      "require": "./chat_models/openai.cjs"
    },
    "./chat_models/anthropic": {
      "types": "./chat_models/anthropic.d.ts",
      "import": "./chat_models/anthropic.js",
      "require": "./chat_models/anthropic.cjs"
    },
    "./chat_models/googlevertexai": {
      "types": "./chat_models/googlevertexai.d.ts",
      "import": "./chat_models/googlevertexai.js",
      "require": "./chat_models/googlevertexai.cjs"
    },
    "./schema": {
      "types": "./schema.d.ts",
      "import": "./schema.js",
      "require": "./schema.cjs"
    },
    "./schema/output_parser": {
      "types": "./schema/output_parser.d.ts",
      "import": "./schema/output_parser.js",
      "require": "./schema/output_parser.cjs"
    },
    "./schema/query_constructor": {
      "types": "./schema/query_constructor.d.ts",
      "import": "./schema/query_constructor.js",
      "require": "./schema/query_constructor.cjs"
    },
    "./sql_db": {
      "types": "./sql_db.d.ts",
      "import": "./sql_db.js",
      "require": "./sql_db.cjs"
    },
    "./callbacks": {
      "types": "./callbacks.d.ts",
      "import": "./callbacks.js",
      "require": "./callbacks.cjs"
    },
    "./output_parsers": {
      "types": "./output_parsers.d.ts",
      "import": "./output_parsers.js",
      "require": "./output_parsers.cjs"
    },
    "./output_parsers/expression": {
      "types": "./output_parsers/expression.d.ts",
      "import": "./output_parsers/expression.js",
      "require": "./output_parsers/expression.cjs"
    },
    "./retrievers": {
      "node": {
        "types": "./retrievers.d.ts",
        "import": "./retrievers.js",
        "require": "./retrievers.cjs"
      }
    },
    "./retrievers/remote": {
      "types": "./retrievers/remote.d.ts",
      "import": "./retrievers/remote.js",
      "require": "./retrievers/remote.cjs"
    },
    "./retrievers/supabase": {
      "types": "./retrievers/supabase.d.ts",
      "import": "./retrievers/supabase.js",
      "require": "./retrievers/supabase.cjs"
    },
    "./retrievers/zep": {
      "types": "./retrievers/zep.d.ts",
      "import": "./retrievers/zep.js",
      "require": "./retrievers/zep.cjs"
    },
    "./retrievers/metal": {
      "types": "./retrievers/metal.d.ts",
      "import": "./retrievers/metal.js",
      "require": "./retrievers/metal.cjs"
    },
    "./retrievers/databerry": {
      "types": "./retrievers/databerry.d.ts",
      "import": "./retrievers/databerry.js",
      "require": "./retrievers/databerry.cjs"
    },
    "./retrievers/contextual_compression": {
      "types": "./retrievers/contextual_compression.d.ts",
      "import": "./retrievers/contextual_compression.js",
      "require": "./retrievers/contextual_compression.cjs"
    },
    "./retrievers/document_compressors": {
      "types": "./retrievers/document_compressors.d.ts",
      "import": "./retrievers/document_compressors.js",
      "require": "./retrievers/document_compressors.cjs"
    },
    "./retrievers/time_weighted": {
      "types": "./retrievers/time_weighted.d.ts",
      "import": "./retrievers/time_weighted.js",
      "require": "./retrievers/time_weighted.cjs"
    },
    "./retrievers/document_compressors/chain_extract": {
      "types": "./retrievers/document_compressors/chain_extract.d.ts",
      "import": "./retrievers/document_compressors/chain_extract.js",
      "require": "./retrievers/document_compressors/chain_extract.cjs"
    },
    "./retrievers/hyde": {
      "types": "./retrievers/hyde.d.ts",
      "import": "./retrievers/hyde.js",
      "require": "./retrievers/hyde.cjs"
    },
    "./retrievers/self_query": {
      "types": "./retrievers/self_query.d.ts",
      "import": "./retrievers/self_query.js",
      "require": "./retrievers/self_query.cjs"
    },
    "./retrievers/self_query/chroma": {
      "types": "./retrievers/self_query/chroma.d.ts",
      "import": "./retrievers/self_query/chroma.js",
      "require": "./retrievers/self_query/chroma.cjs"
    },
    "./retrievers/self_query/functional": {
      "types": "./retrievers/self_query/functional.d.ts",
      "import": "./retrievers/self_query/functional.js",
      "require": "./retrievers/self_query/functional.cjs"
    },
    "./retrievers/self_query/pinecone": {
      "types": "./retrievers/self_query/pinecone.d.ts",
      "import": "./retrievers/self_query/pinecone.js",
      "require": "./retrievers/self_query/pinecone.cjs"
    },
    "./retrievers/self_query/supabase": {
      "types": "./retrievers/self_query/supabase.d.ts",
      "import": "./retrievers/self_query/supabase.js",
      "require": "./retrievers/self_query/supabase.cjs"
    },
    "./retrievers/self_query/weaviate": {
      "types": "./retrievers/self_query/weaviate.d.ts",
      "import": "./retrievers/self_query/weaviate.js",
      "require": "./retrievers/self_query/weaviate.cjs"
    },
    "./retrievers/vespa": {
      "types": "./retrievers/vespa.d.ts",
      "import": "./retrievers/vespa.js",
      "require": "./retrievers/vespa.cjs"
    },
    "./cache": {
      "types": "./cache.d.ts",
      "import": "./cache.js",
      "require": "./cache.cjs"
    },
    "./cache/momento": {
      "types": "./cache/momento.d.ts",
      "import": "./cache/momento.js",
      "require": "./cache/momento.cjs"
    },
    "./cache/redis": {
      "types": "./cache/redis.d.ts",
      "import": "./cache/redis.js",
      "require": "./cache/redis.cjs"
    },
    "./stores/doc/in_memory": {
      "types": "./stores/doc/in_memory.d.ts",
      "import": "./stores/doc/in_memory.js",
      "require": "./stores/doc/in_memory.cjs"
    },
    "./stores/doc/gcs": {
      "types": "./stores/doc/gcs.d.ts",
      "import": "./stores/doc/gcs.js",
      "require": "./stores/doc/gcs.cjs"
    },
    "./stores/file/in_memory": {
      "types": "./stores/file/in_memory.d.ts",
      "import": "./stores/file/in_memory.js",
      "require": "./stores/file/in_memory.cjs"
    },
    "./stores/file/node": {
      "types": "./stores/file/node.d.ts",
      "import": "./stores/file/node.js",
      "require": "./stores/file/node.cjs"
    },
    "./stores/message/in_memory": {
      "types": "./stores/message/in_memory.d.ts",
      "import": "./stores/message/in_memory.js",
      "require": "./stores/message/in_memory.cjs"
    },
    "./stores/message/dynamodb": {
      "types": "./stores/message/dynamodb.d.ts",
      "import": "./stores/message/dynamodb.js",
      "require": "./stores/message/dynamodb.cjs"
    },
    "./stores/message/momento": {
      "types": "./stores/message/momento.d.ts",
      "import": "./stores/message/momento.js",
      "require": "./stores/message/momento.cjs"
    },
    "./stores/message/redis": {
      "types": "./stores/message/redis.d.ts",
      "import": "./stores/message/redis.js",
      "require": "./stores/message/redis.cjs"
    },
    "./stores/message/upstash_redis": {
      "types": "./stores/message/upstash_redis.d.ts",
      "import": "./stores/message/upstash_redis.js",
      "require": "./stores/message/upstash_redis.cjs"
    },
    "./experimental/autogpt": {
      "types": "./experimental/autogpt.d.ts",
      "import": "./experimental/autogpt.js",
      "require": "./experimental/autogpt.cjs"
    },
    "./experimental/babyagi": {
      "types": "./experimental/babyagi.d.ts",
      "import": "./experimental/babyagi.js",
      "require": "./experimental/babyagi.cjs"
    },
    "./experimental/generative_agents": {
      "types": "./experimental/generative_agents.d.ts",
      "import": "./experimental/generative_agents.js",
      "require": "./experimental/generative_agents.cjs"
    },
    "./experimental/plan_and_execute": {
      "types": "./experimental/plan_and_execute.d.ts",
      "import": "./experimental/plan_and_execute.js",
      "require": "./experimental/plan_and_execute.cjs"
    },
    "./client": {
      "types": "./client.d.ts",
      "import": "./client.js",
      "require": "./client.cjs"
    },
    "./package.json": "./package.json"
  }
}<|MERGE_RESOLUTION|>--- conflicted
+++ resolved
@@ -516,11 +516,8 @@
     "ts-jest": "^29.1.0",
     "typeorm": "^0.3.12",
     "typescript": "^5.0.0",
-<<<<<<< HEAD
     "vectordb": "^0.1.4",
-=======
     "typesense": "^1.5.3",
->>>>>>> c538b228
     "weaviate-ts-client": "^1.0.0"
   },
   "peerDependencies": {
@@ -570,11 +567,8 @@
     "replicate": "^0.9.0",
     "srt-parser-2": "^1.2.2",
     "typeorm": "^0.3.12",
-<<<<<<< HEAD
     "vectordb": "^0.1.4",
-=======
     "typesense": "^1.5.3",
->>>>>>> c538b228
     "weaviate-ts-client": "^1.0.0"
   },
   "peerDependenciesMeta": {
@@ -716,11 +710,10 @@
     "typeorm": {
       "optional": true
     },
-<<<<<<< HEAD
     "vectordb": {
-=======
+      "optional": true
+    },
     "typesense": {
->>>>>>> c538b228
       "optional": true
     },
     "weaviate-ts-client": {
