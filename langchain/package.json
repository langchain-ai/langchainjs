--- conflicted
+++ resolved
@@ -46,21 +46,12 @@
     "agents/react/output_parser.cjs",
     "agents/react/output_parser.js",
     "agents/react/output_parser.d.ts",
-<<<<<<< HEAD
-    "agents/openai/output_parser.cjs",
-    "agents/openai/output_parser.js",
-    "agents/openai/output_parser.d.ts",
-    "agents/xml/output_parser.cjs",
-    "agents/xml/output_parser.js",
-    "agents/xml/output_parser.d.ts",
-=======
     "agents/xml/output_parser.cjs",
     "agents/xml/output_parser.js",
     "agents/xml/output_parser.d.ts",
     "agents/openai/output_parser.cjs",
     "agents/openai/output_parser.js",
     "agents/openai/output_parser.d.ts",
->>>>>>> 2395a589
     "base_language.cjs",
     "base_language.js",
     "base_language.d.ts",
@@ -1406,27 +1397,16 @@
       "import": "./agents/react/output_parser.js",
       "require": "./agents/react/output_parser.cjs"
     },
-<<<<<<< HEAD
+    "./agents/xml/output_parser": {
+      "types": "./agents/xml/output_parser.d.ts",
+      "import": "./agents/xml/output_parser.js",
+      "require": "./agents/xml/output_parser.cjs"
+    },
     "./agents/openai/output_parser": {
       "types": "./agents/openai/output_parser.d.ts",
       "import": "./agents/openai/output_parser.js",
       "require": "./agents/openai/output_parser.cjs"
     },
-=======
->>>>>>> 2395a589
-    "./agents/xml/output_parser": {
-      "types": "./agents/xml/output_parser.d.ts",
-      "import": "./agents/xml/output_parser.js",
-      "require": "./agents/xml/output_parser.cjs"
-    },
-<<<<<<< HEAD
-=======
-    "./agents/openai/output_parser": {
-      "types": "./agents/openai/output_parser.d.ts",
-      "import": "./agents/openai/output_parser.js",
-      "require": "./agents/openai/output_parser.cjs"
-    },
->>>>>>> 2395a589
     "./base_language": {
       "types": "./base_language.d.ts",
       "import": "./base_language.js",
