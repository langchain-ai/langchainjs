{
  "name": "langchain",
  "version": "0.0.158",
  "description": "Typescript bindings for langchain",
  "type": "module",
  "engines": {
    "node": ">=18"
  },
  "main": "./index.js",
  "types": "./index.d.ts",
  "files": [
    "dist/",
    "load.cjs",
    "load.js",
    "load.d.ts",
    "load/serializable.cjs",
    "load/serializable.js",
    "load/serializable.d.ts",
    "agents.cjs",
    "agents.js",
    "agents.d.ts",
    "agents/load.cjs",
    "agents/load.js",
    "agents/load.d.ts",
    "agents/toolkits.cjs",
    "agents/toolkits.js",
    "agents/toolkits.d.ts",
    "agents/toolkits/aws_sfn.cjs",
    "agents/toolkits/aws_sfn.js",
    "agents/toolkits/aws_sfn.d.ts",
    "agents/toolkits/sql.cjs",
    "agents/toolkits/sql.js",
    "agents/toolkits/sql.d.ts",
    "base_language.cjs",
    "base_language.js",
    "base_language.d.ts",
    "tools.cjs",
    "tools.js",
    "tools.d.ts",
    "tools/aws_lambda.cjs",
    "tools/aws_lambda.js",
    "tools/aws_lambda.d.ts",
    "tools/aws_sfn.cjs",
    "tools/aws_sfn.js",
    "tools/aws_sfn.d.ts",
    "tools/calculator.cjs",
    "tools/calculator.js",
    "tools/calculator.d.ts",
    "tools/sql.cjs",
    "tools/sql.js",
    "tools/sql.d.ts",
    "tools/webbrowser.cjs",
    "tools/webbrowser.js",
    "tools/webbrowser.d.ts",
    "chains.cjs",
    "chains.js",
    "chains.d.ts",
    "chains/load.cjs",
    "chains/load.js",
    "chains/load.d.ts",
    "chains/openai_functions.cjs",
    "chains/openai_functions.js",
    "chains/openai_functions.d.ts",
    "chains/query_constructor.cjs",
    "chains/query_constructor.js",
    "chains/query_constructor.d.ts",
    "chains/query_constructor/ir.cjs",
    "chains/query_constructor/ir.js",
    "chains/query_constructor/ir.d.ts",
    "chains/sql_db.cjs",
    "chains/sql_db.js",
    "chains/sql_db.d.ts",
    "chains/graph_qa/cypher.cjs",
    "chains/graph_qa/cypher.js",
    "chains/graph_qa/cypher.d.ts",
    "embeddings/base.cjs",
    "embeddings/base.js",
    "embeddings/base.d.ts",
    "embeddings/cache_backed.cjs",
    "embeddings/cache_backed.js",
    "embeddings/cache_backed.d.ts",
    "embeddings/cloudflare_workersai.cjs",
    "embeddings/cloudflare_workersai.js",
    "embeddings/cloudflare_workersai.d.ts",
    "embeddings/fake.cjs",
    "embeddings/fake.js",
    "embeddings/fake.d.ts",
    "embeddings/ollama.cjs",
    "embeddings/ollama.js",
    "embeddings/ollama.d.ts",
    "embeddings/openai.cjs",
    "embeddings/openai.js",
    "embeddings/openai.d.ts",
    "embeddings/cohere.cjs",
    "embeddings/cohere.js",
    "embeddings/cohere.d.ts",
    "embeddings/tensorflow.cjs",
    "embeddings/tensorflow.js",
    "embeddings/tensorflow.d.ts",
    "embeddings/hf.cjs",
    "embeddings/hf.js",
    "embeddings/hf.d.ts",
    "embeddings/hf_transformers.cjs",
    "embeddings/hf_transformers.js",
    "embeddings/hf_transformers.d.ts",
    "embeddings/googlevertexai.cjs",
    "embeddings/googlevertexai.js",
    "embeddings/googlevertexai.d.ts",
    "embeddings/googlepalm.cjs",
    "embeddings/googlepalm.js",
    "embeddings/googlepalm.d.ts",
    "embeddings/minimax.cjs",
    "embeddings/minimax.js",
    "embeddings/minimax.d.ts",
    "llms/load.cjs",
    "llms/load.js",
    "llms/load.d.ts",
    "llms/base.cjs",
    "llms/base.js",
    "llms/base.d.ts",
    "llms/openai.cjs",
    "llms/openai.js",
    "llms/openai.d.ts",
    "llms/ai21.cjs",
    "llms/ai21.js",
    "llms/ai21.d.ts",
    "llms/aleph_alpha.cjs",
    "llms/aleph_alpha.js",
    "llms/aleph_alpha.d.ts",
    "llms/cohere.cjs",
    "llms/cohere.js",
    "llms/cohere.d.ts",
    "llms/hf.cjs",
    "llms/hf.js",
    "llms/hf.d.ts",
    "llms/raycast.cjs",
    "llms/raycast.js",
    "llms/raycast.d.ts",
    "llms/ollama.cjs",
    "llms/ollama.js",
    "llms/ollama.d.ts",
    "llms/replicate.cjs",
    "llms/replicate.js",
    "llms/replicate.d.ts",
    "llms/googlevertexai.cjs",
    "llms/googlevertexai.js",
    "llms/googlevertexai.d.ts",
    "llms/googlevertexai/web.cjs",
    "llms/googlevertexai/web.js",
    "llms/googlevertexai/web.d.ts",
    "llms/googlepalm.cjs",
    "llms/googlepalm.js",
    "llms/googlepalm.d.ts",
    "llms/fireworks.cjs",
    "llms/fireworks.js",
    "llms/fireworks.d.ts",
    "llms/sagemaker_endpoint.cjs",
    "llms/sagemaker_endpoint.js",
    "llms/sagemaker_endpoint.d.ts",
    "llms/bedrock.cjs",
    "llms/bedrock.js",
    "llms/bedrock.d.ts",
    "llms/llama_cpp.cjs",
    "llms/llama_cpp.js",
    "llms/llama_cpp.d.ts",
    "llms/writer.cjs",
    "llms/writer.js",
    "llms/writer.d.ts",
    "prompts.cjs",
    "prompts.js",
    "prompts.d.ts",
    "prompts/load.cjs",
    "prompts/load.js",
    "prompts/load.d.ts",
    "vectorstores/analyticdb.cjs",
    "vectorstores/analyticdb.js",
    "vectorstores/analyticdb.d.ts",
    "vectorstores/base.cjs",
    "vectorstores/base.js",
    "vectorstores/base.d.ts",
    "vectorstores/elasticsearch.cjs",
    "vectorstores/elasticsearch.js",
    "vectorstores/elasticsearch.d.ts",
    "vectorstores/memory.cjs",
    "vectorstores/memory.js",
    "vectorstores/memory.d.ts",
    "vectorstores/cloudflare_vectorize.cjs",
    "vectorstores/cloudflare_vectorize.js",
    "vectorstores/cloudflare_vectorize.d.ts",
    "vectorstores/chroma.cjs",
    "vectorstores/chroma.js",
    "vectorstores/chroma.d.ts",
    "vectorstores/googlevertexai.cjs",
    "vectorstores/googlevertexai.js",
    "vectorstores/googlevertexai.d.ts",
    "vectorstores/hnswlib.cjs",
    "vectorstores/hnswlib.js",
    "vectorstores/hnswlib.d.ts",
    "vectorstores/faiss.cjs",
    "vectorstores/faiss.js",
    "vectorstores/faiss.d.ts",
    "vectorstores/weaviate.cjs",
    "vectorstores/weaviate.js",
    "vectorstores/weaviate.d.ts",
    "vectorstores/lancedb.cjs",
    "vectorstores/lancedb.js",
    "vectorstores/lancedb.d.ts",
    "vectorstores/mongo.cjs",
    "vectorstores/mongo.js",
    "vectorstores/mongo.d.ts",
    "vectorstores/mongodb_atlas.cjs",
    "vectorstores/mongodb_atlas.js",
    "vectorstores/mongodb_atlas.d.ts",
    "vectorstores/pinecone.cjs",
    "vectorstores/pinecone.js",
    "vectorstores/pinecone.d.ts",
    "vectorstores/qdrant.cjs",
    "vectorstores/qdrant.js",
    "vectorstores/qdrant.d.ts",
    "vectorstores/supabase.cjs",
    "vectorstores/supabase.js",
    "vectorstores/supabase.d.ts",
    "vectorstores/opensearch.cjs",
    "vectorstores/opensearch.js",
    "vectorstores/opensearch.d.ts",
    "vectorstores/pgvector.cjs",
    "vectorstores/pgvector.js",
    "vectorstores/pgvector.d.ts",
    "vectorstores/milvus.cjs",
    "vectorstores/milvus.js",
    "vectorstores/milvus.d.ts",
    "vectorstores/prisma.cjs",
    "vectorstores/prisma.js",
    "vectorstores/prisma.d.ts",
    "vectorstores/typeorm.cjs",
    "vectorstores/typeorm.js",
    "vectorstores/typeorm.d.ts",
    "vectorstores/myscale.cjs",
    "vectorstores/myscale.js",
    "vectorstores/myscale.d.ts",
    "vectorstores/redis.cjs",
    "vectorstores/redis.js",
    "vectorstores/redis.d.ts",
    "vectorstores/typesense.cjs",
    "vectorstores/typesense.js",
    "vectorstores/typesense.d.ts",
    "vectorstores/singlestore.cjs",
    "vectorstores/singlestore.js",
    "vectorstores/singlestore.d.ts",
    "vectorstores/tigris.cjs",
    "vectorstores/tigris.js",
    "vectorstores/tigris.d.ts",
    "vectorstores/usearch.cjs",
    "vectorstores/usearch.js",
    "vectorstores/usearch.d.ts",
    "vectorstores/vectara.cjs",
    "vectorstores/vectara.js",
    "vectorstores/vectara.d.ts",
    "vectorstores/vercel_postgres.cjs",
    "vectorstores/vercel_postgres.js",
    "vectorstores/vercel_postgres.d.ts",
    "vectorstores/voy.cjs",
    "vectorstores/voy.js",
    "vectorstores/voy.d.ts",
    "vectorstores/xata.cjs",
    "vectorstores/xata.js",
    "vectorstores/xata.d.ts",
    "vectorstores/zep.cjs",
    "vectorstores/zep.js",
    "vectorstores/zep.d.ts",
    "text_splitter.cjs",
    "text_splitter.js",
    "text_splitter.d.ts",
    "memory.cjs",
    "memory.js",
    "memory.d.ts",
    "memory/zep.cjs",
    "memory/zep.js",
    "memory/zep.d.ts",
    "document.cjs",
    "document.js",
    "document.d.ts",
    "document_loaders/base.cjs",
    "document_loaders/base.js",
    "document_loaders/base.d.ts",
    "document_loaders/web/apify_dataset.cjs",
    "document_loaders/web/apify_dataset.js",
    "document_loaders/web/apify_dataset.d.ts",
    "document_loaders/web/assemblyai.cjs",
    "document_loaders/web/assemblyai.js",
    "document_loaders/web/assemblyai.d.ts",
    "document_loaders/web/azure_blob_storage_container.cjs",
    "document_loaders/web/azure_blob_storage_container.js",
    "document_loaders/web/azure_blob_storage_container.d.ts",
    "document_loaders/web/azure_blob_storage_file.cjs",
    "document_loaders/web/azure_blob_storage_file.js",
    "document_loaders/web/azure_blob_storage_file.d.ts",
    "document_loaders/web/cheerio.cjs",
    "document_loaders/web/cheerio.js",
    "document_loaders/web/cheerio.d.ts",
    "document_loaders/web/puppeteer.cjs",
    "document_loaders/web/puppeteer.js",
    "document_loaders/web/puppeteer.d.ts",
    "document_loaders/web/playwright.cjs",
    "document_loaders/web/playwright.js",
    "document_loaders/web/playwright.d.ts",
    "document_loaders/web/college_confidential.cjs",
    "document_loaders/web/college_confidential.js",
    "document_loaders/web/college_confidential.d.ts",
    "document_loaders/web/gitbook.cjs",
    "document_loaders/web/gitbook.js",
    "document_loaders/web/gitbook.d.ts",
    "document_loaders/web/hn.cjs",
    "document_loaders/web/hn.js",
    "document_loaders/web/hn.d.ts",
    "document_loaders/web/imsdb.cjs",
    "document_loaders/web/imsdb.js",
    "document_loaders/web/imsdb.d.ts",
    "document_loaders/web/figma.cjs",
    "document_loaders/web/figma.js",
    "document_loaders/web/figma.d.ts",
    "document_loaders/web/github.cjs",
    "document_loaders/web/github.js",
    "document_loaders/web/github.d.ts",
    "document_loaders/web/notiondb.cjs",
    "document_loaders/web/notiondb.js",
    "document_loaders/web/notiondb.d.ts",
    "document_loaders/web/notionapi.cjs",
    "document_loaders/web/notionapi.js",
    "document_loaders/web/notionapi.d.ts",
    "document_loaders/web/pdf.cjs",
    "document_loaders/web/pdf.js",
    "document_loaders/web/pdf.d.ts",
    "document_loaders/web/recursive_url.cjs",
    "document_loaders/web/recursive_url.js",
    "document_loaders/web/recursive_url.d.ts",
    "document_loaders/web/s3.cjs",
    "document_loaders/web/s3.js",
    "document_loaders/web/s3.d.ts",
    "document_loaders/web/sonix_audio.cjs",
    "document_loaders/web/sonix_audio.js",
    "document_loaders/web/sonix_audio.d.ts",
    "document_loaders/web/confluence.cjs",
    "document_loaders/web/confluence.js",
    "document_loaders/web/confluence.d.ts",
    "document_loaders/web/searchapi.cjs",
    "document_loaders/web/searchapi.js",
    "document_loaders/web/searchapi.d.ts",
    "document_loaders/web/serpapi.cjs",
    "document_loaders/web/serpapi.js",
    "document_loaders/web/serpapi.d.ts",
    "document_loaders/web/sort_xyz_blockchain.cjs",
    "document_loaders/web/sort_xyz_blockchain.js",
    "document_loaders/web/sort_xyz_blockchain.d.ts",
    "document_loaders/web/youtube.cjs",
    "document_loaders/web/youtube.js",
    "document_loaders/web/youtube.d.ts",
    "document_loaders/fs/directory.cjs",
    "document_loaders/fs/directory.js",
    "document_loaders/fs/directory.d.ts",
    "document_loaders/fs/buffer.cjs",
    "document_loaders/fs/buffer.js",
    "document_loaders/fs/buffer.d.ts",
    "document_loaders/fs/text.cjs",
    "document_loaders/fs/text.js",
    "document_loaders/fs/text.d.ts",
    "document_loaders/fs/json.cjs",
    "document_loaders/fs/json.js",
    "document_loaders/fs/json.d.ts",
    "document_loaders/fs/srt.cjs",
    "document_loaders/fs/srt.js",
    "document_loaders/fs/srt.d.ts",
    "document_loaders/fs/pdf.cjs",
    "document_loaders/fs/pdf.js",
    "document_loaders/fs/pdf.d.ts",
    "document_loaders/fs/docx.cjs",
    "document_loaders/fs/docx.js",
    "document_loaders/fs/docx.d.ts",
    "document_loaders/fs/epub.cjs",
    "document_loaders/fs/epub.js",
    "document_loaders/fs/epub.d.ts",
    "document_loaders/fs/csv.cjs",
    "document_loaders/fs/csv.js",
    "document_loaders/fs/csv.d.ts",
    "document_loaders/fs/notion.cjs",
    "document_loaders/fs/notion.js",
    "document_loaders/fs/notion.d.ts",
    "document_loaders/fs/unstructured.cjs",
    "document_loaders/fs/unstructured.js",
    "document_loaders/fs/unstructured.d.ts",
    "document_loaders/fs/openai_whisper_audio.cjs",
    "document_loaders/fs/openai_whisper_audio.js",
    "document_loaders/fs/openai_whisper_audio.d.ts",
    "document_transformers/html_to_text.cjs",
    "document_transformers/html_to_text.js",
    "document_transformers/html_to_text.d.ts",
    "document_transformers/mozilla_readability.cjs",
    "document_transformers/mozilla_readability.js",
    "document_transformers/mozilla_readability.d.ts",
    "document_transformers/openai_functions.cjs",
    "document_transformers/openai_functions.js",
    "document_transformers/openai_functions.d.ts",
    "chat_models/base.cjs",
    "chat_models/base.js",
    "chat_models/base.d.ts",
    "chat_models/openai.cjs",
    "chat_models/openai.js",
    "chat_models/openai.d.ts",
    "chat_models/anthropic.cjs",
    "chat_models/anthropic.js",
    "chat_models/anthropic.d.ts",
    "chat_models/bedrock.cjs",
    "chat_models/bedrock.js",
    "chat_models/bedrock.d.ts",
    "chat_models/googlevertexai.cjs",
    "chat_models/googlevertexai.js",
    "chat_models/googlevertexai.d.ts",
    "chat_models/googlevertexai/web.cjs",
    "chat_models/googlevertexai/web.js",
    "chat_models/googlevertexai/web.d.ts",
    "chat_models/googlepalm.cjs",
    "chat_models/googlepalm.js",
    "chat_models/googlepalm.d.ts",
    "chat_models/fireworks.cjs",
    "chat_models/fireworks.js",
    "chat_models/fireworks.d.ts",
    "chat_models/baiduwenxin.cjs",
    "chat_models/baiduwenxin.js",
    "chat_models/baiduwenxin.d.ts",
    "chat_models/ollama.cjs",
    "chat_models/ollama.js",
    "chat_models/ollama.d.ts",
    "chat_models/minimax.cjs",
    "chat_models/minimax.js",
    "chat_models/minimax.d.ts",
    "schema.cjs",
    "schema.js",
    "schema.d.ts",
    "schema/document.cjs",
    "schema/document.js",
    "schema/document.d.ts",
    "schema/output_parser.cjs",
    "schema/output_parser.js",
    "schema/output_parser.d.ts",
    "schema/query_constructor.cjs",
    "schema/query_constructor.js",
    "schema/query_constructor.d.ts",
    "schema/retriever.cjs",
    "schema/retriever.js",
    "schema/retriever.d.ts",
    "schema/runnable.cjs",
    "schema/runnable.js",
    "schema/runnable.d.ts",
    "schema/storage.cjs",
    "schema/storage.js",
    "schema/storage.d.ts",
    "sql_db.cjs",
    "sql_db.js",
    "sql_db.d.ts",
    "callbacks.cjs",
    "callbacks.js",
    "callbacks.d.ts",
    "callbacks/handlers/llmonitor.cjs",
    "callbacks/handlers/llmonitor.js",
    "callbacks/handlers/llmonitor.d.ts",
    "output_parsers.cjs",
    "output_parsers.js",
    "output_parsers.d.ts",
    "output_parsers/expression.cjs",
    "output_parsers/expression.js",
    "output_parsers/expression.d.ts",
    "retrievers/amazon_kendra.cjs",
    "retrievers/amazon_kendra.js",
    "retrievers/amazon_kendra.d.ts",
    "retrievers/remote.cjs",
    "retrievers/remote.js",
    "retrievers/remote.d.ts",
    "retrievers/supabase.cjs",
    "retrievers/supabase.js",
    "retrievers/supabase.d.ts",
    "retrievers/zep.cjs",
    "retrievers/zep.js",
    "retrievers/zep.d.ts",
    "retrievers/metal.cjs",
    "retrievers/metal.js",
    "retrievers/metal.d.ts",
    "retrievers/databerry.cjs",
    "retrievers/databerry.js",
    "retrievers/databerry.d.ts",
    "retrievers/contextual_compression.cjs",
    "retrievers/contextual_compression.js",
    "retrievers/contextual_compression.d.ts",
    "retrievers/document_compressors.cjs",
    "retrievers/document_compressors.js",
    "retrievers/document_compressors.d.ts",
    "retrievers/multi_query.cjs",
    "retrievers/multi_query.js",
    "retrievers/multi_query.d.ts",
    "retrievers/multi_vector.cjs",
    "retrievers/multi_vector.js",
    "retrievers/multi_vector.d.ts",
    "retrievers/parent_document.cjs",
    "retrievers/parent_document.js",
    "retrievers/parent_document.d.ts",
    "retrievers/time_weighted.cjs",
    "retrievers/time_weighted.js",
    "retrievers/time_weighted.d.ts",
    "retrievers/document_compressors/chain_extract.cjs",
    "retrievers/document_compressors/chain_extract.js",
    "retrievers/document_compressors/chain_extract.d.ts",
    "retrievers/hyde.cjs",
    "retrievers/hyde.js",
    "retrievers/hyde.d.ts",
    "retrievers/score_threshold.cjs",
    "retrievers/score_threshold.js",
    "retrievers/score_threshold.d.ts",
    "retrievers/self_query.cjs",
    "retrievers/self_query.js",
    "retrievers/self_query.d.ts",
    "retrievers/self_query/chroma.cjs",
    "retrievers/self_query/chroma.js",
    "retrievers/self_query/chroma.d.ts",
    "retrievers/self_query/functional.cjs",
    "retrievers/self_query/functional.js",
    "retrievers/self_query/functional.d.ts",
    "retrievers/self_query/pinecone.cjs",
    "retrievers/self_query/pinecone.js",
    "retrievers/self_query/pinecone.d.ts",
    "retrievers/self_query/supabase.cjs",
    "retrievers/self_query/supabase.js",
    "retrievers/self_query/supabase.d.ts",
    "retrievers/self_query/weaviate.cjs",
    "retrievers/self_query/weaviate.js",
    "retrievers/self_query/weaviate.d.ts",
    "retrievers/vespa.cjs",
    "retrievers/vespa.js",
    "retrievers/vespa.d.ts",
    "cache.cjs",
    "cache.js",
    "cache.d.ts",
    "cache/cloudflare_kv.cjs",
    "cache/cloudflare_kv.js",
    "cache/cloudflare_kv.d.ts",
    "cache/momento.cjs",
    "cache/momento.js",
    "cache/momento.d.ts",
    "cache/redis.cjs",
    "cache/redis.js",
    "cache/redis.d.ts",
    "cache/ioredis.cjs",
    "cache/ioredis.js",
    "cache/ioredis.d.ts",
    "cache/upstash_redis.cjs",
    "cache/upstash_redis.js",
    "cache/upstash_redis.d.ts",
    "stores/doc/in_memory.cjs",
    "stores/doc/in_memory.js",
    "stores/doc/in_memory.d.ts",
    "stores/doc/gcs.cjs",
    "stores/doc/gcs.js",
    "stores/doc/gcs.d.ts",
    "stores/file/in_memory.cjs",
    "stores/file/in_memory.js",
    "stores/file/in_memory.d.ts",
    "stores/file/node.cjs",
    "stores/file/node.js",
    "stores/file/node.d.ts",
    "stores/message/cloudflare_d1.cjs",
    "stores/message/cloudflare_d1.js",
    "stores/message/cloudflare_d1.d.ts",
    "stores/message/in_memory.cjs",
    "stores/message/in_memory.js",
    "stores/message/in_memory.d.ts",
    "stores/message/dynamodb.cjs",
    "stores/message/dynamodb.js",
    "stores/message/dynamodb.d.ts",
    "stores/message/firestore.cjs",
    "stores/message/firestore.js",
    "stores/message/firestore.d.ts",
    "stores/message/momento.cjs",
    "stores/message/momento.js",
    "stores/message/momento.d.ts",
    "stores/message/mongodb.cjs",
    "stores/message/mongodb.js",
    "stores/message/mongodb.d.ts",
    "stores/message/redis.cjs",
    "stores/message/redis.js",
    "stores/message/redis.d.ts",
    "stores/message/ioredis.cjs",
    "stores/message/ioredis.js",
    "stores/message/ioredis.d.ts",
    "stores/message/upstash_redis.cjs",
    "stores/message/upstash_redis.js",
    "stores/message/upstash_redis.d.ts",
    "stores/message/planetscale.cjs",
    "stores/message/planetscale.js",
    "stores/message/planetscale.d.ts",
    "stores/message/xata.cjs",
    "stores/message/xata.js",
    "stores/message/xata.d.ts",
    "storage/in_memory.cjs",
    "storage/in_memory.js",
    "storage/in_memory.d.ts",
    "storage/ioredis.cjs",
    "storage/ioredis.js",
    "storage/ioredis.d.ts",
    "graphs/neo4j_graph.cjs",
    "graphs/neo4j_graph.js",
    "graphs/neo4j_graph.d.ts",
    "hub.cjs",
    "hub.js",
    "hub.d.ts",
    "util/math.cjs",
    "util/math.js",
    "util/math.d.ts",
    "experimental/autogpt.cjs",
    "experimental/autogpt.js",
    "experimental/autogpt.d.ts",
    "experimental/babyagi.cjs",
    "experimental/babyagi.js",
    "experimental/babyagi.d.ts",
    "experimental/generative_agents.cjs",
    "experimental/generative_agents.js",
    "experimental/generative_agents.d.ts",
    "experimental/plan_and_execute.cjs",
    "experimental/plan_and_execute.js",
    "experimental/plan_and_execute.d.ts",
    "experimental/multimodal_embeddings/googlevertexai.cjs",
    "experimental/multimodal_embeddings/googlevertexai.js",
    "experimental/multimodal_embeddings/googlevertexai.d.ts",
    "experimental/chat_models/anthropic_functions.cjs",
    "experimental/chat_models/anthropic_functions.js",
    "experimental/chat_models/anthropic_functions.d.ts",
    "experimental/chat_models/bittensor.cjs",
    "experimental/chat_models/bittensor.js",
    "experimental/chat_models/bittensor.d.ts",
    "experimental/llms/bittensor.cjs",
    "experimental/llms/bittensor.js",
    "experimental/llms/bittensor.d.ts",
    "evaluation.cjs",
    "evaluation.js",
    "evaluation.d.ts",
    "index.cjs",
    "index.js",
    "index.d.ts"
  ],
  "repository": {
    "type": "git",
    "url": "git@github.com:hwchase17/langchainjs.git"
  },
  "scripts": {
    "build": "yarn clean && yarn build:esm && yarn build:cjs && node scripts/create-entrypoints.js && node scripts/check-tree-shaking.js",
    "build:esm": "tsc --outDir dist/ && rimraf dist/tests dist/**/tests",
    "build:cjs": "tsc --outDir dist-cjs/ -p tsconfig.cjs.json && node scripts/move-cjs-to-dist.js && rimraf dist-cjs",
    "build:watch": "node scripts/create-entrypoints.js && tsc --outDir dist/ --watch",
    "lint": "eslint src && dpdm --exit-code circular:1 --no-warning --no-tree src/*.ts src/**/*.ts",
    "lint:fix": "yarn lint --fix",
    "precommit": "lint-staged",
    "clean": "rimraf dist/ && node scripts/create-entrypoints.js pre",
    "prepack": "yarn build",
    "release": "release-it --only-version --config .release-it.json",
    "test": "NODE_OPTIONS=--experimental-vm-modules jest --testPathIgnorePatterns=\\.int\\.test.ts --testTimeout 30000 --maxWorkers=50%",
    "test:watch": "NODE_OPTIONS=--experimental-vm-modules jest --watch --testPathIgnorePatterns=\\.int\\.test.ts",
    "test:integration": "NODE_OPTIONS=--experimental-vm-modules jest --testPathPattern=\\.int\\.test.ts --testTimeout 100000 --maxWorkers=50%",
    "test:single": "NODE_OPTIONS=--experimental-vm-modules yarn run jest --config jest.config.cjs --testTimeout 100000",
    "format": "prettier --write \"src\"",
    "format:check": "prettier --check \"src\""
  },
  "author": "LangChain",
  "license": "MIT",
  "devDependencies": {
    "@aws-crypto/sha256-js": "^5.0.0",
    "@aws-sdk/client-dynamodb": "^3.310.0",
    "@aws-sdk/client-kendra": "^3.352.0",
    "@aws-sdk/client-lambda": "^3.310.0",
    "@aws-sdk/client-s3": "^3.310.0",
    "@aws-sdk/client-sagemaker-runtime": "^3.310.0",
    "@aws-sdk/client-sfn": "^3.362.0",
    "@aws-sdk/credential-provider-node": "^3.388.0",
    "@aws-sdk/types": "^3.357.0",
    "@azure/storage-blob": "^12.15.0",
    "@clickhouse/client": "^0.0.14",
    "@cloudflare/ai": "^1.0.12",
    "@cloudflare/workers-types": "^4.20230922.0",
    "@elastic/elasticsearch": "^8.4.0",
    "@faker-js/faker": "^7.6.0",
    "@getmetal/metal-sdk": "^4.0.0",
    "@getzep/zep-js": "^0.7.0",
    "@gomomento/sdk": "^1.23.0",
    "@google-ai/generativelanguage": "^0.2.1",
    "@google-cloud/storage": "^6.10.1",
    "@huggingface/inference": "^1.5.1",
    "@jest/globals": "^29.5.0",
    "@mozilla/readability": "^0.4.4",
    "@notionhq/client": "^2.2.10",
    "@opensearch-project/opensearch": "^2.2.0",
    "@pinecone-database/pinecone": "^0.0.14",
    "@planetscale/database": "^1.8.0",
    "@qdrant/js-client-rest": "^1.2.0",
    "@raycast/api": "^1.55.2",
    "@smithy/eventstream-codec": "^2.0.5",
    "@smithy/protocol-http": "^3.0.6",
    "@smithy/signature-v4": "^2.0.10",
    "@smithy/util-utf8": "^2.0.0",
    "@supabase/postgrest-js": "^1.1.1",
    "@supabase/supabase-js": "^2.10.0",
    "@swc/core": "^1.3.90",
    "@swc/jest": "^0.2.29",
    "@tensorflow-models/universal-sentence-encoder": "^1.3.3",
    "@tensorflow/tfjs-backend-cpu": "^3",
    "@tensorflow/tfjs-converter": "^3.6.0",
    "@tensorflow/tfjs-core": "^3.6.0",
    "@tsconfig/recommended": "^1.0.2",
    "@types/d3-dsv": "^2",
    "@types/decamelize": "^1.2.0",
    "@types/flat": "^5.0.2",
    "@types/html-to-text": "^9",
    "@types/js-yaml": "^4",
    "@types/jsdom": "^21.1.1",
    "@types/mozilla-readability": "^0.2.1",
    "@types/object-hash": "^3.0.2",
    "@types/pdf-parse": "^1.1.1",
    "@types/pg": "^8",
    "@types/pg-copy-streams": "^1.2.2",
    "@types/uuid": "^9",
    "@typescript-eslint/eslint-plugin": "^5.58.0",
    "@typescript-eslint/parser": "^5.58.0",
    "@upstash/redis": "^1.20.6",
    "@vercel/postgres": "^0.5.0",
    "@writerai/writer-sdk": "^0.40.2",
    "@xata.io/client": "^0.25.1",
    "@xenova/transformers": "^2.5.4",
    "@zilliz/milvus2-sdk-node": ">=2.2.11",
    "apify-client": "^2.7.1",
    "axios": "^0.26.0",
    "cheerio": "^1.0.0-rc.12",
    "chromadb": "^1.5.3",
    "cohere-ai": ">=6.0.0",
    "d3-dsv": "^2.0.0",
    "dotenv": "^16.0.3",
    "dpdm": "^3.12.0",
    "epub2": "^3.0.1",
    "eslint": "^8.33.0",
    "eslint-config-airbnb-base": "^15.0.0",
    "eslint-config-prettier": "^8.6.0",
    "eslint-plugin-import": "^2.27.5",
    "eslint-plugin-no-instanceof": "^1.0.1",
    "eslint-plugin-prettier": "^4.2.1",
    "faiss-node": "^0.3.0",
    "fast-xml-parser": "^4.2.7",
    "firebase-admin": "^11.9.0",
    "google-auth-library": "^8.9.0",
    "graphql": "^16.6.0",
    "hnswlib-node": "^1.4.2",
    "html-to-text": "^9.0.5",
    "ignore": "^5.2.0",
    "ioredis": "^5.3.2",
    "jest": "^29.5.0",
    "jest-environment-node": "^29.6.4",
    "jsdom": "^22.1.0",
    "llmonitor": "^0.5.4",
    "mammoth": "^1.5.1",
    "ml-matrix": "^6.10.4",
    "mongodb": "^5.2.0",
    "mysql2": "^3.3.3",
    "neo4j-driver": "^5.12.0",
    "node-llama-cpp": "^2.1.2",
    "notion-to-md": "^3.1.0",
    "pdf-parse": "1.1.1",
    "peggy": "^3.0.2",
    "pg": "^8.11.0",
    "pg-copy-streams": "^6.0.5",
    "pickleparser": "^0.1.0",
    "playwright": "^1.32.1",
    "prettier": "^2.8.3",
    "puppeteer": "^19.7.2",
    "redis": "^4.6.6",
    "release-it": "^15.10.1",
    "replicate": "^0.18.0",
    "rimraf": "^5.0.1",
    "rollup": "^3.19.1",
    "sonix-speech-recognition": "^2.1.1",
    "sqlite3": "^5.1.4",
    "srt-parser-2": "^1.2.2",
    "ts-jest": "^29.1.0",
    "typeorm": "^0.3.12",
    "typescript": "^5.0.0",
    "typesense": "^1.5.3",
    "usearch": "^1.1.1",
    "vectordb": "^0.1.4",
    "voy-search": "0.6.2",
    "weaviate-ts-client": "^1.4.0",
    "web-auth-library": "^1.0.3",
    "youtube-transcript": "^1.0.6",
    "youtubei.js": "^5.8.0"
  },
  "peerDependencies": {
    "@aws-crypto/sha256-js": "^5.0.0",
    "@aws-sdk/client-dynamodb": "^3.310.0",
    "@aws-sdk/client-kendra": "^3.352.0",
    "@aws-sdk/client-lambda": "^3.310.0",
    "@aws-sdk/client-s3": "^3.310.0",
    "@aws-sdk/client-sagemaker-runtime": "^3.310.0",
    "@aws-sdk/client-sfn": "^3.310.0",
    "@aws-sdk/credential-provider-node": "^3.388.0",
    "@azure/storage-blob": "^12.15.0",
    "@clickhouse/client": "^0.0.14",
    "@cloudflare/ai": "^1.0.12",
    "@elastic/elasticsearch": "^8.4.0",
    "@getmetal/metal-sdk": "*",
    "@getzep/zep-js": "^0.7.0",
    "@gomomento/sdk": "^1.23.0",
    "@google-ai/generativelanguage": "^0.2.1",
    "@google-cloud/storage": "^6.10.1",
    "@huggingface/inference": "^1.5.1",
    "@mozilla/readability": "*",
    "@notionhq/client": "^2.2.10",
    "@opensearch-project/opensearch": "*",
    "@pinecone-database/pinecone": "*",
    "@planetscale/database": "^1.8.0",
    "@qdrant/js-client-rest": "^1.2.0",
    "@raycast/api": "^1.55.2",
    "@smithy/eventstream-codec": "^2.0.5",
    "@smithy/protocol-http": "^3.0.6",
    "@smithy/signature-v4": "^2.0.10",
    "@smithy/util-utf8": "^2.0.0",
    "@supabase/postgrest-js": "^1.1.1",
    "@supabase/supabase-js": "^2.10.0",
    "@tensorflow-models/universal-sentence-encoder": "*",
    "@tensorflow/tfjs-converter": "*",
    "@tensorflow/tfjs-core": "*",
    "@upstash/redis": "^1.20.6",
    "@vercel/postgres": "^0.5.0",
    "@writerai/writer-sdk": "^0.40.2",
    "@xata.io/client": "^0.25.1",
    "@xenova/transformers": "^2.5.4",
    "@zilliz/milvus2-sdk-node": ">=2.2.7",
    "apify-client": "^2.7.1",
    "axios": "*",
    "cheerio": "^1.0.0-rc.12",
    "chromadb": "*",
    "cohere-ai": ">=6.0.0",
    "d3-dsv": "^2.0.0",
    "epub2": "^3.0.1",
    "faiss-node": "^0.3.0",
    "fast-xml-parser": "^4.2.7",
    "firebase-admin": "^11.9.0",
    "google-auth-library": "^8.9.0",
    "hnswlib-node": "^1.4.2",
    "html-to-text": "^9.0.5",
    "ignore": "^5.2.0",
    "ioredis": "^5.3.2",
    "jsdom": "*",
    "llmonitor": "*",
    "mammoth": "*",
    "mongodb": "^5.2.0",
    "mysql2": "^3.3.3",
    "neo4j-driver": "*",
    "node-llama-cpp": "*",
    "notion-to-md": "^3.1.0",
    "pdf-parse": "1.1.1",
    "peggy": "^3.0.2",
    "pg": "^8.11.0",
    "pg-copy-streams": "^6.0.5",
    "pickleparser": "^0.1.0",
    "playwright": "^1.32.1",
    "puppeteer": "^19.7.2",
    "redis": "^4.6.4",
    "replicate": "^0.18.0",
    "sonix-speech-recognition": "^2.1.1",
    "srt-parser-2": "^1.2.2",
    "typeorm": "^0.3.12",
    "typesense": "^1.5.3",
    "usearch": "^1.1.1",
    "vectordb": "^0.1.4",
    "voy-search": "0.6.2",
    "weaviate-ts-client": "^1.4.0",
    "web-auth-library": "^1.0.3",
    "youtube-transcript": "^1.0.6",
    "youtubei.js": "^5.8.0"
  },
  "peerDependenciesMeta": {
    "@aws-crypto/sha256-js": {
      "optional": true
    },
    "@aws-sdk/client-dynamodb": {
      "optional": true
    },
    "@aws-sdk/client-kendra": {
      "optional": true
    },
    "@aws-sdk/client-lambda": {
      "optional": true
    },
    "@aws-sdk/client-s3": {
      "optional": true
    },
    "@aws-sdk/client-sagemaker-runtime": {
      "optional": true
    },
    "@aws-sdk/client-sfn": {
      "optional": true
    },
    "@aws-sdk/credential-provider-node": {
      "optional": true
    },
    "@azure/storage-blob": {
      "optional": true
    },
    "@clickhouse/client": {
      "optional": true
    },
    "@cloudflare/ai": {
      "optional": true
    },
    "@elastic/elasticsearch": {
      "optional": true
    },
    "@getmetal/metal-sdk": {
      "optional": true
    },
    "@getzep/zep-js": {
      "optional": true
    },
    "@gomomento/sdk": {
      "optional": true
    },
    "@google-ai/generativelanguage": {
      "optional": true
    },
    "@google-cloud/storage": {
      "optional": true
    },
    "@huggingface/inference": {
      "optional": true
    },
    "@mozilla/readability": {
      "optional": true
    },
    "@notionhq/client": {
      "optional": true
    },
    "@opensearch-project/opensearch": {
      "optional": true
    },
    "@pinecone-database/pinecone": {
      "optional": true
    },
    "@planetscale/database": {
      "optional": true
    },
    "@qdrant/js-client-rest": {
      "optional": true
    },
    "@raycast/api": {
      "optional": true
    },
    "@smithy/eventstream-codec": {
      "optional": true
    },
    "@smithy/protocol-http": {
      "optional": true
    },
    "@smithy/signature-v4": {
      "optional": true
    },
    "@smithy/util-utf8": {
      "optional": true
    },
    "@supabase/postgrest-js": {
      "optional": true
    },
    "@supabase/supabase-js": {
      "optional": true
    },
    "@tensorflow-models/universal-sentence-encoder": {
      "optional": true
    },
    "@tensorflow/tfjs-converter": {
      "optional": true
    },
    "@tensorflow/tfjs-core": {
      "optional": true
    },
    "@upstash/redis": {
      "optional": true
    },
    "@vercel/postgres": {
      "optional": true
    },
    "@writerai/writer-sdk": {
      "optional": true
    },
    "@xata.io/client": {
      "optional": true
    },
    "@xenova/transformers": {
      "optional": true
    },
    "@zilliz/milvus2-sdk-node": {
      "optional": true
    },
    "apify-client": {
      "optional": true
    },
    "axios": {
      "optional": true
    },
    "cheerio": {
      "optional": true
    },
    "chromadb": {
      "optional": true
    },
    "cohere-ai": {
      "optional": true
    },
    "d3-dsv": {
      "optional": true
    },
    "epub2": {
      "optional": true
    },
    "faiss-node": {
      "optional": true
    },
    "fast-xml-parser": {
      "optional": true
    },
    "firebase-admin": {
      "optional": true
    },
    "google-auth-library": {
      "optional": true
    },
    "hnswlib-node": {
      "optional": true
    },
    "html-to-text": {
      "optional": true
    },
    "ignore": {
      "optional": true
    },
    "ioredis": {
      "optional": true
    },
    "jsdom": {
      "optional": true
    },
    "llmonitor": {
      "optional": true
    },
    "mammoth": {
      "optional": true
    },
    "mongodb": {
      "optional": true
    },
    "mysql2": {
      "optional": true
    },
    "neo4j-driver": {
      "optional": true
    },
    "node-llama-cpp": {
      "optional": true
    },
    "notion-to-md": {
      "optional": true
    },
    "pdf-parse": {
      "optional": true
    },
    "peggy": {
      "optional": true
    },
    "pg": {
      "optional": true
    },
    "pg-copy-streams": {
      "optional": true
    },
    "pickleparser": {
      "optional": true
    },
    "playwright": {
      "optional": true
    },
    "puppeteer": {
      "optional": true
    },
    "redis": {
      "optional": true
    },
    "replicate": {
      "optional": true
    },
    "sonix-speech-recognition": {
      "optional": true
    },
    "srt-parser-2": {
      "optional": true
    },
    "typeorm": {
      "optional": true
    },
    "typesense": {
      "optional": true
    },
    "usearch": {
      "optional": true
    },
    "vectordb": {
      "optional": true
    },
    "voy-search": {
      "optional": true
    },
    "weaviate-ts-client": {
      "optional": true
    },
    "web-auth-library": {
      "optional": true
    },
    "youtube-transcript": {
      "optional": true
    },
    "youtubei.js": {
      "optional": true
    }
  },
  "dependencies": {
    "@anthropic-ai/sdk": "^0.6.2",
    "ansi-styles": "^5.0.0",
    "binary-extensions": "^2.2.0",
    "camelcase": "6",
    "decamelize": "^1.2.0",
    "expr-eval": "^2.0.2",
    "flat": "^5.0.2",
    "js-tiktoken": "^1.0.7",
    "js-yaml": "^4.1.0",
    "jsonpointer": "^5.0.1",
    "langchainhub": "~0.0.6",
    "langsmith": "~0.0.31",
    "ml-distance": "^4.0.0",
    "object-hash": "^3.0.0",
    "openai": "~4.4.0",
    "openapi-types": "^12.1.3",
    "p-queue": "^6.6.2",
    "p-retry": "4",
    "uuid": "^9.0.0",
    "yaml": "^2.2.1",
<<<<<<< HEAD
    "zod": "^3.22.3",
=======
    "zod": "^3.22.2",
>>>>>>> 8f222846
    "zod-to-json-schema": "^3.20.4"
  },
  "publishConfig": {
    "access": "public"
  },
  "keywords": [
    "llm",
    "ai",
    "gpt3",
    "chain",
    "prompt",
    "prompt engineering",
    "chatgpt",
    "machine learning",
    "ml",
    "openai",
    "embeddings",
    "vectorstores"
  ],
  "exports": {
    "./load": {
      "types": "./load.d.ts",
      "import": "./load.js",
      "require": "./load.cjs"
    },
    "./load/serializable": {
      "types": "./load/serializable.d.ts",
      "import": "./load/serializable.js",
      "require": "./load/serializable.cjs"
    },
    "./agents": {
      "types": "./agents.d.ts",
      "import": "./agents.js",
      "require": "./agents.cjs"
    },
    "./agents/load": {
      "types": "./agents/load.d.ts",
      "import": "./agents/load.js",
      "require": "./agents/load.cjs"
    },
    "./agents/toolkits": {
      "types": "./agents/toolkits.d.ts",
      "import": "./agents/toolkits.js",
      "require": "./agents/toolkits.cjs"
    },
    "./agents/toolkits/aws_sfn": {
      "types": "./agents/toolkits/aws_sfn.d.ts",
      "import": "./agents/toolkits/aws_sfn.js",
      "require": "./agents/toolkits/aws_sfn.cjs"
    },
    "./agents/toolkits/sql": {
      "types": "./agents/toolkits/sql.d.ts",
      "import": "./agents/toolkits/sql.js",
      "require": "./agents/toolkits/sql.cjs"
    },
    "./base_language": {
      "types": "./base_language.d.ts",
      "import": "./base_language.js",
      "require": "./base_language.cjs"
    },
    "./tools": {
      "types": "./tools.d.ts",
      "import": "./tools.js",
      "require": "./tools.cjs"
    },
    "./tools/aws_lambda": {
      "types": "./tools/aws_lambda.d.ts",
      "import": "./tools/aws_lambda.js",
      "require": "./tools/aws_lambda.cjs"
    },
    "./tools/aws_sfn": {
      "types": "./tools/aws_sfn.d.ts",
      "import": "./tools/aws_sfn.js",
      "require": "./tools/aws_sfn.cjs"
    },
    "./tools/calculator": {
      "types": "./tools/calculator.d.ts",
      "import": "./tools/calculator.js",
      "require": "./tools/calculator.cjs"
    },
    "./tools/sql": {
      "types": "./tools/sql.d.ts",
      "import": "./tools/sql.js",
      "require": "./tools/sql.cjs"
    },
    "./tools/webbrowser": {
      "types": "./tools/webbrowser.d.ts",
      "import": "./tools/webbrowser.js",
      "require": "./tools/webbrowser.cjs"
    },
    "./chains": {
      "types": "./chains.d.ts",
      "import": "./chains.js",
      "require": "./chains.cjs"
    },
    "./chains/load": {
      "types": "./chains/load.d.ts",
      "import": "./chains/load.js",
      "require": "./chains/load.cjs"
    },
    "./chains/openai_functions": {
      "types": "./chains/openai_functions.d.ts",
      "import": "./chains/openai_functions.js",
      "require": "./chains/openai_functions.cjs"
    },
    "./chains/query_constructor": {
      "types": "./chains/query_constructor.d.ts",
      "import": "./chains/query_constructor.js",
      "require": "./chains/query_constructor.cjs"
    },
    "./chains/query_constructor/ir": {
      "types": "./chains/query_constructor/ir.d.ts",
      "import": "./chains/query_constructor/ir.js",
      "require": "./chains/query_constructor/ir.cjs"
    },
    "./chains/sql_db": {
      "types": "./chains/sql_db.d.ts",
      "import": "./chains/sql_db.js",
      "require": "./chains/sql_db.cjs"
    },
    "./chains/graph_qa/cypher": {
      "types": "./chains/graph_qa/cypher.d.ts",
      "import": "./chains/graph_qa/cypher.js",
      "require": "./chains/graph_qa/cypher.cjs"
    },
    "./embeddings/base": {
      "types": "./embeddings/base.d.ts",
      "import": "./embeddings/base.js",
      "require": "./embeddings/base.cjs"
    },
    "./embeddings/cache_backed": {
      "types": "./embeddings/cache_backed.d.ts",
      "import": "./embeddings/cache_backed.js",
      "require": "./embeddings/cache_backed.cjs"
    },
    "./embeddings/cloudflare_workersai": {
      "types": "./embeddings/cloudflare_workersai.d.ts",
      "import": "./embeddings/cloudflare_workersai.js",
      "require": "./embeddings/cloudflare_workersai.cjs"
    },
    "./embeddings/fake": {
      "types": "./embeddings/fake.d.ts",
      "import": "./embeddings/fake.js",
      "require": "./embeddings/fake.cjs"
    },
    "./embeddings/ollama": {
      "types": "./embeddings/ollama.d.ts",
      "import": "./embeddings/ollama.js",
      "require": "./embeddings/ollama.cjs"
    },
    "./embeddings/openai": {
      "types": "./embeddings/openai.d.ts",
      "import": "./embeddings/openai.js",
      "require": "./embeddings/openai.cjs"
    },
    "./embeddings/cohere": {
      "types": "./embeddings/cohere.d.ts",
      "import": "./embeddings/cohere.js",
      "require": "./embeddings/cohere.cjs"
    },
    "./embeddings/tensorflow": {
      "types": "./embeddings/tensorflow.d.ts",
      "import": "./embeddings/tensorflow.js",
      "require": "./embeddings/tensorflow.cjs"
    },
    "./embeddings/hf": {
      "types": "./embeddings/hf.d.ts",
      "import": "./embeddings/hf.js",
      "require": "./embeddings/hf.cjs"
    },
    "./embeddings/hf_transformers": {
      "types": "./embeddings/hf_transformers.d.ts",
      "import": "./embeddings/hf_transformers.js",
      "require": "./embeddings/hf_transformers.cjs"
    },
    "./embeddings/googlevertexai": {
      "types": "./embeddings/googlevertexai.d.ts",
      "import": "./embeddings/googlevertexai.js",
      "require": "./embeddings/googlevertexai.cjs"
    },
    "./embeddings/googlepalm": {
      "types": "./embeddings/googlepalm.d.ts",
      "import": "./embeddings/googlepalm.js",
      "require": "./embeddings/googlepalm.cjs"
    },
    "./embeddings/minimax": {
      "types": "./embeddings/minimax.d.ts",
      "import": "./embeddings/minimax.js",
      "require": "./embeddings/minimax.cjs"
    },
    "./llms/load": {
      "types": "./llms/load.d.ts",
      "import": "./llms/load.js",
      "require": "./llms/load.cjs"
    },
    "./llms/base": {
      "types": "./llms/base.d.ts",
      "import": "./llms/base.js",
      "require": "./llms/base.cjs"
    },
    "./llms/openai": {
      "types": "./llms/openai.d.ts",
      "import": "./llms/openai.js",
      "require": "./llms/openai.cjs"
    },
    "./llms/ai21": {
      "types": "./llms/ai21.d.ts",
      "import": "./llms/ai21.js",
      "require": "./llms/ai21.cjs"
    },
    "./llms/aleph_alpha": {
      "types": "./llms/aleph_alpha.d.ts",
      "import": "./llms/aleph_alpha.js",
      "require": "./llms/aleph_alpha.cjs"
    },
    "./llms/cohere": {
      "types": "./llms/cohere.d.ts",
      "import": "./llms/cohere.js",
      "require": "./llms/cohere.cjs"
    },
    "./llms/hf": {
      "types": "./llms/hf.d.ts",
      "import": "./llms/hf.js",
      "require": "./llms/hf.cjs"
    },
    "./llms/raycast": {
      "types": "./llms/raycast.d.ts",
      "import": "./llms/raycast.js",
      "require": "./llms/raycast.cjs"
    },
    "./llms/ollama": {
      "types": "./llms/ollama.d.ts",
      "import": "./llms/ollama.js",
      "require": "./llms/ollama.cjs"
    },
    "./llms/replicate": {
      "types": "./llms/replicate.d.ts",
      "import": "./llms/replicate.js",
      "require": "./llms/replicate.cjs"
    },
    "./llms/googlevertexai": {
      "types": "./llms/googlevertexai.d.ts",
      "import": "./llms/googlevertexai.js",
      "require": "./llms/googlevertexai.cjs"
    },
    "./llms/googlevertexai/web": {
      "types": "./llms/googlevertexai/web.d.ts",
      "import": "./llms/googlevertexai/web.js",
      "require": "./llms/googlevertexai/web.cjs"
    },
    "./llms/googlepalm": {
      "types": "./llms/googlepalm.d.ts",
      "import": "./llms/googlepalm.js",
      "require": "./llms/googlepalm.cjs"
    },
    "./llms/fireworks": {
      "types": "./llms/fireworks.d.ts",
      "import": "./llms/fireworks.js",
      "require": "./llms/fireworks.cjs"
    },
    "./llms/sagemaker_endpoint": {
      "types": "./llms/sagemaker_endpoint.d.ts",
      "import": "./llms/sagemaker_endpoint.js",
      "require": "./llms/sagemaker_endpoint.cjs"
    },
    "./llms/bedrock": {
      "types": "./llms/bedrock.d.ts",
      "import": "./llms/bedrock.js",
      "require": "./llms/bedrock.cjs"
    },
    "./llms/llama_cpp": {
      "types": "./llms/llama_cpp.d.ts",
      "import": "./llms/llama_cpp.js",
      "require": "./llms/llama_cpp.cjs"
    },
    "./llms/writer": {
      "types": "./llms/writer.d.ts",
      "import": "./llms/writer.js",
      "require": "./llms/writer.cjs"
    },
    "./prompts": {
      "types": "./prompts.d.ts",
      "import": "./prompts.js",
      "require": "./prompts.cjs"
    },
    "./prompts/load": {
      "types": "./prompts/load.d.ts",
      "import": "./prompts/load.js",
      "require": "./prompts/load.cjs"
    },
    "./vectorstores/analyticdb": {
      "types": "./vectorstores/analyticdb.d.ts",
      "import": "./vectorstores/analyticdb.js",
      "require": "./vectorstores/analyticdb.cjs"
    },
    "./vectorstores/base": {
      "types": "./vectorstores/base.d.ts",
      "import": "./vectorstores/base.js",
      "require": "./vectorstores/base.cjs"
    },
    "./vectorstores/elasticsearch": {
      "types": "./vectorstores/elasticsearch.d.ts",
      "import": "./vectorstores/elasticsearch.js",
      "require": "./vectorstores/elasticsearch.cjs"
    },
    "./vectorstores/memory": {
      "types": "./vectorstores/memory.d.ts",
      "import": "./vectorstores/memory.js",
      "require": "./vectorstores/memory.cjs"
    },
    "./vectorstores/cloudflare_vectorize": {
      "types": "./vectorstores/cloudflare_vectorize.d.ts",
      "import": "./vectorstores/cloudflare_vectorize.js",
      "require": "./vectorstores/cloudflare_vectorize.cjs"
    },
    "./vectorstores/chroma": {
      "types": "./vectorstores/chroma.d.ts",
      "import": "./vectorstores/chroma.js",
      "require": "./vectorstores/chroma.cjs"
    },
    "./vectorstores/googlevertexai": {
      "types": "./vectorstores/googlevertexai.d.ts",
      "import": "./vectorstores/googlevertexai.js",
      "require": "./vectorstores/googlevertexai.cjs"
    },
    "./vectorstores/hnswlib": {
      "types": "./vectorstores/hnswlib.d.ts",
      "import": "./vectorstores/hnswlib.js",
      "require": "./vectorstores/hnswlib.cjs"
    },
    "./vectorstores/faiss": {
      "types": "./vectorstores/faiss.d.ts",
      "import": "./vectorstores/faiss.js",
      "require": "./vectorstores/faiss.cjs"
    },
    "./vectorstores/weaviate": {
      "types": "./vectorstores/weaviate.d.ts",
      "import": "./vectorstores/weaviate.js",
      "require": "./vectorstores/weaviate.cjs"
    },
    "./vectorstores/lancedb": {
      "types": "./vectorstores/lancedb.d.ts",
      "import": "./vectorstores/lancedb.js",
      "require": "./vectorstores/lancedb.cjs"
    },
    "./vectorstores/mongo": {
      "types": "./vectorstores/mongo.d.ts",
      "import": "./vectorstores/mongo.js",
      "require": "./vectorstores/mongo.cjs"
    },
    "./vectorstores/mongodb_atlas": {
      "types": "./vectorstores/mongodb_atlas.d.ts",
      "import": "./vectorstores/mongodb_atlas.js",
      "require": "./vectorstores/mongodb_atlas.cjs"
    },
    "./vectorstores/pinecone": {
      "types": "./vectorstores/pinecone.d.ts",
      "import": "./vectorstores/pinecone.js",
      "require": "./vectorstores/pinecone.cjs"
    },
    "./vectorstores/qdrant": {
      "types": "./vectorstores/qdrant.d.ts",
      "import": "./vectorstores/qdrant.js",
      "require": "./vectorstores/qdrant.cjs"
    },
    "./vectorstores/supabase": {
      "types": "./vectorstores/supabase.d.ts",
      "import": "./vectorstores/supabase.js",
      "require": "./vectorstores/supabase.cjs"
    },
    "./vectorstores/opensearch": {
      "types": "./vectorstores/opensearch.d.ts",
      "import": "./vectorstores/opensearch.js",
      "require": "./vectorstores/opensearch.cjs"
    },
    "./vectorstores/pgvector": {
      "types": "./vectorstores/pgvector.d.ts",
      "import": "./vectorstores/pgvector.js",
      "require": "./vectorstores/pgvector.cjs"
    },
    "./vectorstores/milvus": {
      "types": "./vectorstores/milvus.d.ts",
      "import": "./vectorstores/milvus.js",
      "require": "./vectorstores/milvus.cjs"
    },
    "./vectorstores/prisma": {
      "types": "./vectorstores/prisma.d.ts",
      "import": "./vectorstores/prisma.js",
      "require": "./vectorstores/prisma.cjs"
    },
    "./vectorstores/typeorm": {
      "types": "./vectorstores/typeorm.d.ts",
      "import": "./vectorstores/typeorm.js",
      "require": "./vectorstores/typeorm.cjs"
    },
    "./vectorstores/myscale": {
      "types": "./vectorstores/myscale.d.ts",
      "import": "./vectorstores/myscale.js",
      "require": "./vectorstores/myscale.cjs"
    },
    "./vectorstores/redis": {
      "types": "./vectorstores/redis.d.ts",
      "import": "./vectorstores/redis.js",
      "require": "./vectorstores/redis.cjs"
    },
    "./vectorstores/typesense": {
      "types": "./vectorstores/typesense.d.ts",
      "import": "./vectorstores/typesense.js",
      "require": "./vectorstores/typesense.cjs"
    },
    "./vectorstores/singlestore": {
      "types": "./vectorstores/singlestore.d.ts",
      "import": "./vectorstores/singlestore.js",
      "require": "./vectorstores/singlestore.cjs"
    },
    "./vectorstores/tigris": {
      "types": "./vectorstores/tigris.d.ts",
      "import": "./vectorstores/tigris.js",
      "require": "./vectorstores/tigris.cjs"
    },
    "./vectorstores/usearch": {
      "types": "./vectorstores/usearch.d.ts",
      "import": "./vectorstores/usearch.js",
      "require": "./vectorstores/usearch.cjs"
    },
    "./vectorstores/vectara": {
      "types": "./vectorstores/vectara.d.ts",
      "import": "./vectorstores/vectara.js",
      "require": "./vectorstores/vectara.cjs"
    },
    "./vectorstores/vercel_postgres": {
      "types": "./vectorstores/vercel_postgres.d.ts",
      "import": "./vectorstores/vercel_postgres.js",
      "require": "./vectorstores/vercel_postgres.cjs"
    },
    "./vectorstores/voy": {
      "types": "./vectorstores/voy.d.ts",
      "import": "./vectorstores/voy.js",
      "require": "./vectorstores/voy.cjs"
    },
    "./vectorstores/xata": {
      "types": "./vectorstores/xata.d.ts",
      "import": "./vectorstores/xata.js",
      "require": "./vectorstores/xata.cjs"
    },
    "./vectorstores/zep": {
      "types": "./vectorstores/zep.d.ts",
      "import": "./vectorstores/zep.js",
      "require": "./vectorstores/zep.cjs"
    },
    "./text_splitter": {
      "types": "./text_splitter.d.ts",
      "import": "./text_splitter.js",
      "require": "./text_splitter.cjs"
    },
    "./memory": {
      "types": "./memory.d.ts",
      "import": "./memory.js",
      "require": "./memory.cjs"
    },
    "./memory/zep": {
      "types": "./memory/zep.d.ts",
      "import": "./memory/zep.js",
      "require": "./memory/zep.cjs"
    },
    "./document": {
      "types": "./document.d.ts",
      "import": "./document.js",
      "require": "./document.cjs"
    },
    "./document_loaders/base": {
      "types": "./document_loaders/base.d.ts",
      "import": "./document_loaders/base.js",
      "require": "./document_loaders/base.cjs"
    },
    "./document_loaders/web/apify_dataset": {
      "types": "./document_loaders/web/apify_dataset.d.ts",
      "import": "./document_loaders/web/apify_dataset.js",
      "require": "./document_loaders/web/apify_dataset.cjs"
    },
    "./document_loaders/web/assemblyai": {
      "types": "./document_loaders/web/assemblyai.d.ts",
      "import": "./document_loaders/web/assemblyai.js",
      "require": "./document_loaders/web/assemblyai.cjs"
    },
    "./document_loaders/web/azure_blob_storage_container": {
      "types": "./document_loaders/web/azure_blob_storage_container.d.ts",
      "import": "./document_loaders/web/azure_blob_storage_container.js",
      "require": "./document_loaders/web/azure_blob_storage_container.cjs"
    },
    "./document_loaders/web/azure_blob_storage_file": {
      "types": "./document_loaders/web/azure_blob_storage_file.d.ts",
      "import": "./document_loaders/web/azure_blob_storage_file.js",
      "require": "./document_loaders/web/azure_blob_storage_file.cjs"
    },
    "./document_loaders/web/cheerio": {
      "types": "./document_loaders/web/cheerio.d.ts",
      "import": "./document_loaders/web/cheerio.js",
      "require": "./document_loaders/web/cheerio.cjs"
    },
    "./document_loaders/web/puppeteer": {
      "types": "./document_loaders/web/puppeteer.d.ts",
      "import": "./document_loaders/web/puppeteer.js",
      "require": "./document_loaders/web/puppeteer.cjs"
    },
    "./document_loaders/web/playwright": {
      "types": "./document_loaders/web/playwright.d.ts",
      "import": "./document_loaders/web/playwright.js",
      "require": "./document_loaders/web/playwright.cjs"
    },
    "./document_loaders/web/college_confidential": {
      "types": "./document_loaders/web/college_confidential.d.ts",
      "import": "./document_loaders/web/college_confidential.js",
      "require": "./document_loaders/web/college_confidential.cjs"
    },
    "./document_loaders/web/gitbook": {
      "types": "./document_loaders/web/gitbook.d.ts",
      "import": "./document_loaders/web/gitbook.js",
      "require": "./document_loaders/web/gitbook.cjs"
    },
    "./document_loaders/web/hn": {
      "types": "./document_loaders/web/hn.d.ts",
      "import": "./document_loaders/web/hn.js",
      "require": "./document_loaders/web/hn.cjs"
    },
    "./document_loaders/web/imsdb": {
      "types": "./document_loaders/web/imsdb.d.ts",
      "import": "./document_loaders/web/imsdb.js",
      "require": "./document_loaders/web/imsdb.cjs"
    },
    "./document_loaders/web/figma": {
      "types": "./document_loaders/web/figma.d.ts",
      "import": "./document_loaders/web/figma.js",
      "require": "./document_loaders/web/figma.cjs"
    },
    "./document_loaders/web/github": {
      "types": "./document_loaders/web/github.d.ts",
      "import": "./document_loaders/web/github.js",
      "require": "./document_loaders/web/github.cjs"
    },
    "./document_loaders/web/notiondb": {
      "types": "./document_loaders/web/notiondb.d.ts",
      "import": "./document_loaders/web/notiondb.js",
      "require": "./document_loaders/web/notiondb.cjs"
    },
    "./document_loaders/web/notionapi": {
      "types": "./document_loaders/web/notionapi.d.ts",
      "import": "./document_loaders/web/notionapi.js",
      "require": "./document_loaders/web/notionapi.cjs"
    },
    "./document_loaders/web/pdf": {
      "types": "./document_loaders/web/pdf.d.ts",
      "import": "./document_loaders/web/pdf.js",
      "require": "./document_loaders/web/pdf.cjs"
    },
    "./document_loaders/web/recursive_url": {
      "types": "./document_loaders/web/recursive_url.d.ts",
      "import": "./document_loaders/web/recursive_url.js",
      "require": "./document_loaders/web/recursive_url.cjs"
    },
    "./document_loaders/web/s3": {
      "types": "./document_loaders/web/s3.d.ts",
      "import": "./document_loaders/web/s3.js",
      "require": "./document_loaders/web/s3.cjs"
    },
    "./document_loaders/web/sonix_audio": {
      "types": "./document_loaders/web/sonix_audio.d.ts",
      "import": "./document_loaders/web/sonix_audio.js",
      "require": "./document_loaders/web/sonix_audio.cjs"
    },
    "./document_loaders/web/confluence": {
      "types": "./document_loaders/web/confluence.d.ts",
      "import": "./document_loaders/web/confluence.js",
      "require": "./document_loaders/web/confluence.cjs"
    },
    "./document_loaders/web/searchapi": {
      "types": "./document_loaders/web/searchapi.d.ts",
      "import": "./document_loaders/web/searchapi.js",
      "require": "./document_loaders/web/searchapi.cjs"
    },
    "./document_loaders/web/serpapi": {
      "types": "./document_loaders/web/serpapi.d.ts",
      "import": "./document_loaders/web/serpapi.js",
      "require": "./document_loaders/web/serpapi.cjs"
    },
    "./document_loaders/web/sort_xyz_blockchain": {
      "types": "./document_loaders/web/sort_xyz_blockchain.d.ts",
      "import": "./document_loaders/web/sort_xyz_blockchain.js",
      "require": "./document_loaders/web/sort_xyz_blockchain.cjs"
    },
    "./document_loaders/web/youtube": {
      "types": "./document_loaders/web/youtube.d.ts",
      "import": "./document_loaders/web/youtube.js",
      "require": "./document_loaders/web/youtube.cjs"
    },
    "./document_loaders/fs/directory": {
      "types": "./document_loaders/fs/directory.d.ts",
      "import": "./document_loaders/fs/directory.js",
      "require": "./document_loaders/fs/directory.cjs"
    },
    "./document_loaders/fs/buffer": {
      "types": "./document_loaders/fs/buffer.d.ts",
      "import": "./document_loaders/fs/buffer.js",
      "require": "./document_loaders/fs/buffer.cjs"
    },
    "./document_loaders/fs/text": {
      "types": "./document_loaders/fs/text.d.ts",
      "import": "./document_loaders/fs/text.js",
      "require": "./document_loaders/fs/text.cjs"
    },
    "./document_loaders/fs/json": {
      "types": "./document_loaders/fs/json.d.ts",
      "import": "./document_loaders/fs/json.js",
      "require": "./document_loaders/fs/json.cjs"
    },
    "./document_loaders/fs/srt": {
      "types": "./document_loaders/fs/srt.d.ts",
      "import": "./document_loaders/fs/srt.js",
      "require": "./document_loaders/fs/srt.cjs"
    },
    "./document_loaders/fs/pdf": {
      "types": "./document_loaders/fs/pdf.d.ts",
      "import": "./document_loaders/fs/pdf.js",
      "require": "./document_loaders/fs/pdf.cjs"
    },
    "./document_loaders/fs/docx": {
      "types": "./document_loaders/fs/docx.d.ts",
      "import": "./document_loaders/fs/docx.js",
      "require": "./document_loaders/fs/docx.cjs"
    },
    "./document_loaders/fs/epub": {
      "types": "./document_loaders/fs/epub.d.ts",
      "import": "./document_loaders/fs/epub.js",
      "require": "./document_loaders/fs/epub.cjs"
    },
    "./document_loaders/fs/csv": {
      "types": "./document_loaders/fs/csv.d.ts",
      "import": "./document_loaders/fs/csv.js",
      "require": "./document_loaders/fs/csv.cjs"
    },
    "./document_loaders/fs/notion": {
      "types": "./document_loaders/fs/notion.d.ts",
      "import": "./document_loaders/fs/notion.js",
      "require": "./document_loaders/fs/notion.cjs"
    },
    "./document_loaders/fs/unstructured": {
      "types": "./document_loaders/fs/unstructured.d.ts",
      "import": "./document_loaders/fs/unstructured.js",
      "require": "./document_loaders/fs/unstructured.cjs"
    },
    "./document_loaders/fs/openai_whisper_audio": {
      "types": "./document_loaders/fs/openai_whisper_audio.d.ts",
      "import": "./document_loaders/fs/openai_whisper_audio.js",
      "require": "./document_loaders/fs/openai_whisper_audio.cjs"
    },
    "./document_transformers/html_to_text": {
      "types": "./document_transformers/html_to_text.d.ts",
      "import": "./document_transformers/html_to_text.js",
      "require": "./document_transformers/html_to_text.cjs"
    },
    "./document_transformers/mozilla_readability": {
      "types": "./document_transformers/mozilla_readability.d.ts",
      "import": "./document_transformers/mozilla_readability.js",
      "require": "./document_transformers/mozilla_readability.cjs"
    },
    "./document_transformers/openai_functions": {
      "types": "./document_transformers/openai_functions.d.ts",
      "import": "./document_transformers/openai_functions.js",
      "require": "./document_transformers/openai_functions.cjs"
    },
    "./chat_models/base": {
      "types": "./chat_models/base.d.ts",
      "import": "./chat_models/base.js",
      "require": "./chat_models/base.cjs"
    },
    "./chat_models/openai": {
      "types": "./chat_models/openai.d.ts",
      "import": "./chat_models/openai.js",
      "require": "./chat_models/openai.cjs"
    },
    "./chat_models/anthropic": {
      "types": "./chat_models/anthropic.d.ts",
      "import": "./chat_models/anthropic.js",
      "require": "./chat_models/anthropic.cjs"
    },
    "./chat_models/bedrock": {
      "types": "./chat_models/bedrock.d.ts",
      "import": "./chat_models/bedrock.js",
      "require": "./chat_models/bedrock.cjs"
    },
    "./chat_models/googlevertexai": {
      "types": "./chat_models/googlevertexai.d.ts",
      "import": "./chat_models/googlevertexai.js",
      "require": "./chat_models/googlevertexai.cjs"
    },
    "./chat_models/googlevertexai/web": {
      "types": "./chat_models/googlevertexai/web.d.ts",
      "import": "./chat_models/googlevertexai/web.js",
      "require": "./chat_models/googlevertexai/web.cjs"
    },
    "./chat_models/googlepalm": {
      "types": "./chat_models/googlepalm.d.ts",
      "import": "./chat_models/googlepalm.js",
      "require": "./chat_models/googlepalm.cjs"
    },
    "./chat_models/fireworks": {
      "types": "./chat_models/fireworks.d.ts",
      "import": "./chat_models/fireworks.js",
      "require": "./chat_models/fireworks.cjs"
    },
    "./chat_models/baiduwenxin": {
      "types": "./chat_models/baiduwenxin.d.ts",
      "import": "./chat_models/baiduwenxin.js",
      "require": "./chat_models/baiduwenxin.cjs"
    },
    "./chat_models/ollama": {
      "types": "./chat_models/ollama.d.ts",
      "import": "./chat_models/ollama.js",
      "require": "./chat_models/ollama.cjs"
    },
    "./chat_models/minimax": {
      "types": "./chat_models/minimax.d.ts",
      "import": "./chat_models/minimax.js",
      "require": "./chat_models/minimax.cjs"
    },
    "./schema": {
      "types": "./schema.d.ts",
      "import": "./schema.js",
      "require": "./schema.cjs"
    },
    "./schema/document": {
      "types": "./schema/document.d.ts",
      "import": "./schema/document.js",
      "require": "./schema/document.cjs"
    },
    "./schema/output_parser": {
      "types": "./schema/output_parser.d.ts",
      "import": "./schema/output_parser.js",
      "require": "./schema/output_parser.cjs"
    },
    "./schema/query_constructor": {
      "types": "./schema/query_constructor.d.ts",
      "import": "./schema/query_constructor.js",
      "require": "./schema/query_constructor.cjs"
    },
    "./schema/retriever": {
      "types": "./schema/retriever.d.ts",
      "import": "./schema/retriever.js",
      "require": "./schema/retriever.cjs"
    },
    "./schema/runnable": {
      "types": "./schema/runnable.d.ts",
      "import": "./schema/runnable.js",
      "require": "./schema/runnable.cjs"
    },
    "./schema/storage": {
      "types": "./schema/storage.d.ts",
      "import": "./schema/storage.js",
      "require": "./schema/storage.cjs"
    },
    "./sql_db": {
      "types": "./sql_db.d.ts",
      "import": "./sql_db.js",
      "require": "./sql_db.cjs"
    },
    "./callbacks": {
      "types": "./callbacks.d.ts",
      "import": "./callbacks.js",
      "require": "./callbacks.cjs"
    },
    "./callbacks/handlers/llmonitor": {
      "types": "./callbacks/handlers/llmonitor.d.ts",
      "import": "./callbacks/handlers/llmonitor.js",
      "require": "./callbacks/handlers/llmonitor.cjs"
    },
    "./output_parsers": {
      "types": "./output_parsers.d.ts",
      "import": "./output_parsers.js",
      "require": "./output_parsers.cjs"
    },
    "./output_parsers/expression": {
      "types": "./output_parsers/expression.d.ts",
      "import": "./output_parsers/expression.js",
      "require": "./output_parsers/expression.cjs"
    },
    "./retrievers/amazon_kendra": {
      "types": "./retrievers/amazon_kendra.d.ts",
      "import": "./retrievers/amazon_kendra.js",
      "require": "./retrievers/amazon_kendra.cjs"
    },
    "./retrievers/remote": {
      "types": "./retrievers/remote.d.ts",
      "import": "./retrievers/remote.js",
      "require": "./retrievers/remote.cjs"
    },
    "./retrievers/supabase": {
      "types": "./retrievers/supabase.d.ts",
      "import": "./retrievers/supabase.js",
      "require": "./retrievers/supabase.cjs"
    },
    "./retrievers/zep": {
      "types": "./retrievers/zep.d.ts",
      "import": "./retrievers/zep.js",
      "require": "./retrievers/zep.cjs"
    },
    "./retrievers/metal": {
      "types": "./retrievers/metal.d.ts",
      "import": "./retrievers/metal.js",
      "require": "./retrievers/metal.cjs"
    },
    "./retrievers/databerry": {
      "types": "./retrievers/databerry.d.ts",
      "import": "./retrievers/databerry.js",
      "require": "./retrievers/databerry.cjs"
    },
    "./retrievers/contextual_compression": {
      "types": "./retrievers/contextual_compression.d.ts",
      "import": "./retrievers/contextual_compression.js",
      "require": "./retrievers/contextual_compression.cjs"
    },
    "./retrievers/document_compressors": {
      "types": "./retrievers/document_compressors.d.ts",
      "import": "./retrievers/document_compressors.js",
      "require": "./retrievers/document_compressors.cjs"
    },
    "./retrievers/multi_query": {
      "types": "./retrievers/multi_query.d.ts",
      "import": "./retrievers/multi_query.js",
      "require": "./retrievers/multi_query.cjs"
    },
    "./retrievers/multi_vector": {
      "types": "./retrievers/multi_vector.d.ts",
      "import": "./retrievers/multi_vector.js",
      "require": "./retrievers/multi_vector.cjs"
    },
    "./retrievers/parent_document": {
      "types": "./retrievers/parent_document.d.ts",
      "import": "./retrievers/parent_document.js",
      "require": "./retrievers/parent_document.cjs"
    },
    "./retrievers/time_weighted": {
      "types": "./retrievers/time_weighted.d.ts",
      "import": "./retrievers/time_weighted.js",
      "require": "./retrievers/time_weighted.cjs"
    },
    "./retrievers/document_compressors/chain_extract": {
      "types": "./retrievers/document_compressors/chain_extract.d.ts",
      "import": "./retrievers/document_compressors/chain_extract.js",
      "require": "./retrievers/document_compressors/chain_extract.cjs"
    },
    "./retrievers/hyde": {
      "types": "./retrievers/hyde.d.ts",
      "import": "./retrievers/hyde.js",
      "require": "./retrievers/hyde.cjs"
    },
    "./retrievers/score_threshold": {
      "types": "./retrievers/score_threshold.d.ts",
      "import": "./retrievers/score_threshold.js",
      "require": "./retrievers/score_threshold.cjs"
    },
    "./retrievers/self_query": {
      "types": "./retrievers/self_query.d.ts",
      "import": "./retrievers/self_query.js",
      "require": "./retrievers/self_query.cjs"
    },
    "./retrievers/self_query/chroma": {
      "types": "./retrievers/self_query/chroma.d.ts",
      "import": "./retrievers/self_query/chroma.js",
      "require": "./retrievers/self_query/chroma.cjs"
    },
    "./retrievers/self_query/functional": {
      "types": "./retrievers/self_query/functional.d.ts",
      "import": "./retrievers/self_query/functional.js",
      "require": "./retrievers/self_query/functional.cjs"
    },
    "./retrievers/self_query/pinecone": {
      "types": "./retrievers/self_query/pinecone.d.ts",
      "import": "./retrievers/self_query/pinecone.js",
      "require": "./retrievers/self_query/pinecone.cjs"
    },
    "./retrievers/self_query/supabase": {
      "types": "./retrievers/self_query/supabase.d.ts",
      "import": "./retrievers/self_query/supabase.js",
      "require": "./retrievers/self_query/supabase.cjs"
    },
    "./retrievers/self_query/weaviate": {
      "types": "./retrievers/self_query/weaviate.d.ts",
      "import": "./retrievers/self_query/weaviate.js",
      "require": "./retrievers/self_query/weaviate.cjs"
    },
    "./retrievers/vespa": {
      "types": "./retrievers/vespa.d.ts",
      "import": "./retrievers/vespa.js",
      "require": "./retrievers/vespa.cjs"
    },
    "./cache": {
      "types": "./cache.d.ts",
      "import": "./cache.js",
      "require": "./cache.cjs"
    },
    "./cache/cloudflare_kv": {
      "types": "./cache/cloudflare_kv.d.ts",
      "import": "./cache/cloudflare_kv.js",
      "require": "./cache/cloudflare_kv.cjs"
    },
    "./cache/momento": {
      "types": "./cache/momento.d.ts",
      "import": "./cache/momento.js",
      "require": "./cache/momento.cjs"
    },
    "./cache/redis": {
      "types": "./cache/redis.d.ts",
      "import": "./cache/redis.js",
      "require": "./cache/redis.cjs"
    },
    "./cache/ioredis": {
      "types": "./cache/ioredis.d.ts",
      "import": "./cache/ioredis.js",
      "require": "./cache/ioredis.cjs"
    },
    "./cache/upstash_redis": {
      "types": "./cache/upstash_redis.d.ts",
      "import": "./cache/upstash_redis.js",
      "require": "./cache/upstash_redis.cjs"
    },
    "./stores/doc/in_memory": {
      "types": "./stores/doc/in_memory.d.ts",
      "import": "./stores/doc/in_memory.js",
      "require": "./stores/doc/in_memory.cjs"
    },
    "./stores/doc/gcs": {
      "types": "./stores/doc/gcs.d.ts",
      "import": "./stores/doc/gcs.js",
      "require": "./stores/doc/gcs.cjs"
    },
    "./stores/file/in_memory": {
      "types": "./stores/file/in_memory.d.ts",
      "import": "./stores/file/in_memory.js",
      "require": "./stores/file/in_memory.cjs"
    },
    "./stores/file/node": {
      "types": "./stores/file/node.d.ts",
      "import": "./stores/file/node.js",
      "require": "./stores/file/node.cjs"
    },
    "./stores/message/cloudflare_d1": {
      "types": "./stores/message/cloudflare_d1.d.ts",
      "import": "./stores/message/cloudflare_d1.js",
      "require": "./stores/message/cloudflare_d1.cjs"
    },
    "./stores/message/in_memory": {
      "types": "./stores/message/in_memory.d.ts",
      "import": "./stores/message/in_memory.js",
      "require": "./stores/message/in_memory.cjs"
    },
    "./stores/message/dynamodb": {
      "types": "./stores/message/dynamodb.d.ts",
      "import": "./stores/message/dynamodb.js",
      "require": "./stores/message/dynamodb.cjs"
    },
    "./stores/message/firestore": {
      "types": "./stores/message/firestore.d.ts",
      "import": "./stores/message/firestore.js",
      "require": "./stores/message/firestore.cjs"
    },
    "./stores/message/momento": {
      "types": "./stores/message/momento.d.ts",
      "import": "./stores/message/momento.js",
      "require": "./stores/message/momento.cjs"
    },
    "./stores/message/mongodb": {
      "types": "./stores/message/mongodb.d.ts",
      "import": "./stores/message/mongodb.js",
      "require": "./stores/message/mongodb.cjs"
    },
    "./stores/message/redis": {
      "types": "./stores/message/redis.d.ts",
      "import": "./stores/message/redis.js",
      "require": "./stores/message/redis.cjs"
    },
    "./stores/message/ioredis": {
      "types": "./stores/message/ioredis.d.ts",
      "import": "./stores/message/ioredis.js",
      "require": "./stores/message/ioredis.cjs"
    },
    "./stores/message/upstash_redis": {
      "types": "./stores/message/upstash_redis.d.ts",
      "import": "./stores/message/upstash_redis.js",
      "require": "./stores/message/upstash_redis.cjs"
    },
    "./stores/message/planetscale": {
      "types": "./stores/message/planetscale.d.ts",
      "import": "./stores/message/planetscale.js",
      "require": "./stores/message/planetscale.cjs"
    },
    "./stores/message/xata": {
      "types": "./stores/message/xata.d.ts",
      "import": "./stores/message/xata.js",
      "require": "./stores/message/xata.cjs"
    },
    "./storage/in_memory": {
      "types": "./storage/in_memory.d.ts",
      "import": "./storage/in_memory.js",
      "require": "./storage/in_memory.cjs"
    },
    "./storage/ioredis": {
      "types": "./storage/ioredis.d.ts",
      "import": "./storage/ioredis.js",
      "require": "./storage/ioredis.cjs"
    },
    "./graphs/neo4j_graph": {
      "types": "./graphs/neo4j_graph.d.ts",
      "import": "./graphs/neo4j_graph.js",
      "require": "./graphs/neo4j_graph.cjs"
    },
    "./hub": {
      "types": "./hub.d.ts",
      "import": "./hub.js",
      "require": "./hub.cjs"
    },
    "./util/math": {
      "types": "./util/math.d.ts",
      "import": "./util/math.js",
      "require": "./util/math.cjs"
    },
    "./experimental/autogpt": {
      "types": "./experimental/autogpt.d.ts",
      "import": "./experimental/autogpt.js",
      "require": "./experimental/autogpt.cjs"
    },
    "./experimental/babyagi": {
      "types": "./experimental/babyagi.d.ts",
      "import": "./experimental/babyagi.js",
      "require": "./experimental/babyagi.cjs"
    },
    "./experimental/generative_agents": {
      "types": "./experimental/generative_agents.d.ts",
      "import": "./experimental/generative_agents.js",
      "require": "./experimental/generative_agents.cjs"
    },
    "./experimental/plan_and_execute": {
      "types": "./experimental/plan_and_execute.d.ts",
      "import": "./experimental/plan_and_execute.js",
      "require": "./experimental/plan_and_execute.cjs"
    },
    "./experimental/multimodal_embeddings/googlevertexai": {
      "types": "./experimental/multimodal_embeddings/googlevertexai.d.ts",
      "import": "./experimental/multimodal_embeddings/googlevertexai.js",
      "require": "./experimental/multimodal_embeddings/googlevertexai.cjs"
    },
    "./experimental/chat_models/anthropic_functions": {
      "types": "./experimental/chat_models/anthropic_functions.d.ts",
      "import": "./experimental/chat_models/anthropic_functions.js",
      "require": "./experimental/chat_models/anthropic_functions.cjs"
    },
    "./experimental/chat_models/bittensor": {
      "types": "./experimental/chat_models/bittensor.d.ts",
      "import": "./experimental/chat_models/bittensor.js",
      "require": "./experimental/chat_models/bittensor.cjs"
    },
    "./experimental/llms/bittensor": {
      "types": "./experimental/llms/bittensor.d.ts",
      "import": "./experimental/llms/bittensor.js",
      "require": "./experimental/llms/bittensor.cjs"
    },
    "./evaluation": {
      "types": "./evaluation.d.ts",
      "import": "./evaluation.js",
      "require": "./evaluation.cjs"
    },
    "./package.json": "./package.json"
  }
}<|MERGE_RESOLUTION|>--- conflicted
+++ resolved
@@ -1151,11 +1151,7 @@
     "p-retry": "4",
     "uuid": "^9.0.0",
     "yaml": "^2.2.1",
-<<<<<<< HEAD
     "zod": "^3.22.3",
-=======
-    "zod": "^3.22.2",
->>>>>>> 8f222846
     "zod-to-json-schema": "^3.20.4"
   },
   "publishConfig": {
