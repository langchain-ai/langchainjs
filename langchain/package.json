--- conflicted
+++ resolved
@@ -1379,11 +1379,7 @@
     }
   },
   "dependencies": {
-<<<<<<< HEAD
-    "@anthropic-ai/sdk": "^0.9.1",
-=======
     "@langchain/anthropic": "^0.0.2",
->>>>>>> 11d10c05
     "binary-extensions": "^2.2.0",
     "expr-eval": "^2.0.2",
     "flat": "^5.0.2",
