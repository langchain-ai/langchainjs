--- conflicted
+++ resolved
@@ -59,11 +59,8 @@
   "llms/googlepalm": "llms/googlepalm",
   "llms/sagemaker_endpoint": "llms/sagemaker_endpoint",
   "llms/bedrock": "llms/bedrock",
-<<<<<<< HEAD
   "llms/llama_cpp": "llms/llama_cpp",
-=======
   "llms/writer": "llms/writer",
->>>>>>> 1daad7b0
   // prompts
   prompts: "prompts/index",
   "prompts/load": "prompts/load",
@@ -274,11 +271,8 @@
   "llms/replicate",
   "llms/sagemaker_endpoint",
   "llms/bedrock",
-<<<<<<< HEAD
   "llms/llama_cpp",
-=======
   "llms/writer",
->>>>>>> 1daad7b0
   "prompts/load",
   "vectorstores/analyticdb",
   "vectorstores/chroma",
