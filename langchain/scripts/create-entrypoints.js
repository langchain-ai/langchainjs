--- conflicted
+++ resolved
@@ -34,11 +34,8 @@
   "tools/aws_lambda": "tools/aws_lambda",
   "tools/aws_sfn": "tools/aws_sfn",
   "tools/calculator": "tools/calculator",
-<<<<<<< HEAD
   "tools/discord": "tools/discord",
-=======
   "tools/connery": "tools/connery",
->>>>>>> 1e2bfb7c
   "tools/render": "tools/render",
   "tools/sql": "tools/sql",
   "tools/webbrowser": "tools/webbrowser",
