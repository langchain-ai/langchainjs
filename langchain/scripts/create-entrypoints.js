import * as fs from "fs";
import * as path from "path";
import { identifySecrets } from "./identify-secrets.js";

// This lists all the entrypoints for the library. Each key corresponds to an
// importable path, eg. `import { AgentExecutor } from "langchain/agents"`.
// The value is the path to the file in `src/` that exports the entrypoint.
// This is used to generate the `exports` field in package.json.
// Order is not important.
const entrypoints = {
  load: "load/index",
  "load/serializable": "load/serializable",
  // agents
  agents: "agents/index",
  "agents/load": "agents/load",
  "agents/toolkits": "agents/toolkits/index",
  "agents/toolkits/aws_sfn": "agents/toolkits/aws_sfn",
  "agents/toolkits/sql": "agents/toolkits/sql/index",
  "agents/format_scratchpad": "agents/format_scratchpad/openai_functions",
  "agents/format_scratchpad/log": "agents/format_scratchpad/log",
  "agents/format_scratchpad/xml": "agents/format_scratchpad/xml",
  "agents/format_scratchpad/log_to_message":
    "agents/format_scratchpad/log_to_message",
  "agents/react/output_parser": "agents/react/output_parser",
  "agents/xml/output_parser": "agents/xml/output_parser",
  "agents/openai/output_parser": "agents/openai/output_parser",
  // base language
  base_language: "base_language/index",
  // tools
  tools: "tools/index",
  "tools/aws_lambda": "tools/aws_lambda",
  "tools/aws_sfn": "tools/aws_sfn",
  "tools/calculator": "tools/calculator",
  "tools/render": "tools/render",
  "tools/sql": "tools/sql",
  "tools/webbrowser": "tools/webbrowser",
  "tools/google_calendar": "tools/google_calendar/index",
  // chains
  chains: "chains/index",
  "chains/combine_documents/reduce": "chains/combine_documents/reduce",
  "chains/load": "chains/load",
  "chains/openai_functions": "chains/openai_functions/index",
  "chains/query_constructor": "chains/query_constructor/index",
  "chains/query_constructor/ir": "chains/query_constructor/ir",
  "chains/sql_db": "chains/sql_db/index",
  "chains/graph_qa/cypher": "chains/graph_qa/cypher",
  // embeddings
  "embeddings/base": "embeddings/base",
  "embeddings/bedrock": "embeddings/bedrock",
  "embeddings/cache_backed": "embeddings/cache_backed",
  "embeddings/cloudflare_workersai": "embeddings/cloudflare_workersai",
  "embeddings/fake": "embeddings/fake",
  "embeddings/ollama": "embeddings/ollama",
  "embeddings/openai": "embeddings/openai",
  "embeddings/cohere": "embeddings/cohere",
  "embeddings/tensorflow": "embeddings/tensorflow",
  "embeddings/hf": "embeddings/hf",
  "embeddings/hf_transformers": "embeddings/hf_transformers",
  "embeddings/googlevertexai": "embeddings/googlevertexai",
  "embeddings/googlepalm": "embeddings/googlepalm",
  "embeddings/minimax": "embeddings/minimax",
<<<<<<< HEAD
  "embeddings/voyage": "embeddings/voyage",
=======
  "embeddings/llama_cpp": "embeddings/llama_cpp",
>>>>>>> 74f54e06
  // llms
  "llms/load": "llms/load",
  "llms/base": "llms/base",
  "llms/openai": "llms/openai",
  "llms/ai21": "llms/ai21",
  "llms/aleph_alpha": "llms/aleph_alpha",
  "llms/cloudflare_workersai": "llms/cloudflare_workersai",
  "llms/cohere": "llms/cohere",
  "llms/hf": "llms/hf",
  "llms/raycast": "llms/raycast",
  "llms/ollama": "llms/ollama",
  "llms/replicate": "llms/replicate",
  "llms/googlevertexai": "llms/googlevertexai/index",
  "llms/googlevertexai/web": "llms/googlevertexai/web",
  "llms/googlepalm": "llms/googlepalm",
  "llms/fireworks": "llms/fireworks",
  "llms/sagemaker_endpoint": "llms/sagemaker_endpoint",
  "llms/bedrock": "llms/bedrock",
  "llms/llama_cpp": "llms/llama_cpp",
  "llms/writer": "llms/writer",
  "llms/portkey": "llms/portkey",
  "llms/yandex": "llms/yandex",
  "llms/fake": "llms/fake",
  // prompts
  prompts: "prompts/index",
  "prompts/load": "prompts/load",
  // vectorstores
  "vectorstores/analyticdb": "vectorstores/analyticdb",
  "vectorstores/base": "vectorstores/base",
  "vectorstores/cassandra": "vectorstores/cassandra",
  "vectorstores/convex": "vectorstores/convex",
  "vectorstores/elasticsearch": "vectorstores/elasticsearch",
  "vectorstores/memory": "vectorstores/memory",
  "vectorstores/cloudflare_vectorize": "vectorstores/cloudflare_vectorize",
  "vectorstores/closevector/web": "vectorstores/closevector/web",
  "vectorstores/closevector/node": "vectorstores/closevector/node",
  "vectorstores/chroma": "vectorstores/chroma",
  "vectorstores/googlevertexai": "vectorstores/googlevertexai",
  "vectorstores/hnswlib": "vectorstores/hnswlib",
  "vectorstores/faiss": "vectorstores/faiss",
  "vectorstores/weaviate": "vectorstores/weaviate",
  "vectorstores/lancedb": "vectorstores/lancedb",
  "vectorstores/momento_vector_index": "vectorstores/momento_vector_index",
  "vectorstores/mongo": "vectorstores/mongo",
  "vectorstores/mongodb_atlas": "vectorstores/mongodb_atlas",
  "vectorstores/pinecone": "vectorstores/pinecone",
  "vectorstores/qdrant": "vectorstores/qdrant",
  "vectorstores/supabase": "vectorstores/supabase",
  "vectorstores/opensearch": "vectorstores/opensearch",
  "vectorstores/pgvector": "vectorstores/pgvector",
  "vectorstores/milvus": "vectorstores/milvus",
  "vectorstores/neo4j_vector": "vectorstores/neo4j_vector",
  "vectorstores/prisma": "vectorstores/prisma",
  "vectorstores/typeorm": "vectorstores/typeorm",
  "vectorstores/myscale": "vectorstores/myscale",
  "vectorstores/redis": "vectorstores/redis",
  "vectorstores/typesense": "vectorstores/typesense",
  "vectorstores/singlestore": "vectorstores/singlestore",
  "vectorstores/tigris": "vectorstores/tigris",
  "vectorstores/usearch": "vectorstores/usearch",
  "vectorstores/vectara": "vectorstores/vectara",
  "vectorstores/vercel_postgres": "vectorstores/vercel_postgres",
  "vectorstores/voy": "vectorstores/voy",
  "vectorstores/xata": "vectorstores/xata",
  "vectorstores/zep": "vectorstores/zep",
  // text_splitter
  text_splitter: "text_splitter",
  // memory
  memory: "memory/index",
  "memory/zep": "memory/zep",
  // document
  document: "document",
  // document_loaders
  "document_loaders/base": "document_loaders/base",
  "document_loaders/web/apify_dataset": "document_loaders/web/apify_dataset",
  "document_loaders/web/assemblyai": "document_loaders/web/assemblyai",
  "document_loaders/web/azure_blob_storage_container":
    "document_loaders/web/azure_blob_storage_container",
  "document_loaders/web/azure_blob_storage_file":
    "document_loaders/web/azure_blob_storage_file",
  "document_loaders/web/cheerio": "document_loaders/web/cheerio",
  "document_loaders/web/puppeteer": "document_loaders/web/puppeteer",
  "document_loaders/web/playwright": "document_loaders/web/playwright",
  "document_loaders/web/college_confidential":
    "document_loaders/web/college_confidential",
  "document_loaders/web/gitbook": "document_loaders/web/gitbook",
  "document_loaders/web/hn": "document_loaders/web/hn",
  "document_loaders/web/imsdb": "document_loaders/web/imsdb",
  "document_loaders/web/figma": "document_loaders/web/figma",
  "document_loaders/web/github": "document_loaders/web/github",
  "document_loaders/web/notiondb": "document_loaders/web/notiondb",
  "document_loaders/web/notionapi": "document_loaders/web/notionapi",
  "document_loaders/web/pdf": "document_loaders/web/pdf",
  "document_loaders/web/recursive_url": "document_loaders/web/recursive_url",
  "document_loaders/web/s3": "document_loaders/web/s3",
  "document_loaders/web/sonix_audio": "document_loaders/web/sonix_audio",
  "document_loaders/web/confluence": "document_loaders/web/confluence",
  "document_loaders/web/searchapi": "document_loaders/web/searchapi",
  "document_loaders/web/serpapi": "document_loaders/web/serpapi",
  "document_loaders/web/sort_xyz_blockchain":
    "document_loaders/web/sort_xyz_blockchain",
  "document_loaders/web/youtube": "document_loaders/web/youtube",
  "document_loaders/fs/directory": "document_loaders/fs/directory",
  "document_loaders/fs/buffer": "document_loaders/fs/buffer",
  "document_loaders/fs/text": "document_loaders/fs/text",
  "document_loaders/fs/json": "document_loaders/fs/json",
  "document_loaders/fs/srt": "document_loaders/fs/srt",
  "document_loaders/fs/pdf": "document_loaders/fs/pdf",
  "document_loaders/fs/docx": "document_loaders/fs/docx",
  "document_loaders/fs/epub": "document_loaders/fs/epub",
  "document_loaders/fs/csv": "document_loaders/fs/csv",
  "document_loaders/fs/notion": "document_loaders/fs/notion",
  "document_loaders/fs/unstructured": "document_loaders/fs/unstructured",
  "document_loaders/fs/openai_whisper_audio":
    "document_loaders/fs/openai_whisper_audio",
  // document_transformers
  "document_transformers/html_to_text": "document_transformers/html_to_text",
  "document_transformers/mozilla_readability":
    "document_transformers/mozilla_readability",
  "document_transformers/openai_functions":
    "document_transformers/openai_functions",
  // chat_models
  "chat_models/base": "chat_models/base",
  "chat_models/openai": "chat_models/openai",
  "chat_models/portkey": "chat_models/portkey",
  "chat_models/anthropic": "chat_models/anthropic",
  "chat_models/bedrock": "chat_models/bedrock",
  "chat_models/cloudflare_workersai": "chat_models/cloudflare_workersai",
  "chat_models/googlevertexai": "chat_models/googlevertexai/index",
  "chat_models/googlevertexai/web": "chat_models/googlevertexai/web",
  "chat_models/googlepalm": "chat_models/googlepalm",
  "chat_models/fireworks": "chat_models/fireworks",
  "chat_models/baiduwenxin": "chat_models/baiduwenxin",
  "chat_models/iflytek_xinghuo": "chat_models/iflytek_xinghuo/index",
  "chat_models/iflytek_xinghuo/web": "chat_models/iflytek_xinghuo/web",
  "chat_models/ollama": "chat_models/ollama",
  "chat_models/minimax": "chat_models/minimax",
  "chat_models/llama_cpp": "chat_models/llama_cpp",
  "chat_models/yandex": "chat_models/yandex",
  "chat_models/fake": "chat_models/fake",
  // schema
  schema: "schema/index",
  "schema/document": "schema/document",
  "schema/output_parser": "schema/output_parser",
  "schema/prompt_template": "schema/prompt_template",
  "schema/query_constructor": "schema/query_constructor",
  "schema/retriever": "schema/retriever",
  "schema/runnable": "schema/runnable/index",
  "schema/storage": "schema/storage",
  // sql_db
  sql_db: "sql_db",
  // callbacks
  callbacks: "callbacks/index",
  "callbacks/handlers/llmonitor": "callbacks/handlers/llmonitor",
  // output_parsers
  output_parsers: "output_parsers/index",
  "output_parsers/expression": "output_parsers/expression",
  // retrievers
  "retrievers/amazon_kendra": "retrievers/amazon_kendra",
  "retrievers/remote": "retrievers/remote/index",
  "retrievers/supabase": "retrievers/supabase",
  "retrievers/zep": "retrievers/zep",
  "retrievers/metal": "retrievers/metal",
  "retrievers/chaindesk": "retrievers/chaindesk",
  "retrievers/databerry": "retrievers/databerry",
  "retrievers/contextual_compression": "retrievers/contextual_compression",
  "retrievers/document_compressors": "retrievers/document_compressors/index",
  "retrievers/multi_query": "retrievers/multi_query",
  "retrievers/multi_vector": "retrievers/multi_vector",
  "retrievers/parent_document": "retrievers/parent_document",
  "retrievers/tavily_search_api": "retrievers/tavily_search_api",
  "retrievers/time_weighted": "retrievers/time_weighted",
  "retrievers/document_compressors/chain_extract":
    "retrievers/document_compressors/chain_extract",
  "retrievers/document_compressors/embeddings_filter":
    "retrievers/document_compressors/embeddings_filter",
  "retrievers/hyde": "retrievers/hyde",
  "retrievers/score_threshold": "retrievers/score_threshold",
  "retrievers/self_query": "retrievers/self_query/index",
  "retrievers/self_query/chroma": "retrievers/self_query/chroma",
  "retrievers/self_query/functional": "retrievers/self_query/functional",
  "retrievers/self_query/pinecone": "retrievers/self_query/pinecone",
  "retrievers/self_query/supabase": "retrievers/self_query/supabase",
  "retrievers/self_query/weaviate": "retrievers/self_query/weaviate",
  "retrievers/vespa": "retrievers/vespa",
  // cache
  cache: "cache/index",
  "cache/cloudflare_kv": "cache/cloudflare_kv",
  "cache/momento": "cache/momento",
  "cache/redis": "cache/redis",
  "cache/ioredis": "cache/ioredis",
  "cache/upstash_redis": "cache/upstash_redis",
  // stores
  "stores/doc/in_memory": "stores/doc/in_memory",
  "stores/doc/gcs": "stores/doc/gcs",
  "stores/file/in_memory": "stores/file/in_memory",
  "stores/file/node": "stores/file/node",
  "stores/message/convex": "stores/message/convex",
  "stores/message/cloudflare_d1": "stores/message/cloudflare_d1",
  "stores/message/in_memory": "stores/message/in_memory",
  "stores/message/dynamodb": "stores/message/dynamodb",
  "stores/message/firestore": "stores/message/firestore",
  "stores/message/momento": "stores/message/momento",
  "stores/message/mongodb": "stores/message/mongodb",
  "stores/message/redis": "stores/message/redis",
  "stores/message/ioredis": "stores/message/ioredis",
  "stores/message/upstash_redis": "stores/message/upstash_redis",
  "stores/message/planetscale": "stores/message/planetscale",
  "stores/message/xata": "stores/message/xata",
  // storage
  "storage/convex": "storage/convex",
  "storage/encoder_backed": "storage/encoder_backed",
  "storage/in_memory": "storage/in_memory",
  "storage/ioredis": "storage/ioredis",
  "storage/vercel_kv": "storage/vercel_kv",
  "storage/upstash_redis": "storage/upstash_redis",
  "storage/file_system": "storage/file_system",
  // graphs
  "graphs/neo4j_graph": "graphs/neo4j_graph",
  // hub
  hub: "hub",
  // utilities
  "util/convex": "util/convex",
  "util/document": "util/document",
  "util/math": "util/math",
  "util/time": "util/time",
  // experimental
  "experimental/autogpt": "experimental/autogpt/index",
  "experimental/babyagi": "experimental/babyagi/index",
  "experimental/generative_agents": "experimental/generative_agents/index",
  "experimental/plan_and_execute": "experimental/plan_and_execute/index",
  "experimental/multimodal_embeddings/googlevertexai":
    "experimental/multimodal_embeddings/googlevertexai",
  "experimental/chat_models/anthropic_functions":
    "experimental/chat_models/anthropic_functions",
  "experimental/chat_models/bittensor": "experimental/chat_models/bittensor",
  "experimental/llms/bittensor": "experimental/llms/bittensor",
  "experimental/hubs/makersuite/googlemakersuitehub":
    "experimental/hubs/makersuite/googlemakersuitehub",
  "experimental/chains/violation_of_expectations":
    "experimental/chains/violation_of_expectations/index",
  // evaluation
  evaluation: "evaluation/index",
  // runnables
  "runnables/remote": "runnables/remote",
};

// Entrypoints in this list will
// 1. Be excluded from the documentation
// 2. Be only available in Node.js environments (for backwards compatibility)
const deprecatedNodeOnly = [
  "embeddings",
  "llms",
  "chat_models",
  "vectorstores",
  "retrievers",
  "document_loaders",
];

// Entrypoints in this list require an optional dependency to be installed.
// Therefore they are not tested in the generated test-exports-* packages.
const requiresOptionalDependency = [
  "agents/load",
  "agents/toolkits/aws_sfn",
  "agents/toolkits/sql",
  "tools/aws_lambda",
  "tools/aws_sfn",
  "tools/calculator",
  "tools/sql",
  "tools/webbrowser",
  "tools/google_calendar",
  "callbacks/handlers/llmonitor",
  "chains/load",
  "chains/sql_db",
  "chains/graph_qa/cypher",
  "embeddings/bedrock",
  "embeddings/cloudflare_workersai",
  "embeddings/cohere",
  "embeddings/googlevertexai",
  "embeddings/googlepalm",
  "embeddings/tensorflow",
  "embeddings/hf",
  "embeddings/hf_transformers",
  "embeddings/llama_cpp",
  "llms/load",
  "llms/cohere",
  "llms/googlevertexai",
  "llms/googlevertexai/web",
  "llms/googlepalm",
  "llms/hf",
  "llms/raycast",
  "llms/replicate",
  "llms/sagemaker_endpoint",
  "llms/bedrock",
  "llms/llama_cpp",
  "llms/writer",
  "llms/portkey",
  "prompts/load",
  "vectorstores/analyticdb",
  "vectorstores/cassandra",
  "vectorstores/chroma",
  "vectorstores/cloudflare_vectorize",
  "vectorstores/closevector/web",
  "vectorstores/closevector/node",
  "vectorstores/convex",
  "vectorstores/googlevertexai",
  "vectorstores/elasticsearch",
  "vectorstores/hnswlib",
  "vectorstores/faiss",
  "vectorstores/weaviate",
  "vectorstores/lancedb",
  "vectorstores/mongo",
  "vectorstores/momento_vector_index",
  "vectorstores/mongodb_atlas",
  "vectorstores/pinecone",
  "vectorstores/qdrant",
  "vectorstores/supabase",
  "vectorstores/opensearch",
  "vectorstores/pgvector",
  "vectorstores/typeorm",
  "vectorstores/milvus",
  "vectorstores/myscale",
  "vectorstores/neo4j_vector",
  "vectorstores/redis",
  "vectorstores/singlestore",
  "vectorstores/typesense",
  "vectorstores/tigris",
  "vectorstores/usearch",
  "vectorstores/vercel_postgres",
  "vectorstores/voy",
  "vectorstores/zep",
  "memory/zep",
  "document_loaders/web/apify_dataset",
  "document_loaders/web/assemblyai",
  "document_loaders/web/azure_blob_storage_container",
  "document_loaders/web/azure_blob_storage_file",
  "document_loaders/web/cheerio",
  "document_loaders/web/puppeteer",
  "document_loaders/web/playwright",
  "document_loaders/web/college_confidential",
  "document_loaders/web/gitbook",
  "document_loaders/web/hn",
  "document_loaders/web/imsdb",
  "document_loaders/web/figma",
  "document_loaders/web/github",
  "document_loaders/web/pdf",
  "document_loaders/web/notiondb",
  "document_loaders/web/notionapi",
  "document_loaders/web/recursive_url",
  "document_loaders/web/s3",
  "document_loaders/web/sonix_audio",
  "document_loaders/web/confluence",
  "document_loaders/web/youtube",
  "document_loaders/fs/directory",
  "document_loaders/fs/buffer",
  "document_loaders/fs/text",
  "document_loaders/fs/json",
  "document_loaders/fs/srt",
  "document_loaders/fs/pdf",
  "document_loaders/fs/docx",
  "document_loaders/fs/epub",
  "document_loaders/fs/csv",
  "document_loaders/fs/notion",
  "document_loaders/fs/unstructured",
  "document_loaders/fs/openai_whisper_audio",
  "document_transformers/html_to_text",
  "document_transformers/mozilla_readability",
  "chat_models/bedrock",
  "chat_models/googlevertexai",
  "chat_models/googlevertexai/web",
  "chat_models/googlepalm",
  "chat_models/llama_cpp",
  "chat_models/portkey",
  "chat_models/iflytek_xinghuo",
  "chat_models/iflytek_xinghuo/web",
  "sql_db",
  "retrievers/amazon_kendra",
  "retrievers/supabase",
  "retrievers/zep",
  "retrievers/metal",
  "retrievers/self_query",
  "retrievers/self_query/chroma",
  "retrievers/self_query/functional",
  "retrievers/self_query/pinecone",
  "retrievers/self_query/supabase",
  "retrievers/self_query/weaviate",
  "output_parsers/expression",
  "chains/query_constructor",
  "chains/query_constructor/ir",
  "cache/cloudflare_kv",
  "cache/momento",
  "cache/redis",
  "cache/ioredis",
  "cache/upstash_redis",
  "stores/doc/gcs",
  "stores/file/node",
  "stores/message/cloudflare_d1",
  "stores/message/convex",
  "stores/message/dynamodb",
  "stores/message/firestore",
  "stores/message/momento",
  "stores/message/mongodb",
  "stores/message/redis",
  "stores/message/ioredis",
  "stores/message/upstash_redis",
  "stores/message/planetscale",
  "stores/message/xata",
  "storage/convex",
  "storage/file_system",
  "storage/ioredis",
  "storage/vercel_kv",
  "storage/upstash_redis",
  "graphs/neo4j_graph",
  // Prevent export due to circular dependency with "load" entrypoint
  "hub",
  "experimental/multimodal_embeddings/googlevertexai",
  "experimental/chat_models/anthropic_functions",
  "experimental/llms/bittensor",
  "experimental/hubs/makersuite/googlemakersuitehub",
  "util/convex",
];

// List of test-exports-* packages which we use to test that the exports field
// works correctly across different JS environments.
// Each entry is a tuple of [package name, import statement].
const testExports = [
  [
    "test-exports-esm",
    (p) => `import * as ${p.replace(/\//g, "_")} from "langchain/${p}";`,
  ],
  [
    "test-exports-esbuild",
    (p) => `import * as ${p.replace(/\//g, "_")} from "langchain/${p}";`,
  ],
  [
    "test-exports-cjs",
    (p) => `const ${p.replace(/\//g, "_")} = require("langchain/${p}");`,
  ],
  ["test-exports-cf", (p) => `export * from "langchain/${p}";`],
  ["test-exports-vercel", (p) => `export * from "langchain/${p}";`],
  ["test-exports-vite", (p) => `export * from "langchain/${p}";`],
  ["test-exports-bun", (p) => `export * from "langchain/${p}";`],
];

const updateJsonFile = (relativePath, updateFunction) => {
  const contents = fs.readFileSync(relativePath).toString();
  const res = updateFunction(JSON.parse(contents));
  fs.writeFileSync(relativePath, JSON.stringify(res, null, 2) + "\n");
};

const generateFiles = () => {
  const files = [...Object.entries(entrypoints), ["index", "index"]].flatMap(
    ([key, value]) => {
      const nrOfDots = key.split("/").length - 1;
      const relativePath = "../".repeat(nrOfDots) || "./";
      const compiledPath = `${relativePath}dist/${value}.js`;
      return [
        [
          `${key}.cjs`,
          `module.exports = require('${relativePath}dist/${value}.cjs');`,
        ],
        [`${key}.js`, `export * from '${compiledPath}'`],
        [`${key}.d.ts`, `export * from '${compiledPath}'`],
      ];
    }
  );

  return Object.fromEntries(files);
};

const updateConfig = () => {
  // Update tsconfig.json `typedocOptions.entryPoints` field
  updateJsonFile("./tsconfig.json", (json) => ({
    ...json,
    typedocOptions: {
      ...json.typedocOptions,
      entryPoints: [...Object.keys(entrypoints)]
        .filter((key) => !deprecatedNodeOnly.includes(key))
        .map((key) => `src/${entrypoints[key]}.ts`),
    },
  }));

  const generatedFiles = generateFiles();
  const filenames = Object.keys(generatedFiles);

  // Update package.json `exports` and `files` fields
  updateJsonFile("./package.json", (json) => ({
    ...json,
    exports: Object.assign(
      Object.fromEntries(
        [...Object.keys(entrypoints)].map((key) => {
          let entryPoint = {
            types: `./${key}.d.ts`,
            import: `./${key}.js`,
            require: `./${key}.cjs`,
          };

          if (deprecatedNodeOnly.includes(key)) {
            entryPoint = {
              node: entryPoint,
            };
          }

          return [`./${key}`, entryPoint];
        })
      ),
      { "./package.json": "./package.json" }
    ),
    files: ["dist/", ...filenames],
  }));

  // Write generated files
  Object.entries(generatedFiles).forEach(([filename, content]) => {
    fs.mkdirSync(path.dirname(filename), { recursive: true });
    fs.writeFileSync(filename, content);
  });

  // Update .gitignore
  fs.writeFileSync("./.gitignore", filenames.join("\n") + "\n");

  // Update test-exports-*/entrypoints.js
  const entrypointsToTest = Object.keys(entrypoints)
    .filter((key) => !deprecatedNodeOnly.includes(key))
    .filter((key) => !requiresOptionalDependency.includes(key));
  testExports.forEach(([pkg, importStatement]) => {
    const contents =
      entrypointsToTest.map((key) => importStatement(key)).join("\n") + "\n";
    fs.writeFileSync(
      `../environment_tests/${pkg}/src/entrypoints.js`,
      contents
    );
  });
};

const cleanGenerated = () => {
  const filenames = Object.keys(generateFiles());
  filenames.forEach((fname) => {
    try {
      fs.unlinkSync(fname);
    } catch {
      // ignore error
    }
  });
};

// Tuple describing the auto-generated import map (used by langchain/load)
// [package name, import statement, import map path]
// This will not include entrypoints deprecated or requiring optional deps.
const importMap = [
  "langchain",
  (k, p) => `export * as ${k.replace(/\//g, "__")} from "../${p}.js";`,
  "src/load/import_map.ts",
];

const generateImportMap = () => {
  // Generate import map
  const entrypointsToInclude = Object.keys(entrypoints)
    .filter((key) => key !== "load")
    .filter((key) => !deprecatedNodeOnly.includes(key))
    .filter((key) => !requiresOptionalDependency.includes(key));
  const [pkg, importStatement, importMapPath] = importMap;
  const contents =
    entrypointsToInclude
      .map((key) => importStatement(key, entrypoints[key]))
      .join("\n") + "\n";
  fs.writeFileSync(
    `../${pkg}/${importMapPath}`,
    "// Auto-generated by `scripts/create-entrypoints.js`. Do not edit manually.\n\n" +
      contents
  );
};

const importTypes = [
  "langchain",
  (k, p) =>
    `  "langchain/${k}"?:
    | typeof import("../${p}.js")
    | Promise<typeof import("../${p}.js")>;`,
  "src/load/import_type.d.ts",
];

const generateImportTypes = () => {
  // Generate import types
  const [pkg, importStatement, importTypesPath] = importTypes;
  fs.writeFileSync(
    `../${pkg}/${importTypesPath}`,
    `// Auto-generated by \`scripts/create-entrypoints.js\`. Do not edit manually.

export interface OptionalImportMap {
${Object.keys(entrypoints)
  .filter((key) => !deprecatedNodeOnly.includes(key))
  .filter((key) => requiresOptionalDependency.includes(key))
  .map((key) => importStatement(key, entrypoints[key]))
  .join("\n")}
}

export interface SecretMap {
${[...identifySecrets()]
  .sort()
  .map((secret) => `  ${secret}?: string;`)
  .join("\n")}
}
`
  );
};

const importConstants = [
  "langchain",
  (k) => `  "langchain/${k}"`,
  "src/load/import_constants.ts",
];

const generateImportConstants = () => {
  // Generate import constants
  const entrypointsToInclude = Object.keys(entrypoints)
    .filter((key) => !deprecatedNodeOnly.includes(key))
    .filter((key) => requiresOptionalDependency.includes(key));
  const [pkg, importStatement, importConstantsPath] = importConstants;
  const contents =
    entrypointsToInclude
      .map((key) => importStatement(key, entrypoints[key]))
      .join(",\n") + ",\n];\n";
  fs.writeFileSync(
    `../${pkg}/${importConstantsPath}`,
    "// Auto-generated by `scripts/create-entrypoints.js`. Do not edit manually.\n\nexport const optionalImportEntrypoints = [\n" +
      contents
  );
};

const command = process.argv[2];

if (command === "pre") {
  cleanGenerated();
  generateImportMap();
  generateImportTypes();
  generateImportConstants();
} else {
  updateConfig();
}<|MERGE_RESOLUTION|>--- conflicted
+++ resolved
@@ -59,11 +59,8 @@
   "embeddings/googlevertexai": "embeddings/googlevertexai",
   "embeddings/googlepalm": "embeddings/googlepalm",
   "embeddings/minimax": "embeddings/minimax",
-<<<<<<< HEAD
   "embeddings/voyage": "embeddings/voyage",
-=======
   "embeddings/llama_cpp": "embeddings/llama_cpp",
->>>>>>> 74f54e06
   // llms
   "llms/load": "llms/load",
   "llms/base": "llms/base",
