--- conflicted
+++ resolved
@@ -284,12 +284,9 @@
   "vectorstores/singlestore",
   "vectorstores/typesense",
   "vectorstores/tigris",
-<<<<<<< HEAD
   "vectorstores/vectara",
-=======
   "vectorstores/usearch",
   "vectorstores/zep",
->>>>>>> b6c0ae41
   "memory/zep",
   "document_loaders/web/apify_dataset",
   "document_loaders/web/assemblyai",
