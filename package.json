--- conflicted
+++ resolved
@@ -7,11 +7,7 @@
   "workspaces": [
     "langchain",
     "examples",
-<<<<<<< HEAD
-    "langchain"
-=======
     "docs"
->>>>>>> 6b43f45f
   ],
   "packageManager": "yarn@3.4.1",
   "scripts": {
