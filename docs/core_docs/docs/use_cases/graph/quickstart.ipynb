{
  "cells": [
    {
      "cell_type": "raw",
      "metadata": {},
      "source": [
        "---\n",
        "sidebar_position: 0\n",
        "---"
      ]
    },
    {
      "cell_type": "markdown",
      "metadata": {},
      "source": [
        "# Quickstart\n",
        "\n",
        "In this guide we'll go over the basic ways to create a Q&A chain over a graph database. These systems will allow us to ask a question about the data in a graph database and get back a natural language answer.\n",
        "\n",
        "## ⚠️ Security note ⚠️\n",
        "\n",
        "Building Q&A systems of graph databases requires executing model-generated graph queries. There are inherent risks in doing this. Make sure that your database connection permissions are always scoped as narrowly as possible for your chain/agent's needs. This will mitigate though not eliminate the risks of building a model-driven system. For more on general security best practices, [see here](/docs/security).\n",
        "\n",
        "## Architecture\n",
        "\n",
        "At a high-level, the steps of most graph chains are:\n",
        "\n",
        "1. **Convert question to a graph database query**: Model converts user input to a graph database query (e.g. Cypher).\n",
        "2. **Execute graph database query**: Execute the graph database query.\n",
        "3. **Answer the question**: Model responds to user input using the query results.\n",
        "\n",
        "\n",
        "![SQL Use Case Diagram](../../../static/img/graph_usecase.png)\n",
        "\n",
        "## Setup\n",
        "\n",
        "First, get required packages and set environment variables.\n",
        "In this example, we will be using Neo4j graph database."
      ]
    },
    {
      "cell_type": "markdown",
      "metadata": {},
      "source": [
        "## Setup\n",
        "#### Install dependencies\n",
        "\n",
        "```{=mdx}\n",
        "import IntegrationInstallTooltip from \"@mdx_components/integration_install_tooltip.mdx\";\n",
        "import Npm2Yarn from \"@theme/Npm2Yarn\";\n",
        "\n",
        "<IntegrationInstallTooltip></IntegrationInstallTooltip>\n",
        "\n",
        "<Npm2Yarn>\n",
        "  langchain @langchain/community @langchain/openai neo4j-driver\n",
        "</Npm2Yarn>\n",
        "```\n",
        "\n",
        "#### Set environment variables\n",
        "\n",
        "We'll use OpenAI in this example:\n",
        "\n",
        "```env\n",
        "OPENAI_API_KEY=your-api-key\n",
        "\n",
        "# Optional, use LangSmith for best-in-class observability\n",
        "LANGSMITH_API_KEY=your-api-key\n",
        "LANGCHAIN_TRACING_V2=true\n",
        "```\n",
        "\n",
        "Next, we need to define Neo4j credentials.\n",
        "Follow [these installation steps](https://neo4j.com/docs/operations-manual/current/installation/) to set up a Neo4j database.\n",
        "\n",
        "```env\n",
        "NEO4J_URI=\"bolt://localhost:7687\"\n",
        "NEO4J_USERNAME=\"neo4j\"\n",
        "NEO4J_PASSWORD=\"password\"\n",
        "```"
      ]
    },
    {
      "cell_type": "markdown",
      "metadata": {},
      "source": [
        "The below example will create a connection with a Neo4j database and will populate it with example data about movies and their actors."
      ]
    },
    {
      "cell_type": "code",
      "execution_count": 3,
      "metadata": {},
      "outputs": [
        {
          "name": "stdout",
          "output_type": "stream",
          "text": [
            "Schema refreshed successfully.\n"
          ]
        },
        {
          "data": {
            "text/plain": [
              "[]"
            ]
          },
          "execution_count": 3,
          "metadata": {},
          "output_type": "execute_result"
        }
      ],
      "source": [
        "import \"neo4j-driver\";\n",
        "import { Neo4jGraph } from \"@langchain/community/graphs/neo4j_graph\";\n",
        "\n",
        "const url = Deno.env.get(\"NEO4J_URI\");\n",
        "const username = Deno.env.get(\"NEO4J_USER\");\n",
        "const password = Deno.env.get(\"NEO4J_PASSWORD\");\n",
        "const graph = await Neo4jGraph.initialize({ url, username, password });\n",
        "\n",
        "// Import movie information\n",
        "const moviesQuery = `LOAD CSV WITH HEADERS FROM \n",
        "'https://raw.githubusercontent.com/tomasonjo/blog-datasets/main/movies/movies_small.csv'\n",
        "AS row\n",
        "MERGE (m:Movie {id:row.movieId})\n",
        "SET m.released = date(row.released),\n",
        "    m.title = row.title,\n",
        "    m.imdbRating = toFloat(row.imdbRating)\n",
        "FOREACH (director in split(row.director, '|') | \n",
        "    MERGE (p:Person {name:trim(director)})\n",
        "    MERGE (p)-[:DIRECTED]->(m))\n",
        "FOREACH (actor in split(row.actors, '|') | \n",
        "    MERGE (p:Person {name:trim(actor)})\n",
        "    MERGE (p)-[:ACTED_IN]->(m))\n",
        "FOREACH (genre in split(row.genres, '|') | \n",
        "    MERGE (g:Genre {name:trim(genre)})\n",
        "    MERGE (m)-[:IN_GENRE]->(g))`\n",
        "\n",
        "await graph.query(moviesQuery);"
      ]
    },
    {
      "cell_type": "markdown",
      "metadata": {},
      "source": [
        "## Graph schema\n",
        "\n",
        "In order for an LLM to be able to generate a Cypher statement, it needs information about the graph schema. When you instantiate a graph object, it retrieves the information about the graph schema. If you later make any changes to the graph, you can run the `refreshSchema` method to refresh the schema information."
      ]
    },
    {
      "cell_type": "code",
      "execution_count": 4,
      "metadata": {},
      "outputs": [
        {
          "name": "stdout",
          "output_type": "stream",
          "text": [
            "Node properties are the following:\n",
            "Movie {imdbRating: FLOAT, id: STRING, released: DATE, title: STRING}, Person {name: STRING}, Genre {name: STRING}\n",
            "Relationship properties are the following:\n",
            "\n",
            "The relationships are the following:\n",
            "(:Movie)-[:IN_GENRE]->(:Genre), (:Person)-[:DIRECTED]->(:Movie), (:Person)-[:ACTED_IN]->(:Movie)\n"
          ]
        }
      ],
      "source": [
        "await graph.refreshSchema()\n",
        "console.log(graph.schema)"
      ]
    },
    {
      "cell_type": "markdown",
      "metadata": {},
      "source": [
        "Great! We've got a graph database that we can query. Now let's try hooking it up to an LLM.\n",
        "\n",
        "## Chain\n",
        "\n",
        "Let's use a simple chain that takes a question, turns it into a Cypher query, executes the query, and uses the result to answer the original question.\n",
        "\n",
        "![graph_chain.webp](../../../static/img/graph_chain.webp)\n",
        "\n",
        "\n",
        "LangChain comes with a built-in chain for this workflow that is designed to work with Neo4j: [GraphCypherQAChain](https://python.langchain.com/docs/use_cases/graph/graph_cypher_qa)"
      ]
    },
    {
      "cell_type": "code",
      "execution_count": 5,
      "metadata": {},
      "outputs": [
        {
          "data": {
            "text/plain": [
              "{ result: \u001b[32m\"James Woods, Joe Pesci, Robert De Niro, Sharon Stone\"\u001b[39m }"
            ]
          },
          "execution_count": 5,
          "metadata": {},
          "output_type": "execute_result"
        }
      ],
      "source": [
        "import { GraphCypherQAChain } from \"langchain/chains/graph_qa/cypher\";\n",
        "import { ChatOpenAI } from \"@langchain/openai\";\n",
        "\n",
        "const llm = new ChatOpenAI({ model: \"gpt-3.5-turbo\", temperature: 0 })\n",
        "const chain = GraphCypherQAChain.fromLLM({\n",
        "  llm,\n",
        "  graph,\n",
        "});\n",
        "const response = await chain.invoke({ query: \"What was the cast of the Casino?\" })\n",
        "response"
      ]
    },
    {
      "cell_type": "markdown",
      "metadata": {},
      "source": [
        "### Next steps\n",
        "\n",
        "For more complex query-generation, we may want to create few-shot prompts or add query-checking steps. For advanced techniques like this and more check out:\n",
        "\n",
        "* [Prompting strategies](/docs/use_cases/graph/prompting): Advanced prompt engineering techniques.\n",
        "* [Mapping values](/docs/use_cases/graph/mapping): Techniques for mapping values from questions to database.\n",
        "* [Semantic layer](/docs/use_cases/graph/semantic): Techniques for working implementing semantic layers."
      ]
    }
<<<<<<< HEAD
  ],
  "metadata": {
    "kernelspec": {
      "display_name": "Deno",
      "language": "typescript",
      "name": "deno"
    },
    "language_info": {
      "file_extension": ".ts",
      "mimetype": "text/x.typescript",
      "name": "typescript",
      "nb_converter": "script",
      "pygments_lexer": "typescript",
      "version": "5.3.3"
    }
  },
  "nbformat": 4,
  "nbformat_minor": 4
=======
   ],
   "source": [
    "import { GraphCypherQAChain } from \"langchain/chains/graph_qa/cypher\";\n",
    "import { ChatOpenAI } from \"@langchain/openai\";\n",
    "\n",
    "const llm = new ChatOpenAI({ modelName: \"gpt-3.5-turbo\", temperature: 0 })\n",
    "const chain = GraphCypherQAChain.fromLLM({\n",
    "  llm,\n",
    "  graph,\n",
    "});\n",
    "const response = await chain.invoke({ query: \"What was the cast of the Casino?\" })\n",
    "response"
   ]
  },
  {
   "cell_type": "markdown",
   "metadata": {},
   "source": [
    "### Next steps\n",
    "\n",
    "For more complex query-generation, we may want to create few-shot prompts or add query-checking steps. For advanced techniques like this and more check out:\n",
    "\n",
    "* [Prompting strategies](/docs/use_cases/graph/prompting): Advanced prompt engineering techniques.\n",
    "* [Mapping values](/docs/use_cases/graph/mapping): Techniques for mapping values from questions to database.\n",
    "* [Semantic layer](/docs/use_cases/graph/semantic): Techniques for working implementing semantic layers.\n",
    "* [Constructing graphs](/docs/use_cases/graph/construction): Techniques for constructing knowledge graphs.\n"
   ]
  },
  {
   "cell_type": "code",
   "execution_count": null,
   "metadata": {},
   "outputs": [],
   "source": []
  }
 ],
 "metadata": {
  "kernelspec": {
   "display_name": "Deno",
   "language": "typescript",
   "name": "deno"
  },
  "language_info": {
   "file_extension": ".ts",
   "mimetype": "text/x.typescript",
   "name": "typescript",
   "nb_converter": "script",
   "pygments_lexer": "typescript",
   "version": "5.4.3"
  }
 },
 "nbformat": 4,
 "nbformat_minor": 4
>>>>>>> fc2f9de2
}<|MERGE_RESOLUTION|>--- conflicted
+++ resolved
@@ -228,26 +228,6 @@
         "* [Semantic layer](/docs/use_cases/graph/semantic): Techniques for working implementing semantic layers."
       ]
     }
-<<<<<<< HEAD
-  ],
-  "metadata": {
-    "kernelspec": {
-      "display_name": "Deno",
-      "language": "typescript",
-      "name": "deno"
-    },
-    "language_info": {
-      "file_extension": ".ts",
-      "mimetype": "text/x.typescript",
-      "name": "typescript",
-      "nb_converter": "script",
-      "pygments_lexer": "typescript",
-      "version": "5.3.3"
-    }
-  },
-  "nbformat": 4,
-  "nbformat_minor": 4
-=======
    ],
    "source": [
     "import { GraphCypherQAChain } from \"langchain/chains/graph_qa/cypher\";\n",
@@ -301,5 +281,4 @@
  },
  "nbformat": 4,
  "nbformat_minor": 4
->>>>>>> fc2f9de2
 }