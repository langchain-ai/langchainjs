--- conflicted
+++ resolved
@@ -1,5 +1,4 @@
 {
-<<<<<<< HEAD
  "cells": [
   {
    "cell_type": "raw",
@@ -314,409 +313,6 @@
     "    console.log(vectors[1].slice(0, 10));"
    ]
   },
-  {
-   "cell_type": "markdown",
-   "id": "8938e581",
-   "metadata": {},
-   "source": [
-    "## API reference\n",
-    "\n",
-    "For detailed documentation of all __module_name__ features and configurations head to the API reference: __api_ref_module__"
-   ]
-  }
- ],
- "metadata": {
-  "kernelspec": {
-   "display_name": "JavaScript (Node.js)",
-   "language": "javascript",
-   "name": "javascript"
-=======
-  "cells": [
-    {
-      "cell_type": "raw",
-      "id": "afaf8039",
-      "metadata": {
-        "vscode": {
-          "languageId": "raw"
-        }
-      },
-      "source": [
-        "---\n",
-        "sidebar_label: IBM watsonx.ai\n",
-        "---"
-      ]
-    },
-    {
-      "cell_type": "markdown",
-      "id": "9a3d6f34",
-      "metadata": {},
-      "source": [
-        "# IBM watsonx.ai\n",
-        "\n",
-        "\n",
-        "This will help you get started with IBM watsonx.ai [embedding models](/docs/concepts/embedding_models) using LangChain. For detailed documentation on `IBM watsonx.ai` features and configuration options, please refer to the [API reference](https://api.js.langchain.com/classes/_langchain_community.embeddings_ibm.html).\n",
-        "\n",
-        "## Overview\n",
-        "### Integration details\n",
-        "\n",
-        "\n",
-        "| Class | Package | Local | [Py support](https://python.langchain.com/docs/integrations/text_embedding/ibm_watsonx/) | Package downloads | Package latest |\n",
-        "| :--- | :--- | :---: | :---: |  :---: | :---: |\n",
-        "| [`IBM watsonx.ai`](https://api.js.langchain.com/classes/_langchain_community.embeddings_ibm.WatsonxEmbeddings.html) | [@langchain/community](https://api.js.langchain.com/modules/langchain_community_llms_ibm.html)| ❌ | ✅  | ![NPM - Downloads](https://img.shields.io/npm/dm/@langchain/community?style=flat-square&label=%20&) | ![NPM - Version](https://img.shields.io/npm/v/@langchain/community?style=flat-square&label=%20&) |\n",
-        "\n",
-        "## Setup\n",
-        "\n",
-        "To access IBM WatsonxAI embeddings you'll need to create an IBM watsonx.ai account, get an API key or any other type of credentials, and install the `@langchain/community` integration package.\n",
-        "\n",
-        "### Credentials\n",
-        "\n",
-        "\n",
-        "Head to [IBM Cloud](https://cloud.ibm.com/login) to sign up to IBM watsonx.ai and generate an API key or provide any other authentication form as presented below.\n",
-        "\n",
-        "#### IAM authentication\n",
-        "\n",
-        "```bash\n",
-        "export WATSONX_AI_AUTH_TYPE=iam\n",
-        "export WATSONX_AI_APIKEY=<YOUR-APIKEY>\n",
-        "```\n",
-        "\n",
-        "#### Bearer token authentication\n",
-        "\n",
-        "```bash\n",
-        "export WATSONX_AI_AUTH_TYPE=bearertoken\n",
-        "export WATSONX_AI_BEARER_TOKEN=<YOUR-BEARER-TOKEN>\n",
-        "```\n",
-        "\n",
-        "#### CP4D authentication\n",
-        "\n",
-        "```bash\n",
-        "export WATSONX_AI_AUTH_TYPE=cp4d\n",
-        "export WATSONX_AI_USERNAME=<YOUR_USERNAME>\n",
-        "export WATSONX_AI_PASSWORD=<YOUR_PASSWORD>\n",
-        "export WATSONX_AI_URL=<URL>\n",
-        "```\n",
-        "\n",
-        "Once these are placed in your environment variables and object is initialized authentication will proceed automatically.\n",
-        "\n",
-        "Authentication can also be accomplished by passing these values as parameters to a new instance.\n",
-        "\n",
-        "## IAM authentication\n",
-        "\n",
-        "```typescript\n",
-        "import { WatsonxEmbeddings } from \"@langchain/community/embeddings/ibm\";\n",
-        "\n",
-        "const props = {\n",
-        "  version: \"YYYY-MM-DD\",\n",
-        "  serviceUrl: \"<SERVICE_URL>\",\n",
-        "  projectId: \"<PROJECT_ID>\",\n",
-        "  watsonxAIAuthType: \"iam\",\n",
-        "  watsonxAIApikey: \"<YOUR-APIKEY>\",\n",
-        "};\n",
-        "const instance = new WatsonxEmbeddings(props);\n",
-        "```\n",
-        "\n",
-        "## Bearer token authentication\n",
-        "\n",
-        "```typescript\n",
-        "import { WatsonxEmbeddings } from \"@langchain/community/embeddings/ibm\";\n",
-        "\n",
-        "const props = {\n",
-        "  version: \"YYYY-MM-DD\",\n",
-        "  serviceUrl: \"<SERVICE_URL>\",\n",
-        "  projectId: \"<PROJECT_ID>\",\n",
-        "  watsonxAIAuthType: \"bearertoken\",\n",
-        "  watsonxAIBearerToken: \"<YOUR-BEARERTOKEN>\",\n",
-        "};\n",
-        "const instance = new WatsonxEmbeddings(props);\n",
-        "```\n",
-        "\n",
-        "### CP4D authentication\n",
-        "\n",
-        "```typescript\n",
-        "import { WatsonxEmbeddings } from \"@langchain/community/embeddings/ibm\";\n",
-        "\n",
-        "const props = {\n",
-        "  version: \"YYYY-MM-DD\",\n",
-        "  serviceUrl: \"<SERVICE_URL>\",\n",
-        "  projectId: \"<PROJECT_ID>\",\n",
-        "  watsonxAIAuthType: \"cp4d\",\n",
-        "  watsonxAIUsername: \"<YOUR-USERNAME>\",\n",
-        "  watsonxAIPassword: \"<YOUR-PASSWORD>\",\n",
-        "  watsonxAIUrl: \"<url>\",\n",
-        "};\n",
-        "const instance = new WatsonxEmbeddings(props);\n",
-        "```\n",
-        "\n",
-        "If you want to get automated tracing of your model calls you can also set your [LangSmith](https://docs.smith.langchain.com/) API key by uncommenting below:\n",
-        "\n",
-        "```bash\n",
-        "# export LANGCHAIN_TRACING_V2=\"true\"\n",
-        "# export LANGCHAIN_API_KEY=\"your-api-key\"\n",
-        "```\n",
-        "\n",
-        "### Installation\n",
-        "\n",
-        "The LangChain IBM watsonx.ai integration lives in the `@langchain/community` package:\n",
-        "\n",
-        "```{=mdx}\n",
-        "import IntegrationInstallTooltip from \"@mdx_components/integration_install_tooltip.mdx\";\n",
-        "import Npm2Yarn from \"@theme/Npm2Yarn\";\n",
-        "\n",
-        "<IntegrationInstallTooltip></IntegrationInstallTooltip>\n",
-        "\n",
-        "<Npm2Yarn>\n",
-        "  @langchain/community @langchain/core\n",
-        "</Npm2Yarn>\n",
-        "\n",
-        "```"
-      ]
-    },
-    {
-      "cell_type": "markdown",
-      "id": "45dd1724",
-      "metadata": {},
-      "source": [
-        "## Instantiation\n",
-        "\n",
-        "Now we can instantiate our model object and embed text:\n"
-      ]
-    },
-    {
-      "cell_type": "code",
-      "execution_count": null,
-      "id": "9ea7a09b",
-      "metadata": {},
-      "outputs": [],
-      "source": [
-        "import { WatsonxEmbeddings } from \"@langchain/community/embeddings/ibm\";\n",
-        "\n",
-        "const embeddings = new WatsonxEmbeddings({\n",
-        "  version: \"YYYY-MM-DD\",\n",
-        "  serviceUrl: process.env.API_URL,\n",
-        "  projectId: \"<PROJECT_ID>\",\n",
-        "  spaceId: \"<SPACE_ID>\",\n",
-        "  idOrName: \"<DEPLOYMENT_ID>\",\n",
-        "  model: \"<MODEL_ID>\",\n",
-        "});"
-      ]
-    },
-    {
-      "cell_type": "markdown",
-      "id": "ba7f5c8a",
-      "metadata": {},
-      "source": [
-        "Note:\n",
-        "\n",
-        "- You must provide `spaceId`, `projectId` or `idOrName`(deployment id) in order to proceed.\n",
-        "- Depending on the region of your provisioned service instance, use correct serviceUrl."
-      ]
-    },
-    {
-      "cell_type": "markdown",
-      "id": "77d271b6",
-      "metadata": {},
-      "source": [
-        "## Indexing and Retrieval\n",
-        "\n",
-        "Embedding models are often used in retrieval-augmented generation (RAG) flows, both as part of indexing data as well as later retrieving it. For more detailed instructions, please see our RAG tutorials under the [working with external knowledge tutorials](/docs/tutorials/#working-with-external-knowledge).\n",
-        "\n",
-        "Below, see how to index and retrieve data using the `embeddings` object we initialized above. In this example, we will index and retrieve a sample document using the demo [`MemoryVectorStore`](/docs/integrations/vectorstores/memory)."
-      ]
-    },
-    {
-      "cell_type": "code",
-      "execution_count": 2,
-      "id": "d817716b",
-      "metadata": {},
-      "outputs": [
-        {
-          "name": "stdout",
-          "output_type": "stream",
-          "text": [
-            "LangChain is the framework for building context-aware reasoning applications\n"
-          ]
-        }
-      ],
-      "source": [
-        "// Create a vector store with a sample text\n",
-        "import { MemoryVectorStore } from \"langchain/vectorstores/memory\";\n",
-        "\n",
-        "const text = \"LangChain is the framework for building context-aware reasoning applications\";\n",
-        "\n",
-        "const vectorstore = await MemoryVectorStore.fromDocuments(\n",
-        "  [{ pageContent: text, metadata: {} }],\n",
-        "  embeddings,\n",
-        ");\n",
-        "\n",
-        "// Use the vector store as a retriever that returns a single document\n",
-        "const retriever = vectorstore.asRetriever(1);\n",
-        "\n",
-        "// Retrieve the most similar text\n",
-        "const retrievedDocuments = await retriever.invoke(\"What is LangChain?\");\n",
-        "\n",
-        "retrievedDocuments[0].pageContent;"
-      ]
-    },
-    {
-      "cell_type": "markdown",
-      "id": "e02b9855",
-      "metadata": {},
-      "source": [
-        "## Direct Usage\n",
-        "\n",
-        "Under the hood, the vectorstore and retriever implementations are calling `embeddings.embedDocument(...)` and `embeddings.embedQuery(...)` to create embeddings for the text(s) used in `fromDocuments` and the retriever's `invoke` operations, respectively.\n",
-        "\n",
-        "You can directly call these methods to get embeddings for your own use cases.\n",
-        "\n",
-        "### Embed single texts\n",
-        "\n",
-        "You can embed queries for search with `embedQuery`. This generates a vector representation specific to the query:"
-      ]
-    },
-    {
-      "cell_type": "code",
-      "execution_count": 6,
-      "id": "0d2befcd",
-      "metadata": {},
-      "outputs": [
-        {
-          "name": "stdout",
-          "output_type": "stream",
-          "text": [
-            "[\n",
-            "   -0.017436018,   -0.01469498,   -0.015685871,  -0.013543149, -0.0011519607,\n",
-            "   -0.008123747,   0.015286108,   -0.023845721,   -0.02454774,    0.07235078,\n",
-            "   -0.032333843, -0.0035843418,   -0.015389036,     0.0455373,  -0.021119863,\n",
-            "   -0.022039745,   0.021746712,   -0.017774817,  -0.008232582,  -0.036727764,\n",
-            "   -0.015734928,    0.03606811,   -0.005108186,  -0.036052454,   0.024462992,\n",
-            "     0.02359307,    0.03273164,    0.009195497, -0.0077208397,    -0.0127943,\n",
-            "   -0.023869334,  -0.029473905,  -0.0080457395, -0.0021337876,    0.04949132,\n",
-            "    0.013950589,  -0.010046689,    0.021029025,  -0.031725302,   0.004251065,\n",
-            "   -0.034171984,   -0.03696642,   -0.014253629,  -0.017757406,  -0.007531065,\n",
-            "     0.07187789,   0.009661725,    0.041889492,   -0.04660478,   0.028036641,\n",
-            "    0.059334517,   -0.04561291,    0.056029715,   -0.00676024,   0.026493236,\n",
-            "      0.0116374,   0.050126843,   -0.018036349,  -0.013711887,   0.042252757,\n",
-            "    -0.04453391,    0.04705777, -0.00044598224,  -0.030227259,   0.029286578,\n",
-            "      0.0252211,   0.011694125,   -0.031404093,    0.02951232,    0.08812359,\n",
-            "    0.023539362,  -0.011082862,    0.008024676, 0.00084492035,  -0.007984158,\n",
-            "  -0.0005008702,  -0.025189219,    0.021000557, -0.0065513053,   0.036524914,\n",
-            "   0.0015150858, -0.0042383806,    0.049065087,   0.000941666,    0.04447001,\n",
-            "    0.012942205,  -0.078316726,    -0.03004237,  -0.025807172,   -0.03446275,\n",
-            "    -0.00932942,  -0.044925686,     0.03190307,   0.010136769,  -0.048854534,\n",
-            "    0.025738232,  -0.017840309,    0.023738133,   0.014214792,   0.030452395\n",
-            "]\n"
-          ]
-        }
-      ],
-      "source": [
-        "    const singleVector = await embeddings.embedQuery(text);\n",
-        "    singleVector.slice(0, 100);"
-      ]
-    },
-    {
-      "cell_type": "markdown",
-      "id": "1b5a7d03",
-      "metadata": {},
-      "source": [
-        "### Embed multiple texts\n",
-        "\n",
-        "You can embed multiple texts for indexing with `embedDocuments`. The internals used for this method may (but do not have to) differ from embedding queries:"
-      ]
-    },
-    {
-      "cell_type": "code",
-      "execution_count": 11,
-      "id": "2f4d6e97",
-      "metadata": {},
-      "outputs": [
-        {
-          "name": "stdout",
-          "output_type": "stream",
-          "text": [
-            "[\n",
-            "   -0.017436024,  -0.014695002,    -0.01568589,  -0.013543164, -0.001151976,\n",
-            "   -0.008123703,   0.015286064,   -0.023845702,  -0.024547677,   0.07235076,\n",
-            "   -0.032333862, -0.0035843418,   -0.015389038,   0.045537304, -0.021119865,\n",
-            "    -0.02203975,   0.021746716,    -0.01777481,  -0.008232588,  -0.03672781,\n",
-            "   -0.015734889,   0.036068108,     -0.0051082,  -0.036052432,  0.024462998,\n",
-            "    0.023593083,    0.03273162,    0.009195521,  -0.007720828, -0.012794304,\n",
-            "   -0.023869323,  -0.029473891,   -0.008045726,  -0.002133793,  0.049491342,\n",
-            "    0.013950573,  -0.010046691,     0.02102898,   -0.03172528, 0.0042510596,\n",
-            "   -0.034171965,  -0.036966413,   -0.014253668,  -0.017757434, -0.007531062,\n",
-            "     0.07187787,   0.009661732,    0.041889492,   -0.04660476,  0.028036654,\n",
-            "    0.059334517,  -0.045612894,    0.056029722,   -0.00676024,  0.026493296,\n",
-            "   0.0116374055,   0.050126873,   -0.018036384,  -0.013711868,    0.0422528,\n",
-            "   -0.044533912,   0.047057763, -0.00044596897,  -0.030227251,  0.029286569,\n",
-            "    0.025221113,   0.011694138,    -0.03140413,   0.029512335,   0.08812357,\n",
-            "    0.023539348,  -0.011082865,    0.008024677, 0.00084490055, -0.007984145,\n",
-            "  -0.0005008745,  -0.025189226,    0.021000564, -0.0065513197,  0.036524955,\n",
-            "   0.0015150585, -0.0042383634,    0.049065102,   0.000941638,  0.044469994,\n",
-            "    0.012942193,  -0.078316696,     -0.0300424,  -0.025807157,   -0.0344627,\n",
-            "   -0.009329439,   -0.04492573,    0.031903077,   0.010136808, -0.048854522,\n",
-            "    0.025738247,   -0.01784033,    0.023738142,   0.014214801,  0.030452369\n",
-            "]\n",
-            "[\n",
-            "     0.03278884, -0.017893745, -0.0027520044,   0.016506646,   0.028271576,\n",
-            "    -0.01284331,  0.014344065,  -0.007968607,   -0.03899479,   0.039327156,\n",
-            "   -0.047726233,  0.009559004,   -0.05302522,   0.011498492, -0.0055542476,\n",
-            "  -0.0020940166, -0.029262392,  -0.025919685,   0.024261741, -0.0010863725,\n",
-            "   0.0074619935,  0.014191284,  -0.009054746,  -0.038633537,   0.039744128,\n",
-            "    0.012625762,  0.030490868,   0.013526139,  -0.024638629,  -0.011268263,\n",
-            "   -0.012759613,  -0.04693565,  -0.013087251,   -0.01971696,  0.0125782555,\n",
-            "    0.024156926, -0.011638484,   0.017364893,    -0.0405832, -0.0032466082,\n",
-            "    -0.01611277, -0.022583133,   0.019492855,   -0.03664484,  -0.022627067,\n",
-            "    0.011026938, -0.014631298,   0.043255687,  -0.029447634,   0.017212389,\n",
-            "    0.029366229, -0.041978795,   0.005347565, -0.0106230285,  -0.008334342,\n",
-            "   -0.008841154,  0.045096103,    0.03996879,  -0.002039457, -0.0051824683,\n",
-            "   -0.019464444,  0.092018366,  -0.009283633,  -0.020052811,  0.0043408144,\n",
-            "   -0.029403884,   0.02587689,  -0.027253918,     0.0159064,     0.0421537,\n",
-            "     0.05078811, -0.012380686,  -0.018032575,    0.01711449,    0.03636163,\n",
-            "   -0.014590949, -0.015076142, 0.00018201554,   0.002490666,   0.044776678,\n",
-            "     0.05301749, -0.007891316,   0.028668318, -0.0016632816,    0.04487743,\n",
-            "   -0.032529455, -0.040372133,  -0.020566158,  -0.011109745,   -0.01724949,\n",
-            "  -0.0047519016, -0.041635286,  0.0068111843,   0.039498538,   -0.02491227,\n",
-            "    0.016853934, -0.017926402,  -0.006154979,   0.025893573,   0.015262395\n",
-            "]\n"
-          ]
-        }
-      ],
-      "source": [
-        "\n",
-        "\n",
-        "    const text2 = \"LangGraph is a library for building stateful, multi-actor applications with LLMs\";\n",
-        "\n",
-        "    const vectors = await embeddings.embedDocuments([text, text2]);\n",
-        "   \n",
-        "    console.log(vectors[0].slice(0, 100));\n",
-        "    console.log(vectors[1].slice(0, 100));\n",
-        "    "
-      ]
-    },
-    {
-      "cell_type": "markdown",
-      "id": "8938e581",
-      "metadata": {},
-      "source": [
-        "## API reference\n",
-        "\n",
-        "For detailed documentation of all __module_name__ features and configurations head to the API reference: __api_ref_module__"
-      ]
-    }
-  ],
-  "metadata": {
-    "kernelspec": {
-      "display_name": "JavaScript (Node.js)",
-      "language": "javascript",
-      "name": "javascript"
-    },
-    "language_info": {
-      "file_extension": ".js",
-      "mimetype": "application/javascript",
-      "name": "javascript",
-      "version": "20.17.0"
-    }
->>>>>>> 73c538a9
-  },
   "nbformat": 4,
   "nbformat_minor": 5
 }