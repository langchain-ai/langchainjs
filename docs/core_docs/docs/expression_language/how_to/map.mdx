--- conflicted
+++ resolved
@@ -5,11 +5,7 @@
 <IntegrationInstallTooltip></IntegrationInstallTooltip>
 
 ```bash npm2yarn
-<<<<<<< HEAD
-npm install @langchain/core @langchain/community
-=======
-npm install @langchain/anthropic @langchain/community
->>>>>>> 7261afd9
+npm install @langchain/anthropic @langchain/core @langchain/community
 ```
 
 RunnableMaps allow you to execute multiple Runnables in parallel, and to return the output of these Runnables as a map.
