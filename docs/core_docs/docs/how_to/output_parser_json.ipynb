--- conflicted
+++ resolved
@@ -7,10 +7,6 @@
    "source": [
     "# How to parse JSON output\n",
     "\n",
-<<<<<<< HEAD
-    "```{=mdx}\n",
-    "import PrerequisiteLinks from \"@theme/PrerequisiteLinks\";\n",
-=======
     "While some model providers support [built-in ways to return structured output](/docs/how_to/structured_output), not all do. We can use an output parser to help users to specify an arbitrary JSON schema via the prompt, query a model for outputs that conform to that schema, and finally parse that schema as JSON.\n",
     "\n",
     ":::{.callout-note}\n",
@@ -20,24 +16,13 @@
     ":::info Prerequisites\n",
     "\n",
     "This guide assumes familiarity with the following concepts:\n",
->>>>>>> a8236e49
     "\n",
     "- [Chat models](/docs/concepts/#chat-models)\n",
     "- [Output parsers](/docs/concepts/#output-parsers)\n",
     "- [Prompt templates](/docs/concepts/#prompt-templates)\n",
     "- [Structured output](/docs/how_to/structured_output)\n",
     "- [Chaining runnables together](/docs/how_to/sequence/)\n",
-<<<<<<< HEAD
-    "`}/>\n",
-    "```\n",
     "\n",
-    "While some model providers support [built-in ways to return structured output](/docs/how_to/structured_output), not all do. We can use an output parser to help users to specify an arbitrary JSON schema via the prompt, query a model for outputs that conform to that schema, and finally parse that schema as JSON.\n",
-    "\n",
-    ":::{.callout-note}\n",
-    "Keep in mind that large language models are leaky abstractions! You'll have to use an LLM with sufficient capacity to generate well-formed JSON.\n",
-=======
-    "\n",
->>>>>>> a8236e49
     ":::"
    ]
   },
