{
  "redirects": [
    {
      "source": "/docs(/?)",
      "destination": "/docs/get_started/introduction/"
    },
    {
      "source": "/docs/getting-started/install(/?)",
      "destination": "/docs/get_started/installation/"
    },
    {
      "source": "/docs/getting-started/guide-llm(/?)",
      "destination": "/docs/get_started/quickstart/"
    },
    {
      "source": "/docs/getting-started/guide-chat(/?)",
      "destination": "/docs/get_started/quickstart/"
    },
    {
      "source": "/docs/modules/schema/:path*(/?)",
      "destination": "/docs/get_started/quickstart/"
    },
    {
      "source": "/docs/modules/models(/?)",
      "destination": "/docs/modules/model_io/"
    },
    {
      "source": "/docs/modules/model_io/models/chat/(.*)",
      "destination": "/docs/modules/model_io/chat/"
    },
    {
      "source": "/docs/modules/model_io/models/chat(/?)",
      "destination": "/docs/modules/model_io/chat/"
    },
    {
      "source": "/docs/modules/models/chat(/?)",
      "destination": "/docs/modules/model_io/chat/"
    },
    {
      "source": "/docs/modules/models/chat/integrations(/?)",
      "destination": "/docs/integrations/chat/"
    },
    {
      "source": "/docs/modules/models/chat/additional_functionality(/?)",
      "destination": "/docs/modules/model_io/chat/"
    },
    {
      "source": "/docs/modules/models/embeddings(/?)",
      "destination": "/docs/modules/data_connection/text_embedding/"
    },
    {
      "source": "/docs/modules/models/embeddings/integrations(/?)",
      "destination": "/docs/integrations/text_embedding/"
    },
    {
      "source": "/docs/modules/models/embeddings/additional_functionality(/?)",
      "destination": "/docs/modules/data_connection/text_embedding/"
    },
    {
      "source": "/docs/modules/data_connection/text_embedding/how_to/:path*(/?)",
      "destination": "/docs/modules/data_connection/text_embedding/:path/"
    },
    {
      "source": "/docs/modules/models/llms(/?)",
      "destination": "/docs/modules/model_io/llms/"
    },
    {
      "source": "/docs/modules/model_io/models/llms/(.*)",
      "destination": "/docs/modules/model_io/llms/"
    },
    {
      "source": "/docs/modules/model_io/models/llms(/?)",
      "destination": "/docs/modules/model_io/llms/"
    },
    {
      "source": "/docs/modules/models/llms/integrations(/?)",
      "destination": "/docs/integrations/llms/"
    },
    {
      "source": "/docs/modules/models/llms/additional_functionality(/?)",
      "destination": "/docs/modules/model_io/llms/"
    },
    {
      "source": "/docs/modules/prompts(/?)",
      "destination": "/docs/modules/model_io/prompts/"
    },
    {
      "source": "/docs/modules/prompts/prompt_templates(/?)",
      "destination": "/docs/modules/model_io/prompts/prompt_templates/"
    },
    {
      "source": "/docs/modules/prompts/prompt_templates/prompt_composition(/?)",
      "destination": "/docs/modules/model_io/prompts/prompt_templates/prompt_composition/"
    },
    {
      "source": "/docs/modules/prompts/prompt_templates/additional_functionality(/?)",
      "destination": "/docs/modules/model_io/prompts/prompt_templates/"
    },
    {
      "source": "/docs/modules/prompts/output_parsers(/?)",
      "destination": "/docs/modules/model_io/output_parsers/"
    },
    {
      "source": "/docs/modules/prompts/example_selectors(/?)",
      "destination": "/docs/modules/model_io/prompts/example_selector_types/"
    },
    {
      "source": "/docs/modules/model_io/prompts/example_selector(/?)",
      "destination": "/docs/modules/model_io/prompts/example_selector_types/"
    },
    {
      "source": "/docs/modules/indexes(/?)",
      "destination": "/docs/modules/data_connection/"
    },
    {
      "source": "/docs/modules/indexes/document_loaders(/?)",
      "destination": "/docs/modules/data_connection/document_loaders/"
    },
    {
      "source": "/docs/modules/indexes/document_loaders/examples(/?)",
      "destination": "/docs/modules/data_connection/document_loaders/"
    },
    {
      "source": "/docs/modules/data_connection/document_loaders/how_to/:path*(/?)",
      "destination": "/docs/modules/data_connection/document_loaders/:path*/"
    },
    {
      "source": "/docs/modules/indexes/document_loaders/examples/file_loaders/:path*(/?)",
      "destination": "docs/integrations/document_loaders/file_loaders/:path*/"
    },
    {
      "source": "/docs/modules/indexes/document_loaders/examples/web_loaders/:path*(/?)",
      "destination": "/docs/integrations/document_loaders/web_loaders/:path*/"
    },
    {
      "source": "/docs/modules/indexes/document_transformers(/?)",
      "destination": "/docs/modules/data_connection/document_transformers/"
    },
    {
      "source": "/docs/modules/indexes/text_splitters(/?)",
      "destination": "/docs/modules/data_connection/document_transformers/"
    },
    {
      "source": "/docs/modules/indexes/text_splitters/examples/:path*(/?)",
      "destination": "/docs/modules/data_connection/document_transformers/:path*/"
    },
    {
      "source": "/docs/modules/data_connection/document_transformers/text_splitters/:path*/",
      "destination": "/docs/modules/data_connection/document_transformers/:path*/"
    },
    {
      "source": "/docs/modules/indexes/vector_stores(/?)",
      "destination": "/docs/modules/data_connection/vectorstores/"
    },
    {
      "source": "/docs/modules/indexes/vector_stores/integrations/:path*(/?)",
      "destination": "/docs/integrations/vectorstores/:path*/"
    },
    {
      "source": "/docs/modules/indexes/retrievers(/?)",
      "destination": "/docs/modules/data_connection/retrievers/"
    },
    {
      "source": "/docs/modules/indexes/retrievers/self_query(/?)",
      "destination": "/docs/modules/data_connection/retrievers/self_query/"
    },
    {
      "source": "/docs/modules/indexes/retrievers/self_query/examples/:path*(/?)",
      "destination": "/docs/modules/data_connection/retrievers/self_query/:path*/"
    },
    {
      "source": "/docs/modules/data_connection/retrievers/how_to/self_query(/?)",
      "destination": "/docs/modules/data_connection/retrievers/self_query/"
    },
    {
      "source": "/docs/modules/data_connection/retrievers/how_to/self_query/:path*(/?)",
      "destination": "/docs/modules/data_connection/retrievers/self_query/:path*/"
    },
    {
      "source": "/docs/modules/indexes/retrievers/:path*(/?)",
      "destination": "/docs/integrations/retrievers/:path*/"
    },
    {
      "source": "/docs/modules/memory/examples/:path*(/?)",
      "destination": "/docs/integrations/memory/:path*/"
    },
    {
      "source": "/docs/modules/chains/llm_chain(/?)",
      "destination": "/docs/modules/chains/foundational/llm_chain/"
    },
    {
      "source": "/docs/modules/chains/index_related_chains(/?)",
      "destination": "/docs/modules/chains/document/"
    },
    {
      "source": "/docs/modules/chains/index_related_chains/document_qa(/?)",
      "destination": "/docs/modules/chains/document/"
    },
    {
      "source": "/docs/modules/chains/index_related_chains/retrieval_qa(/?)",
      "destination": "docs/modules/chains/popular/vector_db_qa/"
    },
    {
      "source": "/docs/modules/chains/index_related_chains/conversational_retrieval(/?)",
      "destination": "/docs/modules/chains/popular/chat_vector_db/"
    },
    {
      "source": "/docs/modules/chains/sequential_chain(/?)",
      "destination": "/docs/modules/chains/foundational/sequential_chains/"
    },
    {
      "source": "/docs/modules/chains/openai_functions(/?)",
      "destination": "/docs/modules/chains/additional/openai_functions/"
    },
    {
      "source": "/docs/modules/chains/openai_functions/extraction(/?)",
      "destination": "/docs/modules/chains/additional/openai_functions/extraction/"
    },
    {
      "source": "/docs/modules/chains/openai_functions/openapi(/?)",
      "destination": "/docs/modules/chains/additional/openai_functions/openapi/"
    },
    {
      "source": "/docs/modules/chains/openai_functions/structured_output(/?)",
      "destination": "/docs/modules/chains/popular/structured_output/"
    },
    {
      "source": "/docs/modules/chains/openai_functions/tagging(/?)",
      "destination": "/docs/modules/chains/additional/openai_functions/tagging/"
    },
    {
      "source": "/docs/modules/chains/other_chains(/?)",
      "destination": "/docs/modules/chains/additional/"
    },
    {
      "source": "/docs/modules/chains/other_chains/analyze_document(/?)",
      "destination": "/docs/modules/chains/additional/analyze_document/"
    },
    {
      "source": "/docs/modules/chains/other_chains/api_chain(/?)",
      "destination": "/docs/modules/chains/popular/api/"
    },
    {
      "source": "/docs/modules/chains/other_chains/constitutional_chain(/?)",
      "destination": "/docs/modules/chains/additional/constitutional_chain/"
    },
    {
      "source": "/docs/modules/chains/other_chains/moderation_chain(/?)",
      "destination": "/docs/modules/chains/additional/moderation/"
    },
    {
      "source": "/docs/modules/chains/other_chains/multi_prompt_chain(/?)",
      "destination": "/docs/modules/chains/additional/multi_prompt_router/"
    },
    {
      "source": "/docs/modules/chains/other_chains/multi_retrieval_qa_chain(/?)",
      "destination": "/docs/modules/chains/additional/multi_retrieval_qa_router/"
    },
    {
      "source": "/docs/modules/chains/other_chains/sql(/?)",
      "destination": "/docs/modules/chains/popular/sqlite/"
    },
    {
      "source": "/docs/modules/chains/other_chains/summarization(/?)",
      "destination": "/docs/modules/chains/popular/summarize/"
    },
    {
      "source": "/docs/modules/chains/prompt_selectors(/?)",
      "destination": "/docs/modules/model_io/prompts/prompt_selectors/"
    },
    {
      "source": "/docs/modules/agents/agents(/?)",
      "destination": "/docs/modules/agents/"
    },
    {
      "source": "/docs/modules/agents/agents/action(/?)",
      "destination": "/docs/modules/agents/"
    },
    {
      "source": "/docs/modules/agents/agents/action/llm_mrkl(/?)",
      "destination": "/docs/modules/agents/agent_types/react/"
    },
    {
      "source": "/docs/modules/agents/agents/action/chat_mrkl(/?)",
      "destination": "/docs/modules/agents/agent_types/react/"
    },
    {
      "source": "/docs/modules/agents/agents/action/conversational_agent(/?)",
      "destination": "/docs/modules/agents/agent_types/chat_conversation_agent/"
    },
    {
      "source": "/docs/modules/agents/agents/action/structured_chat(/?)",
      "destination": "/docs/modules/agents/agent_types/structured_chat/"
    },
    {
      "source": "/docs/modules/agents/agents/action/openai(/?)",
      "destination": "/docs/modules/agents/agent_types/openai_functions_agent/"
    },
    {
      "source": "docs/modules/agents/agents/plan_execute(/?)",
      "destination": "/docs/modules/agents/agent_types/plan_and_execute/"
    },
    {
      "source": "/docs/modules/agents/agents/custom(/?)",
      "destination": "/docs/modules/agents/how_to/custom_llm_agent/"
    },
    {
      "source": "/docs/modules/agents/agents/custom/custom_prompt_chat(/?)",
      "destination": "/docs/modules/agents/how_to/custom_llm_chat_agent/"
    },
    {
      "source": "/docs/modules/agents/agents/custom/custom_agent_chat(/?)",
      "destination": "/docs/modules/agents/how_to/custom_llm_chat_agent/"
    },
    {
      "source": "/docs/modules/agents/agents/custom/custom_agent_llm(/?)",
      "destination": "/docs/modules/agents/how_to/custom_llm_agent/"
    },
    {
      "source": "/docs/modules/agents/executor(/?)",
      "destination": "/docs/modules/agents/"
    },
    {
      "source": "/docs/modules/agents/executor/getting-started(/?)",
      "destination": "/docs/modules/agents/"
    },
    {
      "source": "/docs/modules/agents/tools/integrations(/?)",
      "destination": "/docs/modules/agents/tools/integrations/"
    },
    {
      "source": "/docs/modules/agents/tools/agents_with_vectorstores(/?)",
      "destination": "/docs/modules/agents/tools/how_to/agents_with_vectorstores/"
    },
    {
      "source": "/docs/modules/agents/tools/aiplugin-tool(/?)",
      "destination": "/docs/modules/agents/tools/integrations/aiplugin-tool/"
    },
    {
      "source": "/docs/modules/agents/tools/dynamic(/?)",
      "destination": "/docs/modules/agents/tools/how_to/dynamic/"
    },
    {
      "source": "/docs/modules/agents/tools/lambda_agent(/?)",
      "destination": "/docs/modules/agents/tools/integrations/lambda_agent/"
    },
    {
      "source": "/docs/modules/agents/tools/webbrowser(/?)",
      "destination": "/docs/modules/agents/tools/integrations/webbrowser/"
    },
    {
      "source": "/docs/modules/agents/tools/zapier_agent(/?)",
      "destination": "/docs/modules/agents/tools/integrations/zapier_agent/"
    },
    {
      "source": "/docs/modules/agents/additional_functionality(/?)",
      "destination": "/docs/modules/agents/"
    },
    {
      "source": "/docs/production/callbacks(/?)",
      "destination": "/docs/modules/callbacks/"
    },
    {
      "source": "/docs/production/callbacks/create-handlers(/?)",
      "destination": "/docs/modules/callbacks/how_to/create_handlers/"
    },
    {
      "source": "/docs/production/callbacks/creating-subclasses(/?)",
      "destination": "/docs/modules/callbacks/how_to/creating_subclasses/"
    },
    {
      "source": "/docs/production/deployment(/?)",
      "destination": "/docs/get_started/introduction/"
    },
    {
      "source": "/docs/production/tracing(/?)",
      "destination": "https://docs.smith.langchain.com/"
    },
    {
      "source": "/docs/modules/data_connection/retrievers/integrations/parent-document-retriever",
      "destination": "/docs/modules/data_connection/retrievers/how_to/parent-document-retriever"
    },
    {
      "source": "/docs/modules/data_connection/caching_embeddings(/?)",
      "destination": "/docs/modules/data_connection/text_embedding/caching_embeddings"
    },
    {
      "source": "/docs/guides/expression_language/cookbook(/?)",
      "destination": "/docs/expression_language/cookbook/"
    },
    {
      "source": "/docs/guides/expression_language/interface(/?)",
      "destination": "/docs/expression_language/interface/"
    },
    {
      "source": "/docs/additional_resources/scrimba(/?)",
      "destination": "/docs/additional_resources/tutorials/"
    },
    {
      "source": "/docs/additional_resources/expression_language_cheatsheet(/?)",
      "destination": "/docs/additional_resources/tutorials/"
    },
    {
      "source": "/docs/modules/model_io/models/llms/integrations(/.*)?",
      "destination": "/docs/integrations/llms$1"
    },
    {
      "source": "/docs/modules/model_io/models/chat/integrations(/.*)?",
      "destination": "/docs/integrations/chat$1"
    },
    {
      "source": "/docs/modules/data_connection/document_loaders/integrations(/.*)?",
      "destination": "/docs/integrations/document_loaders$1"
    },
    {
      "source": "/docs/modules/data_connection/document_transformers/integrations(/.*)?",
      "destination": "/docs/integrations/document_transformers$1"
    },
    {
      "source": "/docs/modules/data_connection/text_embedding/integrations(/.*)?",
      "destination": "/docs/integrations/text_embedding$1"
    },
    {
      "source": "/docs/modules/data_connection/vectorstores/integrations(/.*)?",
      "destination": "/docs/integrations/vectorstores$1"
    },
    {
      "source": "/docs/modules/data_connection/retrievers/integrations(/.*)?",
      "destination": "/docs/integrations/retrievers$1"
    },
    {
      "source": "/docs/modules/memory/integrations(/.*)?",
      "destination": "/docs/integrations/chat_memory$1"
    },
    {
      "source": "/docs/modules/agents/tools/integrations(/.*)?",
      "destination": "/docs/integrations/tools$1"
    },
    {
      "source": "/docs/modules/agents/toolkits(/.*)?",
      "destination": "/docs/integrations/toolkits$1"
    },
    {
      "source": "/docs/api/:slug",
      "destination": "https://api.js.langchain.com/modules/:slug.html"
    },
    {
      "source": "/docs/api/:slug1/classes/:slug2",
      "destination": "https://api.js.langchain.com/classes/:slug1.:slug2.html"
    },
    {
      "source": "/docs/api/:slug1/functions/:slug2",
      "destination": "https://api.js.langchain.com/functions/:slug1.:slug2.html"
    },
    {
      "source": "/docs/api/:slug1/interfaces/:slug2",
      "destination": "https://api.js.langchain.com/interfaces/:slug1.:slug2.html"
    },
    {
      "source": "/docs/api/:slug1/types/:slug2",
      "destination": "https://api.js.langchain.com/types/:slug1.:slug2.html"
    },
    {
      "source": "/docs/api/:slug1/variables/:slug2",
      "destination": "https://api.js.langchain.com/variables/:slug1.:slug2.html"
    },
    {
<<<<<<< HEAD
      "source": "/docs/modules/model_io/models/llms/how_to/:slug",
      "destination": "/docs/modules/model_io/llms/:slug"
    },
    {
      "source": "/docs/modules/model_io/models/chat/how_to/:slug",
      "destination": "/docs/modules/model_io/chat/:slug"
    },
    {
      "source": "/docs/modules/model_io/output_parsers/bytes(/.*)?",
      "destination": "/docs/modules/model_io/output_parsers/types/bytes/"
    },
    {
      "source": "/docs/modules/model_io/output_parsers/string(/.*)?",
      "destination": "/docs/modules/model_io/output_parsers/types/string/"
    },
    {
      "source": "/docs/modules/model_io/output_parsers/combining_output_parser(/.*)?",
      "destination": "/docs/modules/model_io/output_parsers/types/combining_output_parser/"
    },
    {
      "source": "/docs/modules/model_io/output_parsers/comma_separated(/.*)?",
      "destination": "/docs/modules/model_io/output_parsers/types/comma_separated/"
    },
    {
      "source": "/docs/modules/model_io/output_parsers/custom_list_parser(/.*)?",
      "destination": "/docs/modules/model_io/output_parsers/types/custom_list_parser/"
    },
    {
      "source": "/docs/modules/model_io/output_parsers/http_response(/.*)?",
      "destination": "/docs/modules/model_io/output_parsers/types/http_response/"
    },
    {
      "source": "/docs/modules/model_io/output_parsers/json_functions(/.*)?",
      "destination": "/docs/modules/model_io/output_parsers/types/json_functions/"
    },
    {
      "source": "/docs/modules/model_io/output_parsers/output_fixing_parser(/.*)?",
      "destination": "/docs/modules/model_io/output_parsers/types/output_fixing_parser/"
    },
    {
      "source": "/docs/modules/model_io/output_parsers/structured(/.*)?",
      "destination": "/docs/modules/model_io/output_parsers/types/structured/"
=======
      "source": "/docs/modules/agents/tools/how_to/dynamic(/?)",
      "destination": "/docs/modules/agents/tools/dynamic/"
>>>>>>> 2cda1c4a
    }
  ]
}<|MERGE_RESOLUTION|>--- conflicted
+++ resolved
@@ -465,7 +465,6 @@
       "destination": "https://api.js.langchain.com/variables/:slug1.:slug2.html"
     },
     {
-<<<<<<< HEAD
       "source": "/docs/modules/model_io/models/llms/how_to/:slug",
       "destination": "/docs/modules/model_io/llms/:slug"
     },
@@ -508,10 +507,10 @@
     {
       "source": "/docs/modules/model_io/output_parsers/structured(/.*)?",
       "destination": "/docs/modules/model_io/output_parsers/types/structured/"
-=======
+    },
+    {
       "source": "/docs/modules/agents/tools/how_to/dynamic(/?)",
       "destination": "/docs/modules/agents/tools/dynamic/"
->>>>>>> 2cda1c4a
     }
   ]
 }