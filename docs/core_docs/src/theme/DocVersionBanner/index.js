// Swizzled class to show custom text for canary version.
// Should be removed in favor of the stock implementation.

import React from "react";
import clsx from "clsx";
import Link from "@docusaurus/Link";
import Translate from "@docusaurus/Translate";
import { ThemeClassNames } from "@docusaurus/theme-common";
import { useLocalPathname } from "@docusaurus/theme-common/internal";
function UnreleasedVersionLabel({ siteTitle, versionMetadata }) {
  return (
    <Translate
      id="theme.docs.versions.unreleasedVersionLabel"
      description="The label used to tell the user that he's browsing an unreleased doc version"
      values={{
        siteTitle,
        versionLabel: <b>{versionMetadata.label}</b>,
      }}
    >
      {
        "This is unreleased documentation for {siteTitle}'s {versionLabel} version."
      }
    </Translate>
  );
}
function UnmaintainedVersionLabel({ siteTitle, versionMetadata }) {
  return (
    <Translate
      id="theme.docs.versions.unmaintainedVersionLabel"
      description="The label used to tell the user that he's browsing an unmaintained doc version"
      values={{
        siteTitle,
        versionLabel: <b>{versionMetadata.label}</b>,
      }}
    >
      {
        "This is documentation for {siteTitle} {versionLabel}, which is no longer actively maintained."
      }
    </Translate>
  );
}
const BannerLabelComponents = {
  unreleased: UnreleasedVersionLabel,
  unmaintained: UnmaintainedVersionLabel,
};
function BannerLabel(props) {
  const BannerLabelComponent =
    BannerLabelComponents[props.versionMetadata.banner];
  return <BannerLabelComponent {...props} />;
}
function LatestVersionSuggestionLabel({ versionLabel, to, onClick }) {
  return (
    <Translate
      id="theme.docs.versions.latestVersionSuggestionLabel"
      description="The label used to tell the user to check the latest version"
      values={{
        versionLabel,
        latestVersionLink: (
          <b>
            <Link to={to} onClick={onClick}>
              <Translate
                id="theme.docs.versions.latestVersionLinkLabel"
                description="The label used for the latest version suggestion link label"
              >
                this version
              </Translate>
            </Link>
          </b>
        ),
      }}
    >
      {
        "For the current stable version, see {latestVersionLink} ({versionLabel})."
      }
    </Translate>
  );
}

const suggestedLinks = {
  "/docs/additional_resources/tutorials/expression_language_cheatsheet/": {
    canonical: "/docs/how_to/lcel_cheatsheet/",
    alternative: [
      "/v0.1/docs/additional_resources/tutorials/expression_language_cheatsheet/",
    ],
  },
  "/docs/ecosystem/": {
    canonical: "/docs/integrations/platforms/",
    alternative: ["/v0.1/docs/ecosystem/"],
  },
  "/docs/ecosystem/integrations/": {
    canonical: "/docs/integrations/platforms/",
    alternative: ["/v0.1/docs/ecosystem/integrations/"],
  },
  "/docs/ecosystem/integrations/databerry/": {
    canonical: "/docs/integrations/platforms/",
    alternative: ["/v0.1/docs/ecosystem/integrations/databerry/"],
  },
  "/docs/ecosystem/integrations/helicone/": {
    canonical: "/docs/integrations/platforms/",
    alternative: ["/v0.1/docs/ecosystem/integrations/helicone/"],
  },
  "/docs/ecosystem/integrations/lunary/": {
    canonical: "/docs/integrations/platforms/",
    alternative: ["/v0.1/docs/ecosystem/integrations/lunary/"],
  },
  "/docs/ecosystem/integrations/makersuite/": {
    canonical: "/docs/integrations/platforms/",
    alternative: ["/v0.1/docs/ecosystem/integrations/makersuite/"],
  },
  "/docs/ecosystem/integrations/unstructured/": {
    canonical: "/docs/integrations/document_loaders/file_loaders/unstructured/",
    alternative: ["/v0.1/docs/ecosystem/integrations/unstructured/"],
  },
  "/docs/ecosystem/langserve/": {
    canonical:
      "https://api.js.langchain.com/classes/_langchain_core.runnables_remote.RemoteRunnable.html",
    alternative: ["/v0.1/docs/ecosystem/langserve/"],
  },
  "/docs/expression_language/": {
    canonical: "/docs/how_to/#langchain-expression-language-lcel",
    alternative: ["/v0.1/docs/expression_language/"],
  },
  "/docs/expression_language/cookbook/": {
    canonical: "/docs/how_to/#langchain-expression-language-lcel",
    alternative: ["/v0.1/docs/expression_language/cookbook/"],
  },
  "/docs/expression_language/cookbook/adding_memory/": {
    canonical: "/docs/how_to/message_history",
    alternative: ["/v0.1/docs/expression_language/cookbook/adding_memory/"],
  },
  "/docs/expression_language/cookbook/agents/": {
    canonical: "/docs/how_to/agent_executor",
    alternative: ["/v0.1/docs/expression_language/cookbook/agents/"],
  },
  "/docs/expression_language/cookbook/multiple_chains/": {
    canonical: "/docs/how_to/parallel",
    alternative: ["/v0.1/docs/expression_language/cookbook/multiple_chains/"],
  },
  "/docs/expression_language/cookbook/prompt_llm_parser/": {
    canonical: "/docs/tutorials/llm_chain",
    alternative: ["/v0.1/docs/expression_language/cookbook/prompt_llm_parser/"],
  },
  "/docs/expression_language/cookbook/retrieval/": {
    canonical: "/docs/tutorials/rag",
    alternative: ["/v0.1/docs/expression_language/cookbook/retrieval/"],
  },
  "/docs/expression_language/cookbook/sql_db/": {
    canonical: "/docs/tutorials/sql_qa",
    alternative: ["/v0.1/docs/expression_language/cookbook/sql_db/"],
  },
  "/docs/expression_language/cookbook/tools/": {
    canonical: "/docs/how_to/tool_calling/",
    alternative: ["/v0.1/docs/expression_language/cookbook/tools/"],
  },
  "/docs/expression_language/get_started/": {
    canonical: "/docs/how_to/sequence",
    alternative: ["/v0.1/docs/expression_language/get_started/"],
  },
  "/docs/expression_language/how_to/map/": {
    canonical: "/docs/how_to/cancel_execution/",
    alternative: ["/v0.1/docs/expression_language/how_to/map/"],
  },
  "/docs/expression_language/how_to/message_history/": {
    canonical: "/docs/how_to/message_history",
    alternative: ["/v0.1/docs/expression_language/how_to/message_history/"],
  },
  "/docs/expression_language/how_to/routing/": {
    canonical: "/docs/how_to/routing",
    alternative: ["/v0.1/docs/expression_language/how_to/routing/"],
  },
  "/docs/expression_language/how_to/with_history/": {
    canonical: "/docs/how_to/message_history",
    alternative: ["/v0.1/docs/expression_language/how_to/with_history/"],
  },
  "/docs/expression_language/interface/": {
    canonical: "/docs/how_to/lcel_cheatsheet",
    alternative: ["/v0.1/docs/expression_language/interface/"],
  },
  "/docs/expression_language/streaming/": {
    canonical: "/docs/how_to/streaming",
    alternative: ["/v0.1/docs/expression_language/streaming/"],
  },
  "/docs/expression_language/why/": {
    canonical: "/docs/concepts/#langchain-expression-language",
    alternative: ["/v0.1/docs/expression_language/why/"],
  },
  "/docs/get_started/": {
    canonical: "/docs/introduction/",
    alternative: ["/v0.1/docs/get_started/"],
  },
  "/docs/get_started/installation/": {
    canonical: "/docs/tutorials/",
    alternative: ["/v0.1/docs/get_started/installation/"],
  },
  "/docs/get_started/introduction/": {
    canonical: "/docs/tutorials/",
    alternative: ["/v0.1/docs/get_started/introduction/"],
  },
  "/docs/get_started/quickstart/": {
    canonical: "/docs/tutorials/",
    alternative: ["/v0.1/docs/get_started/quickstart/"],
  },
  "/docs/guides/": {
    canonical: "/docs/how_to/",
    alternative: ["/v0.1/docs/guides/"],
  },
  "/docs/guides/debugging/": {
    canonical: "/docs/how_to/debugging",
    alternative: ["/v0.1/docs/guides/debugging/"],
  },
  "/docs/guides/deployment/": {
    canonical: "https://langchain-ai.github.io/langgraph/cloud/",
    alternative: ["/v0.1/docs/guides/deployment/"],
  },
  "/docs/guides/deployment/nextjs/": {
    canonical: "https://github.com/langchain-ai/langchain-nextjs-template",
    alternative: ["/v0.1/docs/guides/deployment/nextjs/"],
  },
  "/docs/guides/deployment/sveltekit/": {
    canonical: "https://github.com/langchain-ai/langchain-nextjs-template",
    alternative: ["/v0.1/docs/guides/deployment/sveltekit/"],
  },
  "/docs/guides/evaluation/": {
    canonical:
      "https://docs.smith.langchain.com/tutorials/Developers/evaluation",
    alternative: ["/v0.1/docs/guides/evaluation/"],
  },
  "/docs/guides/evaluation/comparison/": {
    canonical:
      "https://docs.smith.langchain.com/tutorials/Developers/evaluation",
    alternative: ["/v0.1/docs/guides/evaluation/comparison/"],
  },
  "/docs/guides/evaluation/comparison/pairwise_embedding_distance/": {
    canonical:
      "https://docs.smith.langchain.com/tutorials/Developers/evaluation",
    alternative: [
      "/v0.1/docs/guides/evaluation/comparison/pairwise_embedding_distance/",
    ],
  },
  "/docs/guides/evaluation/comparison/pairwise_string/": {
    canonical:
      "https://docs.smith.langchain.com/tutorials/Developers/evaluation",
    alternative: ["/v0.1/docs/guides/evaluation/comparison/pairwise_string/"],
  },
  "/docs/guides/evaluation/examples/": {
    canonical:
      "https://docs.smith.langchain.com/tutorials/Developers/evaluation",
    alternative: ["/v0.1/docs/guides/evaluation/examples/"],
  },
  "/docs/guides/evaluation/examples/comparisons/": {
    canonical:
      "https://docs.smith.langchain.com/tutorials/Developers/evaluation",
    alternative: ["/v0.1/docs/guides/evaluation/examples/comparisons/"],
  },
  "/docs/guides/evaluation/string/": {
    canonical:
      "https://docs.smith.langchain.com/tutorials/Developers/evaluation",
    alternative: ["/v0.1/docs/guides/evaluation/string/"],
  },
  "/docs/guides/evaluation/string/criteria/": {
    canonical:
      "https://docs.smith.langchain.com/tutorials/Developers/evaluation",
    alternative: ["/v0.1/docs/guides/evaluation/string/criteria/"],
  },
  "/docs/guides/evaluation/string/embedding_distance/": {
    canonical:
      "https://docs.smith.langchain.com/tutorials/Developers/evaluation",
    alternative: ["/v0.1/docs/guides/evaluation/string/embedding_distance/"],
  },
  "/docs/guides/evaluation/trajectory/": {
    canonical:
      "https://docs.smith.langchain.com/tutorials/Developers/evaluation",
    alternative: ["/v0.1/docs/guides/evaluation/trajectory/"],
  },
  "/docs/guides/evaluation/trajectory/trajectory_eval/": {
    canonical:
      "https://docs.smith.langchain.com/tutorials/Developers/evaluation",
    alternative: ["/v0.1/docs/guides/evaluation/trajectory/trajectory_eval/"],
  },
  "/docs/guides/extending_langchain/": {
    canonical: "/docs/how_to/#custom",
    alternative: ["/v0.1/docs/guides/extending_langchain/"],
  },
  "/docs/guides/fallbacks/": {
    canonical: "/docs/how_to/fallbacks",
    alternative: ["/v0.1/docs/guides/fallbacks/"],
  },
  "/docs/guides/langsmith_evaluation/": {
    canonical:
      "https://docs.smith.langchain.com/tutorials/Developers/evaluation",
    alternative: ["/v0.1/docs/guides/langsmith_evaluation/"],
  },
  "/docs/guides/migrating/": {
    canonical: "https://js.langchain.com/v0.1/docs/guides/migrating/",
    alternative: ["/v0.1/docs/guides/migrating/"],
  },
  "/docs/integrations/chat_memory/": {
    canonical: "/docs/integrations/memory",
    alternative: ["/v0.1/docs/integrations/chat_memory/"],
  },
  "/docs/integrations/chat_memory/astradb/": {
    canonical: "/docs/integrations/memory/astradb",
    alternative: ["/v0.1/docs/integrations/chat_memory/astradb/"],
  },
  "/docs/integrations/chat_memory/cassandra/": {
    canonical: "/docs/integrations/memory/cassandra",
    alternative: ["/v0.1/docs/integrations/chat_memory/cassandra/"],
  },
  "/docs/integrations/chat_memory/cloudflare_d1/": {
    canonical: "/docs/integrations/memory/cloudflare_d1",
    alternative: ["/v0.1/docs/integrations/chat_memory/cloudflare_d1/"],
  },
  "/docs/integrations/chat_memory/convex/": {
    canonical: "/docs/integrations/memory/convex",
    alternative: ["/v0.1/docs/integrations/chat_memory/convex/"],
  },
  "/docs/integrations/chat_memory/dynamodb/": {
    canonical: "/docs/integrations/memory/dynamodb",
    alternative: ["/v0.1/docs/integrations/chat_memory/dynamodb/"],
  },
  "/docs/integrations/chat_memory/firestore/": {
    canonical: "/docs/integrations/memory/firestore",
    alternative: ["/v0.1/docs/integrations/chat_memory/firestore/"],
  },
  "/docs/integrations/chat_memory/ipfs_datastore/": {
    canonical: "/docs/integrations/memory/ipfs_datastore",
    alternative: ["/v0.1/docs/integrations/chat_memory/ipfs_datastore/"],
  },
  "/docs/integrations/chat_memory/momento/": {
    canonical: "/docs/integrations/memory/momento",
    alternative: ["/v0.1/docs/integrations/chat_memory/momento/"],
  },
  "/docs/integrations/chat_memory/mongodb/": {
    canonical: "/docs/integrations/memory/mongodb",
    alternative: ["/v0.1/docs/integrations/chat_memory/mongodb/"],
  },
  "/docs/integrations/chat_memory/motorhead_memory/": {
    canonical: "/docs/integrations/memory/motorhead_memory",
    alternative: ["/v0.1/docs/integrations/chat_memory/motorhead_memory/"],
  },
  "/docs/integrations/chat_memory/planetscale/": {
    canonical: "/docs/integrations/memory/planetscale",
    alternative: ["/v0.1/docs/integrations/chat_memory/planetscale/"],
  },
  "/docs/integrations/chat_memory/postgres/": {
    canonical: "/docs/integrations/memory/postgres",
    alternative: ["/v0.1/docs/integrations/chat_memory/postgres/"],
  },
  "/docs/integrations/chat_memory/redis/": {
    canonical: "/docs/integrations/memory/redis",
    alternative: ["/v0.1/docs/integrations/chat_memory/redis/"],
  },
  "/docs/integrations/chat_memory/upstash_redis/": {
    canonical: "/docs/integrations/memory/upstash_redis",
    alternative: ["/v0.1/docs/integrations/chat_memory/upstash_redis/"],
  },
  "/docs/integrations/chat_memory/xata/": {
    canonical: "/docs/integrations/memory/xata",
    alternative: ["/v0.1/docs/integrations/chat_memory/xata/"],
  },
  "/docs/integrations/chat_memory/zep_memory/": {
    canonical: "/docs/integrations/memory/zep_memory",
    alternative: ["/v0.1/docs/integrations/chat_memory/zep_memory/"],
  },
  "/docs/integrations/document_compressors/": {
    canonical: "/docs/integrations/document_transformers",
    alternative: ["/v0.1/docs/integrations/document_compressors/"],
  },
  "/docs/integrations/llms/togetherai/": {
    canonical: "/docs/integrations/llms/together",
    alternative: ["/v0.1/docs/integrations/llms/togetherai/"],
  },
  "/docs/integrations/llms/fake/": {
<<<<<<< HEAD
    canonical: "https://api.js.langchain.com/classes/_langchain_core.utils_testing.FakeLLM.html",
=======
    canonical:
      "https://api.js.langchain.com/classes/_langchain_core.utils_testing.FakeLLM.html",
>>>>>>> f0040cb4
    alternative: ["/v0.1/docs/integrations/llms/fake/"],
  },
  "/docs/integrations/retrievers/vectorstore/": {
    canonical: "/docs/how_to/vectorstore_retriever",
    alternative: ["/v0.1/docs/integrations/retrievers/vectorstore/"],
  },
  "/docs/integrations/vectorstores/azure_cosmosdb/": {
    canonical: "/docs/integrations/vectorstores/azure_cosmosdb_mongodb",
    alternative: ["/v0.1/docs/integrations/vectorstores/azure_cosmosdb/"],
  },
  "/docs/langgraph/": {
    canonical: "https://langchain-ai.github.io/langgraphjs/",
    alternative: ["/v0.1/docs/langgraph/"],
  },
  "/docs/modules/": {
    canonical: "/docs/concepts/",
    alternative: ["/v0.1/docs/modules/"],
  },
  "/docs/modules/agents": {
    canonical: "/docs/concepts/agents/",
    alternative: ["/v0.1/docs/modules/agents/"],
  },
  "/docs/modules/agents/concepts/": {
    canonical: "/docs/concepts/agents/",
    alternative: ["/v0.1/docs/modules/agents/concepts/"],
  },
  "/docs/modules/agents/agent_types/": {
    canonical: "/docs/how_to/migrate_agent/",
    alternative: ["/v0.1/docs/modules/agents/agent_types/"],
  },
  "/docs/modules/agents/how_to/agent_structured/": {
    canonical: "/docs/how_to/migrate_agent/",
    alternative: ["/v0.1/docs/modules/agents/how_to/agent_structured/"],
  },
  "/docs/modules/agents/how_to/max_iterations/": {
    canonical: "/docs/how_to/migrate_agent/",
    alternative: ["/v0.1/docs/modules/agents/how_to/max_iterations/"],
  },
  "/docs/modules/agents/how_to/streaming/": {
    canonical: "/docs/how_to/migrate_agent/",
    alternative: ["/v0.1/docs/modules/agents/how_to/streaming/"],
  },
  "/docs/modules/agents/quick_start/": {
    canonical: "https://langchain-ai.github.io/langgraphjs//",
    alternative: ["/v0.1//docs/modules/agents/quick_start/"],
  },
  "/docs/modules/agents/agent_types/chat_conversation_agent/": {
    canonical: "/docs/how_to/migrate_agent",
    alternative: [
      "/v0.1/docs/modules/agents/agent_types/chat_conversation_agent/",
    ],
  },
  "/docs/modules/agents/agent_types/openai_assistant/": {
    canonical: "/docs/how_to/migrate_agent",
    alternative: ["/v0.1/docs/modules/agents/agent_types/openai_assistant/"],
  },
  "/docs/modules/agents/agent_types/openai_functions_agent/": {
    canonical: "/docs/how_to/migrate_agent",
    alternative: [
      "/v0.1/docs/modules/agents/agent_types/openai_functions_agent/",
    ],
  },
  "/docs/modules/agents/agent_types/openai_tools_agent/": {
    canonical: "/docs/how_to/migrate_agent",
    alternative: ["/v0.1/docs/modules/agents/agent_types/openai_tools_agent/"],
  },
  "/docs/modules/agents/agent_types/plan_and_execute/": {
    canonical: "/docs/how_to/migrate_agent",
    alternative: ["/v0.1/docs/modules/agents/agent_types/plan_and_execute/"],
  },
  "/docs/modules/agents/agent_types/react/": {
    canonical: "/docs/how_to/migrate_agent",
    alternative: ["/v0.1/docs/modules/agents/agent_types/react/"],
  },
  "/docs/modules/agents/agent_types/structured_chat/": {
    canonical: "/docs/how_to/migrate_agent",
    alternative: ["/v0.1/docs/modules/agents/agent_types/structured_chat/"],
  },
  "/docs/modules/agents/agent_types/tool_calling/": {
    canonical: "/docs/how_to/migrate_agent",
    alternative: ["/v0.1/docs/modules/agents/agent_types/tool_calling/"],
  },
  "/docs/modules/agents/agent_types/xml_legacy/": {
    canonical: "/docs/how_to/migrate_agent",
    alternative: ["/v0.1/docs/modules/agents/agent_types/xml_legacy/"],
  },
  "/docs/modules/agents/agent_types/xml/": {
    canonical: "/docs/how_to/migrate_agent",
    alternative: ["/v0.1/docs/modules/agents/agent_types/xml/"],
  },
  "/docs/modules/agents/how_to/callbacks/": {
    canonical: "/docs/how_to/#callbacks",
    alternative: ["/v0.1/docs/modules/agents/how_to/callbacks/"],
  },
  "/docs/modules/agents/how_to/cancelling_requests/": {
    canonical: "/docs/how_to/cancel_execution",
    alternative: ["/v0.1/docs/modules/agents/how_to/cancelling_requests/"],
  },
  "/docs/modules/agents/how_to/custom_agent/": {
    canonical:
      "https://langchain-ai.github.io/langgraphjs/tutorials/quickstart/",
    alternative: ["/v0.1/docs/modules/agents/how_to/custom_agent/"],
  },
  "/docs/modules/agents/how_to/custom_llm_agent/": {
    canonical:
      "https://langchain-ai.github.io/langgraphjs/tutorials/quickstart/",
    alternative: ["/v0.1/docs/modules/agents/how_to/custom_llm_agent/"],
  },
  "/docs/modules/agents/how_to/custom_llm_chat_agent/": {
    canonical:
      "https://langchain-ai.github.io/langgraphjs/tutorials/quickstart/",
    alternative: ["/v0.1/docs/modules/agents/how_to/custom_llm_chat_agent/"],
  },
  "/docs/modules/agents/how_to/custom_mrkl_agent/": {
    canonical:
      "https://langchain-ai.github.io/langgraphjs/tutorials/quickstart/",
    alternative: ["/v0.1/docs/modules/agents/how_to/custom_mrkl_agent/"],
  },
  "/docs/modules/agents/how_to/handle_parsing_errors/": {
    canonical:
      "https://langchain-ai.github.io/langgraphjs/how-tos/tool-calling-errors/",
    alternative: ["/v0.1/docs/modules/agents/how_to/handle_parsing_errors/"],
  },
  "/docs/modules/agents/how_to/intermediate_steps/": {
    canonical:
      "https://langchain-ai.github.io/langgraphjs/how-tos/stream-values/",
    alternative: ["/v0.1/docs/modules/agents/how_to/intermediate_steps/"],
  },
  "/docs/modules/agents/how_to/logging_and_tracing/": {
    canonical:
      "https://docs.smith.langchain.com/how_to_guides/tracing/trace_with_langgraph",
    alternative: ["/v0.1/docs/modules/agents/how_to/logging_and_tracing/"],
  },
  "/docs/modules/agents/how_to/timeouts/": {
    canonical: "/docs/how_to/cancel_execution/",
    alternative: ["/v0.1/docs/modules/agents/how_to/timeouts/"],
  },
  "/docs/modules/agents/tools/": {
    canonical:
      "https://langchain-ai.github.io/langgraphjs/how-tos/tool-calling/",
    alternative: ["/v0.1/docs/modules/agents/tools/"],
  },
  "/docs/modules/agents/tools/dynamic/": {
    canonical: "/docs/how_to/custom_tools/",
    alternative: ["/v0.1/docs/modules/agents/tools/dynamic/"],
  },
  "/docs/modules/agents/tools/how_to/agents_with_vectorstores/": {
    canonical: "/docs/how_to/custom_tools",
    alternative: [
      "/v0.1/docs/modules/agents/tools/how_to/agents_with_vectorstores/",
    ],
  },
  "/docs/modules/agents/tools/toolkits/": {
    canonical: "/docs/how_to/tools_builtin",
    alternative: ["/v0.1/docs/modules/agents/tools/toolkits/"],
  },
  "/docs/modules/callbacks/how_to/background_callbacks/": {
    canonical: "/docs/how_to/callbacks_backgrounding",
    alternative: ["/v0.1/docs/modules/callbacks/how_to/background_callbacks/"],
  },
  "/docs/modules/callbacks/how_to/create_handlers/": {
    canonical: "/docs/how_to/custom_callbacks",
    alternative: ["/v0.1/docs/modules/callbacks/how_to/create_handlers/"],
  },
  "/docs/modules/callbacks/how_to/creating_subclasses/": {
    canonical: "/docs/how_to/custom_callbacks",
    alternative: ["/v0.1/docs/modules/callbacks/how_to/creating_subclasses/"],
  },
  "/docs/modules/callbacks/how_to/tags/": {
    canonical: "/docs/how_to/#callbacks",
    alternative: ["/v0.1/docs/modules/callbacks/how_to/tags/"],
  },
  "/docs/modules/callbacks/how_to/with_listeners/": {
    canonical: "/docs/how_to/#callbacks",
    alternative: ["/v0.1/docs/modules/callbacks/how_to/with_listeners/"],
  },
  "/docs/modules/chains/": {
    canonical: "/docs/how_to/sequence",
    alternative: ["/v0.1/docs/modules/chains/"],
  },
  "/docs/modules/chains/additional/analyze_document/": {
    canonical:
      "https://js.langchain.com/v0.1/docs/modules/chains/additional/analyze_document/",
    alternative: ["/v0.1/docs/modules/chains/additional/analyze_document/"],
  },
  "/docs/modules/chains/additional/constitutional_chain/": {
    canonical:
      "https://js.langchain.com/v0.1/docs/modules/chains/additional/constitutional_chain/",
    alternative: ["/v0.1/docs/modules/chains/additional/constitutional_chain/"],
  },
  "/docs/modules/chains/additional/cypher_chain/": {
    canonical: "/docs/tutorials/graph",
    alternative: ["/v0.1/docs/modules/chains/additional/cypher_chain/"],
  },
  "/docs/modules/chains/additional/moderation/": {
    canonical:
      "https://js.langchain.com/v0.1/docs/modules/chains/additional/moderation/",
    alternative: ["/v0.1/docs/modules/chains/additional/moderation/"],
  },
  "/docs/modules/chains/additional/multi_prompt_router/": {
    canonical:
      "https://js.langchain.com/v0.1/docs/modules/chains/additional/multi_prompt_router/",
    alternative: ["/v0.1/docs/modules/chains/additional/multi_prompt_router/"],
  },
  "/docs/modules/chains/additional/multi_retrieval_qa_router/": {
    canonical: "/docs/how_to/multiple_queries",
    alternative: [
      "/v0.1/docs/modules/chains/additional/multi_retrieval_qa_router/",
    ],
  },
  "/docs/modules/chains/additional/openai_functions/": {
    canonical: "/docs/how_to/tool_calling",
    alternative: ["/v0.1/docs/modules/chains/additional/openai_functions/"],
  },
  "/docs/modules/chains/additional/openai_functions/extraction/": {
    canonical: "/docs/tutorials/extraction",
    alternative: [
      "/v0.1/docs/modules/chains/additional/openai_functions/extraction/",
    ],
  },
  "/docs/modules/chains/additional/openai_functions/openapi/": {
    canonical:
      "https://js.langchain.com/v0.1/docs/modules/chains/additional/openai_functions/openapi/",
    alternative: [
      "/v0.1/docs/modules/chains/additional/openai_functions/openapi/",
    ],
  },
  "/docs/modules/chains/additional/openai_functions/tagging/": {
    canonical: "/docs/tutorials/extraction",
    alternative: [
      "/v0.1/docs/modules/chains/additional/openai_functions/tagging/",
    ],
  },
  "/docs/modules/chains/document/": {
    canonical:
      "https://api.js.langchain.com/functions/langchain.chains_combine_documents.createStuffDocumentsChain.html",
    alternative: ["/v0.1/docs/modules/chains/document/"],
  },
  "/docs/modules/chains/document/map_reduce/": {
    canonical:
      "https://js.langchain.com/v0.1/docs/modules/chains/document/map_reduce/",
    alternative: ["/v0.1/docs/modules/chains/document/map_reduce/"],
  },
  "/docs/modules/chains/document/refine/": {
    canonical:
      "https://js.langchain.com/v0.1/docs/modules/chains/document/refine/",
    alternative: ["/v0.1/docs/modules/chains/document/refine/"],
  },
  "/docs/modules/chains/document/stuff/": {
    canonical:
      "https://js.langchain.com/v0.1/docs/modules/chains/document/stuff/",
    alternative: ["/v0.1/docs/modules/chains/document/stuff/"],
  },
  "/docs/modules/chains/foundational/llm_chain/": {
    canonical: "/docs/tutorials/llm_chain",
    alternative: ["/v0.1/docs/modules/chains/foundational/llm_chain/"],
  },
  "/docs/modules/chains/how_to/debugging/": {
    canonical: "/docs/how_to/debugging",
    alternative: ["/v0.1/docs/modules/chains/how_to/debugging/"],
  },
  "/docs/modules/chains/how_to/memory/": {
    canonical: "/docs/how_to/qa_chat_history_how_to",
    alternative: ["/v0.1/docs/modules/chains/how_to/memory/"],
  },
  "/docs/modules/chains/popular/api/": {
    canonical: "https://js.langchain.com/v0.1/docs/modules/chains/popular/api/",
    alternative: ["/v0.1/docs/modules/chains/popular/api/"],
  },
  "/docs/modules/chains/popular/chat_vector_db_legacy/": {
    canonical: "/docs/tutorials/rag",
    alternative: ["/v0.1/docs/modules/chains/popular/chat_vector_db_legacy/"],
  },
  "/docs/modules/chains/popular/chat_vector_db/": {
    canonical: "/docs/tutorials/rag",
    alternative: ["/v0.1/docs/modules/chains/popular/chat_vector_db/"],
  },
  "/docs/modules/chains/popular/sqlite_legacy/": {
    canonical: "/docs/tutorials/sql_qa",
    alternative: ["/v0.1/docs/modules/chains/popular/sqlite_legacy/"],
  },
  "/docs/modules/chains/popular/sqlite/": {
    canonical: "/docs/tutorials/sql_qa",
    alternative: ["/v0.1/docs/modules/chains/popular/sqlite/"],
  },
  "/docs/modules/chains/popular/structured_output/": {
    canonical: "/docs/how_to/structured_output",
    alternative: ["/v0.1/docs/modules/chains/popular/structured_output/"],
  },
  "/docs/modules/chains/popular/summarize/": {
    canonical: "/docs/tutorials/summarization",
    alternative: ["/v0.1/docs/modules/chains/popular/summarize/"],
  },
  "/docs/modules/chains/popular/vector_db_qa_legacy/": {
    canonical: "/docs/tutorials/rag",
    alternative: ["/v0.1/docs/modules/chains/popular/vector_db_qa_legacy/"],
  },
  "/docs/modules/chains/popular/vector_db_qa/": {
    canonical: "/docs/tutorials/rag",
    alternative: ["/v0.1/docs/modules/chains/popular/vector_db_qa/"],
  },
  "/docs/modules/data_connection/": {
    canonical: "/docs/concepts/rag",
    alternative: ["/v0.1/docs/modules/data_connection/"],
  },
  "/docs/modules/data_connection/document_loaders/": {
    canonical: "/docs/concepts/document_loaders",
    alternative: ["/v0.1/docs/modules/data_connection/document_loaders/"],
  },
  "/docs/modules/data_connection/document_loaders/csv/": {
    canonical: "/docs/integrations/document_loaders/file_loaders/csv/",
    alternative: ["/v0.1/docs/modules/data_connection/document_loaders/csv/"],
  },
  "/docs/modules/data_connection/document_loaders/custom/": {
    canonical: "/docs/how_to/document_loader_custom/",
<<<<<<< HEAD
    alternative: ["/v0.1/docs/modules/data_connection/document_loaders/custom/"],
  },
  "/docs/modules/data_connection/document_loaders/file_directory/": {
    canonical: "/docs/integrations/document_loaders/file_loaders/directory/",
    alternative: ["/v0.1/docs/modules/data_connection/document_loaders/file_directory/"],
=======
    alternative: [
      "/v0.1/docs/modules/data_connection/document_loaders/custom/",
    ],
  },
  "/docs/modules/data_connection/document_loaders/file_directory/": {
    canonical: "/docs/integrations/document_loaders/file_loaders/directory/",
    alternative: [
      "/v0.1/docs/modules/data_connection/document_loaders/file_directory/",
    ],
>>>>>>> f0040cb4
  },
  "/docs/modules/data_connection/document_loaders/json/": {
    canonical: "/docs/integrations/document_loaders/file_loaders/json/",
    alternative: ["/v0.1/docs/modules/data_connection/document_loaders/json/"],
  },
  "/docs/modules/data_connection/document_loaders/pdf/": {
    canonical: "/docs/integrations/document_loaders/file_loaders/pdf/",
    alternative: ["/v0.1/docs/modules/data_connection/document_loaders/pdf/"],
  },
  "/docs/modules/data_connection/document_transformers/": {
    canonical: "/docs/concepts/text_splitters/",
    alternative: ["/v0.1/docs/modules/data_connection/document_transformers/"],
  },
<<<<<<< HEAD
  "/docs/modules/data_connection/document_transformers/character_text_splitter/": {
    canonical: "/docs/how_to/character_text_splitter/",
    alternative: ["/v0.1/docs/modules/data_connection/document_transformers/character_text_splitter/"],
  },
  "/docs/modules/data_connection/document_transformers/code_splitter/": {
    canonical: "/docs/how_to/code_splitter/",
    alternative: ["/v0.1/docs/modules/data_connection/document_transformers/code_splitter/"],
  },
  "/docs/modules/data_connection/document_transformers/recursive_text_splitter/": {
    canonical: "/docs/how_to/recursive_text_splitter/",
    alternative: ["/v0.1/docs/modules/data_connection/document_transformers/recursive_text_splitter/"],
  },
=======
  "/docs/modules/data_connection/document_transformers/character_text_splitter/":
    {
      canonical: "/docs/how_to/character_text_splitter/",
      alternative: [
        "/v0.1/docs/modules/data_connection/document_transformers/character_text_splitter/",
      ],
    },
  "/docs/modules/data_connection/document_transformers/code_splitter/": {
    canonical: "/docs/how_to/code_splitter/",
    alternative: [
      "/v0.1/docs/modules/data_connection/document_transformers/code_splitter/",
    ],
  },
  "/docs/modules/data_connection/document_transformers/recursive_text_splitter/":
    {
      canonical: "/docs/how_to/recursive_text_splitter/",
      alternative: [
        "/v0.1/docs/modules/data_connection/document_transformers/recursive_text_splitter/",
      ],
    },
>>>>>>> f0040cb4
  "/docs/modules/data_connection/document_loaders/creating_documents/": {
    canonical: "/docs/concepts#document",
    alternative: [
      "/v0.1/docs/modules/data_connection/document_loaders/creating_documents/",
    ],
  },
  "/docs/modules/data_connection/document_transformers/contextual_chunk_headers/":
    {
      canonical:
        "/docs/how_to/parent_document_retriever/#with-contextual-chunk-headers",
      alternative: [
        "/v0.1/docs/modules/data_connection/document_transformers/contextual_chunk_headers/",
      ],
    },
  "/docs/modules/data_connection/document_transformers/custom_text_splitter/": {
    canonical: "/docs/how_to/#text-splitters",
    alternative: [
      "/v0.1/docs/modules/data_connection/document_transformers/custom_text_splitter/",
    ],
  },
  "/docs/modules/data_connection/document_transformers/token_splitter/": {
    canonical: "/docs/how_to/split_by_token",
    alternative: [
      "/v0.1/docs/modules/data_connection/document_transformers/token_splitter/",
    ],
  },
  "/docs/modules/data_connection/experimental/graph_databases/neo4j/": {
    canonical: "/docs/tutorials/graph",
    alternative: [
      "/v0.1/docs/modules/data_connection/experimental/graph_databases/neo4j/",
    ],
  },
  "/docs/modules/data_connection/experimental/multimodal_embeddings/google_vertex_ai/":
    {
      canonical:
        "https://js.langchain.com/v0.1/docs/modules/data_connection/experimental/multimodal_embeddings/google_vertex_ai/",
      alternative: [
        "/v0.1/docs/modules/data_connection/experimental/multimodal_embeddings/google_vertex_ai/",
      ],
    },
  "/docs/modules/data_connection/retrievers/custom/": {
    canonical: "/docs/how_to/custom_retriever",
    alternative: ["/v0.1/docs/modules/data_connection/retrievers/custom/"],
  },
  "/docs/modules/data_connection/retrievers/matryoshka_retriever/": {
    canonical: "/docs/how_to/reduce_retrieval_latency",
    alternative: [
      "/v0.1/docs/modules/data_connection/retrievers/matryoshka_retriever/",
    ],
  },
  "/docs/modules/data_connection/retrievers/multi-query-retriever/": {
    canonical: "/docs/how_to/multiple_queries",
    alternative: [
      "/v0.1/docs/modules/data_connection/retrievers/multi-query-retriever/",
    ],
  },
  "/docs/modules/data_connection/retrievers/multi-vector-retriever/": {
    canonical: "/docs/how_to/multi_vector",
    alternative: [
      "/v0.1/docs/modules/data_connection/retrievers/multi-vector-retriever/",
    ],
  },
  "/docs/modules/data_connection/retrievers/parent-document-retriever/": {
    canonical: "/docs/how_to/parent_document_retriever",
    alternative: [
      "/v0.1/docs/modules/data_connection/retrievers/parent-document-retriever/",
    ],
  },
  "/docs/modules/data_connection/retrievers/self_query/chroma-self-query/": {
    canonical: "/docs/integrations/retrievers/self_query/chroma",
    alternative: [
      "/v0.1/docs/modules/data_connection/retrievers/self_query/chroma-self-query/",
    ],
  },
  "/docs/modules/data_connection/retrievers/self_query/hnswlib-self-query/": {
    canonical: "/docs/integrations/retrievers/self_query/hnswlib",
    alternative: [
      "/v0.1/docs/modules/data_connection/retrievers/self_query/hnswlib-self-query/",
    ],
  },
  "/docs/modules/data_connection/retrievers/self_query/memory-self-query/": {
    canonical: "/docs/integrations/retrievers/self_query/memory",
    alternative: [
      "/v0.1/docs/modules/data_connection/retrievers/self_query/memory-self-query/",
    ],
  },
  "/docs/modules/data_connection/retrievers/self_query/pinecone-self-query/": {
    canonical: "/docs/integrations/retrievers/self_query/pinecone",
    alternative: [
      "/v0.1/docs/modules/data_connection/retrievers/self_query/pinecone-self-query/",
    ],
  },
  "/docs/modules/data_connection/retrievers/self_query/qdrant-self-query/": {
    canonical: "/docs/integrations/retrievers/self_query/qdrant",
    alternative: [
      "/v0.1/docs/modules/data_connection/retrievers/self_query/qdrant-self-query/",
    ],
  },
  "/docs/modules/data_connection/retrievers/self_query/supabase-self-query/": {
    canonical: "/docs/integrations/retrievers/self_query/supabase",
    alternative: [
      "/v0.1/docs/modules/data_connection/retrievers/self_query/supabase-self-query/",
    ],
  },
  "/docs/modules/data_connection/retrievers/self_query/vectara-self-query/": {
    canonical: "/docs/integrations/retrievers/self_query/vectara",
    alternative: [
      "/v0.1/docs/modules/data_connection/retrievers/self_query/vectara-self-query/",
    ],
  },
  "/docs/modules/data_connection/retrievers/self_query/weaviate-self-query/": {
    canonical: "/docs/integrations/retrievers/self_query/weaviate",
    alternative: [
      "/v0.1/docs/modules/data_connection/retrievers/self_query/weaviate-self-query/",
    ],
  },
  "/docs/modules/data_connection/retrievers/similarity-score-threshold-retriever/":
    {
      canonical:
        "https://api.js.langchain.com/classes/langchain.retrievers_score_threshold.ScoreThresholdRetriever.html",
      alternative: [
        "/v0.1/docs/modules/data_connection/retrievers/similarity-score-threshold-retriever/",
      ],
    },
  "/docs/modules/data_connection/text_embedding/api_errors/": {
    canonical:
      "https://js.langchain.com/v0.1/docs/modules/data_connection/text_embedding/api_errors/",
    alternative: [
      "/v0.1/docs/modules/data_connection/text_embedding/api_errors/",
    ],
  },
  "/docs/modules/data_connection/text_embedding/caching_embeddings/": {
    canonical: "/docs/how_to/caching_embeddings",
    alternative: [
      "/v0.1/docs/modules/data_connection/text_embedding/caching_embeddings/",
    ],
  },
  "/docs/modules/data_connection/text_embedding/rate_limits/": {
    canonical:
      "https://js.langchain.com/v0.1/docs/modules/data_connection/text_embedding/rate_limits/",
    alternative: [
      "/v0.1/docs/modules/data_connection/text_embedding/rate_limits/",
    ],
  },
  "/docs/modules/data_connection/text_embedding/timeouts/": {
    canonical:
      "https://js.langchain.com/v0.1/docs/modules/data_connection/text_embedding/timeouts/",
    alternative: [
      "/v0.1/docs/modules/data_connection/text_embedding/timeouts/",
    ],
  },
  "/docs/modules/data_connection/vectorstores/custom/": {
    canonical:
      "https://js.langchain.com/v0.1/docs/modules/data_connection/vectorstores/custom/",
    alternative: ["/v0.1/docs/modules/data_connection/vectorstores/custom/"],
  },
  "/docs/modules/experimental/": {
    canonical: "https://js.langchain.com/v0.1/docs/modules/experimental/",
    alternative: ["/v0.1/docs/modules/experimental/"],
  },
  "/docs/modules/experimental/mask/": {
    canonical:
      "https://api.js.langchain.com/modules/langchain.experimental_masking.html",
    alternative: ["/v0.1/docs/modules/experimental/mask/"],
  },
  "/docs/modules/experimental/prompts/custom_formats/": {
    canonical:
      "https://api.js.langchain.com/classes/langchain.experimental_prompts_handlebars.HandlebarsPromptTemplate.html",
    alternative: ["/v0.1/docs/modules/experimental/prompts/custom_formats/"],
  },
  "/docs/modules/memory/chat_messages/custom/": {
    canonical:
      "https://js.langchain.com/v0.1/docs/modules/memory/chat_messages/custom/",
    alternative: ["/v0.1/docs/modules/memory/chat_messages/custom/"],
  },
  "/docs/modules/memory/types/buffer_memory_chat/": {
    canonical:
      "https://api.js.langchain.com/classes/langchain.memory.BufferMemory.html",
    alternative: ["/v0.1/docs/modules/memory/types/buffer_memory_chat/"],
  },
  "/docs/modules/memory/types/buffer_window/": {
    canonical:
      "https://api.js.langchain.com/classes/langchain.memory.BufferWindowMemory.html",
    alternative: ["/v0.1/docs/modules/memory/types/buffer_window/"],
  },
  "/docs/modules/memory/types/entity_summary_memory/": {
    canonical:
      "https://api.js.langchain.com/classes/langchain.memory.EntityMemory.html",
    alternative: ["/v0.1/docs/modules/memory/types/entity_summary_memory/"],
  },
  "/docs/modules/memory/types/multiple_memory/": {
    canonical:
      "https://api.js.langchain.com/classes/langchain.memory.CombinedMemory.html",
    alternative: ["/v0.1/docs/modules/memory/types/multiple_memory/"],
  },
  "/docs/modules/memory/types/summary_buffer/": {
    canonical:
      "https://api.js.langchain.com/classes/langchain.memory.ConversationSummaryBufferMemory.html",
    alternative: ["/v0.1/docs/modules/memory/types/summary_buffer/"],
  },
  "/docs/modules/memory/types/summary/": {
    canonical:
      "https://api.js.langchain.com/classes/langchain.memory.ConversationSummaryMemory.html",
    alternative: ["/v0.1/docs/modules/memory/types/summary/"],
  },
  "/docs/modules/memory/types/vectorstore_retriever_memory/": {
    canonical:
      "https://api.js.langchain.com/classes/langchain.memory.VectorStoreRetrieverMemory.html",
    alternative: [
      "/v0.1/docs/modules/memory/types/vectorstore_retriever_memory/",
    ],
  },
  "/docs/modules/model_io/chat/caching/": {
    canonical: "/docs/how_to/chat_model_caching",
    alternative: ["/v0.1/docs/modules/model_io/chat/caching/"],
  },
  "/docs/modules/model_io/chat/cancelling_requests/": {
    canonical: "/docs/how_to/cancel_execution",
    alternative: ["/v0.1/docs/modules/model_io/chat/cancelling_requests/"],
  },
  "/docs/modules/model_io/chat/custom_chat/": {
    canonical: "/docs/how_to/custom_chat",
    alternative: ["/v0.1/docs/modules/model_io/chat/custom_chat/"],
  },
  "/docs/modules/model_io/chat/dealing_with_api_errors/": {
    canonical: "/docs/how_to/fallbacks",
    alternative: ["/v0.1/docs/modules/model_io/chat/dealing_with_api_errors/"],
  },
  "/docs/modules/model_io/chat/dealing_with_rate_limits/": {
    canonical: "/docs/how_to/fallbacks",
    alternative: ["/v0.1/docs/modules/model_io/chat/dealing_with_rate_limits/"],
  },
  "/docs/modules/model_io/chat/subscribing_events/": {
    canonical: "/docs/how_to/custom_callbacks",
    alternative: ["/v0.1/docs/modules/model_io/chat/subscribing_events/"],
  },
  "/docs/modules/model_io/chat/timeouts/": {
    canonical: "/docs/how_to/custom_callbacks",
    alternative: ["/v0.1/docs/modules/model_io/chat/timeouts/"],
  },
  "/docs/modules/model_io/llms/cancelling_requests/": {
    canonical: "/docs/how_to/cancel_execution",
    alternative: ["/v0.1/docs/modules/model_io/llms/cancelling_requests/"],
  },
  "/docs/modules/model_io/llms/dealing_with_api_errors/": {
    canonical: "/docs/how_to/fallbacks",
    alternative: ["/v0.1/docs/modules/model_io/llms/dealing_with_api_errors/"],
  },
  "/docs/modules/model_io/llms/dealing_with_rate_limits/": {
    canonical: "/docs/how_to/fallbacks",
    alternative: ["/v0.1/docs/modules/model_io/llms/dealing_with_rate_limits/"],
  },
  "/docs/modules/model_io/llms/subscribing_events/": {
    canonical: "/docs/how_to/custom_callbacks",
    alternative: ["/v0.1/docs/modules/model_io/llms/subscribing_events/"],
  },
  "/docs/modules/model_io/llms/timeouts/": {
    canonical: "/docs/how_to/cancel_execution",
    alternative: ["/v0.1/docs/modules/model_io/llms/timeouts/"],
  },
  "/docs/modules/model_io/output_parsers/types/bytes/": {
    canonical:
      "https://api.js.langchain.com/modules/_langchain_core.output_parsers.html",
    alternative: ["/v0.1/docs/modules/model_io/output_parsers/types/bytes/"],
  },
  "/docs/modules/model_io/output_parsers/types/combining_output_parser/": {
    canonical:
      "https://api.js.langchain.com/classes/langchain.output_parsers.CombiningOutputParser.html",
    alternative: [
      "/v0.1/docs/modules/model_io/output_parsers/types/combining_output_parser/",
    ],
  },
  "/docs/modules/model_io/output_parsers/types/csv/": {
    canonical:
      "https://api.js.langchain.com/classes/_langchain_core.output_parsers.CommaSeparatedListOutputParser.html",
    alternative: ["/v0.1/docs/modules/model_io/output_parsers/types/csv/"],
  },
  "/docs/modules/model_io/output_parsers/types/custom_list_parser/": {
    canonical:
      "https://api.js.langchain.com/classes/_langchain_core.output_parsers.CustomListOutputParser.html",
    alternative: [
      "/v0.1/docs/modules/model_io/output_parsers/types/custom_list_parser/",
    ],
  },
  "/docs/modules/model_io/output_parsers/types/http_response/": {
    canonical:
      "https://api.js.langchain.com/classes/langchain.output_parsers.HttpResponseOutputParser.html",
    alternative: [
      "/v0.1/docs/modules/model_io/output_parsers/types/http_response/",
    ],
  },
  "/docs/modules/model_io/output_parsers/types/json_functions/": {
    canonical:
      "https://api.js.langchain.com/classes/langchain.output_parsers.JsonOutputFunctionsParser.html",
    alternative: [
      "/v0.1/docs/modules/model_io/output_parsers/types/json_functions/",
    ],
  },
  "/docs/modules/model_io/output_parsers/types/structured/": {
    canonical: "/docs/how_to/structured_output/",
<<<<<<< HEAD
    alternative: ["/v0.1/docs/modules/model_io/output_parsers/types/structured/"],
=======
    alternative: [
      "/v0.1/docs/modules/model_io/output_parsers/types/structured/",
    ],
>>>>>>> f0040cb4
  },
  "/docs/modules/model_io/output_parsers/types/string/": {
    canonical:
      "https://api.js.langchain.com/classes/_langchain_core.output_parsers.StringOutputParser.html",
    alternative: ["/v0.1/docs/modules/model_io/output_parsers/types/string/"],
  },
  "/docs/modules/model_io/prompts/example_selector_types/": {
    canonical: "/docs/how_to/#example-selectors",
    alternative: [
      "/v0.1/docs/modules/model_io/prompts/example_selector_types/",
    ],
  },
  "/docs/modules/model_io/prompts/example_selector_types/length_based/": {
    canonical: "/docs/how_to/example_selectors_length_based",
    alternative: [
      "/v0.1/docs/modules/model_io/prompts/example_selector_types/length_based/",
    ],
  },
  "/docs/modules/model_io/prompts/example_selector_types/similarity/": {
    canonical: "/docs/how_to/example_selectors_similarity",
    alternative: [
      "/v0.1/docs/modules/model_io/prompts/example_selector_types/similarity/",
    ],
  },
  "/docs/modules/model_io/prompts/few_shot/": {
    canonical: "/docs/how_to/few_shot_examples",
    alternative: ["/v0.1/docs/modules/model_io/prompts/few_shot/"],
  },
  "/docs/modules/model_io/prompts/pipeline/": {
    canonical: "/docs/how_to/prompts_composition",
    alternative: ["/v0.1/docs/modules/model_io/prompts/pipeline/"],
  },
  "/docs/production/deployment/": {
    canonical: "https://langchain-ai.github.io/langgraph/cloud/",
    alternative: ["/v0.1/docs/production/deployment/"],
  },
  "/docs/production/tracing/": {
    canonical:
      "https://docs.smith.langchain.com/how_to_guides/tracing/trace_with_langchain",
    alternative: ["/v0.1/docs/production/tracing/"],
  },
  "/docs/use_cases/agent_simulations/": {
    canonical:
      "https://js.langchain.com/v0.1/docs/use_cases/agent_simulations/",
    alternative: ["/v0.1/docs/use_cases/agent_simulations/"],
  },
  "/docs/use_cases/agent_simulations/generative_agents/": {
    canonical:
      "https://js.langchain.com/v0.1/docs/use_cases/agent_simulations/generative_agents/",
    alternative: ["/v0.1/docs/use_cases/agent_simulations/generative_agents/"],
  },
  "/docs/use_cases/agent_simulations/violation_of_expectations_chain/": {
    canonical:
      "https://js.langchain.com/v0.1/docs/use_cases/agent_simulations/violation_of_expectations_chain/",
    alternative: [
      "/v0.1/docs/use_cases/agent_simulations/violation_of_expectations_chain/",
    ],
  },
  "/docs/use_cases/api/": {
    canonical: "https://js.langchain.com/v0.1/docs/use_cases/api/",
    alternative: ["/v0.1/docs/use_cases/api/"],
  },
  "/docs/use_cases/autonomous_agents/": {
    canonical:
      "https://js.langchain.com/v0.1/docs/use_cases/autonomous_agents/",
    alternative: ["/v0.1/docs/use_cases/autonomous_agents/"],
  },
  "/docs/use_cases/autonomous_agents/auto_gpt/": {
    canonical:
      "https://js.langchain.com/v0.1/docs/use_cases/autonomous_agents/auto_gpt/",
    alternative: ["/v0.1/docs/use_cases/autonomous_agents/auto_gpt/"],
  },
  "/docs/use_cases/autonomous_agents/baby_agi/": {
    canonical:
      "https://js.langchain.com/v0.1/docs/use_cases/autonomous_agents/baby_agi/",
    alternative: ["/v0.1/docs/use_cases/autonomous_agents/baby_agi/"],
  },
  "/docs/use_cases/autonomous_agents/sales_gpt/": {
    canonical:
      "https://js.langchain.com/v0.1/docs/use_cases/autonomous_agents/sales_gpt/",
    alternative: ["/v0.1/docs/use_cases/autonomous_agents/sales_gpt/"],
  },
  "/docs/use_cases/graph/construction/": {
    canonical: "/docs/tutorials/graph",
    alternative: ["/v0.1/docs/use_cases/graph/construction/"],
  },
  "/docs/use_cases/media/": {
    canonical: "/docs/how_to/multimodal_prompts",
    alternative: ["/v0.1/docs/use_cases/media/"],
  },
  "/docs/use_cases/query_analysis/how_to/constructing_filters/": {
    canonical: "/docs/tutorials/query_analysis",
    alternative: [
      "/v0.1/docs/use_cases/query_analysis/how_to/constructing_filters/",
    ],
  },
  "/docs/use_cases/tabular/": {
    canonical: "/docs/tutorials/sql_qa",
    alternative: ["/v0.1/docs/use_cases/tabular/"],
  },
};

export default function DocVersionBanner({ className }) {
  const versionMetadata = {
    badge: false,
    banner: "unmaintained",
    isLast: false,
    label: "v0.1",
    noIndex: false,
    pluginId: "default",
    version: "Latest",
  };
  const localPathname = useLocalPathname();
  const localPathnameFormatted = localPathname.endsWith("/")
    ? localPathname
    : `${localPathname}/`;
  const suggestedTo =
    suggestedLinks[localPathnameFormatted]?.canonical || localPathnameFormatted;
  const suggestedUrl = suggestedTo.startsWith("/docs")
    ? `https://js.langchain.com${suggestedTo}`
    : suggestedTo;
  if (versionMetadata.banner) {
    return (
      <div
        className={clsx(
          className,
          ThemeClassNames.docs.docVersionBanner,
          "alert alert--warning margin-bottom--md"
        )}
        role="alert"
      >
        <div>
          <BannerLabel
            siteTitle={"LangChain"}
            versionMetadata={versionMetadata}
          />
        </div>
        <div className="margin-top--md">
          <LatestVersionSuggestionLabel
            versionLabel={"Latest"}
            to={suggestedUrl}
            onClick={() => {}}
          />
        </div>
      </div>
    );
  }
  return null;
}<|MERGE_RESOLUTION|>--- conflicted
+++ resolved
@@ -371,12 +371,8 @@
     alternative: ["/v0.1/docs/integrations/llms/togetherai/"],
   },
   "/docs/integrations/llms/fake/": {
-<<<<<<< HEAD
-    canonical: "https://api.js.langchain.com/classes/_langchain_core.utils_testing.FakeLLM.html",
-=======
     canonical:
       "https://api.js.langchain.com/classes/_langchain_core.utils_testing.FakeLLM.html",
->>>>>>> f0040cb4
     alternative: ["/v0.1/docs/integrations/llms/fake/"],
   },
   "/docs/integrations/retrievers/vectorstore/": {
@@ -692,23 +688,15 @@
   },
   "/docs/modules/data_connection/document_loaders/custom/": {
     canonical: "/docs/how_to/document_loader_custom/",
-<<<<<<< HEAD
-    alternative: ["/v0.1/docs/modules/data_connection/document_loaders/custom/"],
+    alternative: [
+      "/v0.1/docs/modules/data_connection/document_loaders/custom/",
+    ],
   },
   "/docs/modules/data_connection/document_loaders/file_directory/": {
     canonical: "/docs/integrations/document_loaders/file_loaders/directory/",
-    alternative: ["/v0.1/docs/modules/data_connection/document_loaders/file_directory/"],
-=======
-    alternative: [
-      "/v0.1/docs/modules/data_connection/document_loaders/custom/",
-    ],
-  },
-  "/docs/modules/data_connection/document_loaders/file_directory/": {
-    canonical: "/docs/integrations/document_loaders/file_loaders/directory/",
     alternative: [
       "/v0.1/docs/modules/data_connection/document_loaders/file_directory/",
     ],
->>>>>>> f0040cb4
   },
   "/docs/modules/data_connection/document_loaders/json/": {
     canonical: "/docs/integrations/document_loaders/file_loaders/json/",
@@ -722,20 +710,6 @@
     canonical: "/docs/concepts/text_splitters/",
     alternative: ["/v0.1/docs/modules/data_connection/document_transformers/"],
   },
-<<<<<<< HEAD
-  "/docs/modules/data_connection/document_transformers/character_text_splitter/": {
-    canonical: "/docs/how_to/character_text_splitter/",
-    alternative: ["/v0.1/docs/modules/data_connection/document_transformers/character_text_splitter/"],
-  },
-  "/docs/modules/data_connection/document_transformers/code_splitter/": {
-    canonical: "/docs/how_to/code_splitter/",
-    alternative: ["/v0.1/docs/modules/data_connection/document_transformers/code_splitter/"],
-  },
-  "/docs/modules/data_connection/document_transformers/recursive_text_splitter/": {
-    canonical: "/docs/how_to/recursive_text_splitter/",
-    alternative: ["/v0.1/docs/modules/data_connection/document_transformers/recursive_text_splitter/"],
-  },
-=======
   "/docs/modules/data_connection/document_transformers/character_text_splitter/":
     {
       canonical: "/docs/how_to/character_text_splitter/",
@@ -756,7 +730,6 @@
         "/v0.1/docs/modules/data_connection/document_transformers/recursive_text_splitter/",
       ],
     },
->>>>>>> f0040cb4
   "/docs/modules/data_connection/document_loaders/creating_documents/": {
     canonical: "/docs/concepts#document",
     alternative: [
@@ -1057,13 +1030,9 @@
   },
   "/docs/modules/model_io/output_parsers/types/structured/": {
     canonical: "/docs/how_to/structured_output/",
-<<<<<<< HEAD
-    alternative: ["/v0.1/docs/modules/model_io/output_parsers/types/structured/"],
-=======
     alternative: [
       "/v0.1/docs/modules/model_io/output_parsers/types/structured/",
     ],
->>>>>>> f0040cb4
   },
   "/docs/modules/model_io/output_parsers/types/string/": {
     canonical:
