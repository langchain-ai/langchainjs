--- conflicted
+++ resolved
@@ -41,12 +41,9 @@
     "./langchain/src/tools/render.ts",
     "./langchain/src/tools/sql.ts",
     "./langchain/src/tools/webbrowser.ts",
+    "./langchain/src/tools/gmail/index.ts",
     "./langchain/src/tools/google_calendar/index.ts",
-<<<<<<< HEAD
-    "./langchain/src/tools/gmail/index.ts",
-=======
     "./langchain/src/tools/google_places.ts",
->>>>>>> 03957d46
     "./langchain/src/chains/index.ts",
     "./langchain/src/chains/combine_documents/reduce.ts",
     "./langchain/src/chains/load.ts",
