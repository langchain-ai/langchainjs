--- conflicted
+++ resolved
@@ -6,7 +6,7 @@
     "dev": "next dev -p 3001",
     "typedoc:build": "npx typedoc --options typedoc.json",
     "build:scripts": "node ./scripts/create-entrypoints.js && yarn typedoc:build && node ./scripts/update-typedoc-css.js",
-    "build:packages": "yarn turbo:command build --filter=examples",
+    "build:packages": "yarn turbo:command build --filter=@langchain/core --filter=@langchain/openai --filter=@langchain/textsplitters",
     "build": "yarn clean && yarn build:packages && yarn build:scripts && next build",
     "start": "yarn build && next start -p 3001",
     "lint": "next lint",
@@ -30,13 +30,9 @@
     "postcss": "^8",
     "prettier": "^2.8.3",
     "tailwindcss": "^3.3.0",
-<<<<<<< HEAD
     "ts-morph": "^23.0.0",
     "typedoc": "^0.26.1",
-=======
-    "typedoc": "^0.26.0",
     "typedoc-plugin-expand-object-like-types": "^0.1.2",
->>>>>>> be246a69
     "typescript": "~5.1.6"
   }
 }