{
  "name": "api_refs",
  "version": "0.1.0",
  "private": true,
  "scripts": {
    "dev": "next dev -p 3001",
    "typedoc": "npx typedoc --options typedoc.json",
<<<<<<< HEAD
    "build:scripts": "yarn typedoc && node ./scripts/update-typedoc-css.js",
    "build": "yarn run build:deps && yarn workspace langchain build && yarn build:scripts && next build",
=======
    "build:scripts": "node ./scripts/generate-api-refs.js && node ./scripts/update-typedoc-css.js",
    "build": "yarn run build:deps && yarn build:scripts && next build",
    "build:deps": "yarn run turbo:command build --filter=@langchain/core --filter=@langchain/anthropic --filter=@langchain/openai --filter=@langchain/community --filter=langchain --concurrency=1",
>>>>>>> 2527979c
    "start": "yarn build && next start -p 3001",
    "lint": "next lint"
  },
  "dependencies": {
    "next": "14.0.1",
    "react": "^18",
    "react-dom": "^18"
  },
  "devDependencies": {
    "@types/node": "^20",
    "@types/react": "^18",
    "@types/react-dom": "^18",
    "autoprefixer": "^10.0.1",
    "eslint": "^8",
    "eslint-config-next": "14.0.1",
    "postcss": "^8",
    "tailwindcss": "^3.3.0",
    "ts-morph": "^20.0.0",
    "typedoc": "^0.25.4",
    "typescript": "~5.1.6"
  }
}<|MERGE_RESOLUTION|>--- conflicted
+++ resolved
@@ -5,14 +5,9 @@
   "scripts": {
     "dev": "next dev -p 3001",
     "typedoc": "npx typedoc --options typedoc.json",
-<<<<<<< HEAD
     "build:scripts": "yarn typedoc && node ./scripts/update-typedoc-css.js",
-    "build": "yarn run build:deps && yarn workspace langchain build && yarn build:scripts && next build",
-=======
-    "build:scripts": "node ./scripts/generate-api-refs.js && node ./scripts/update-typedoc-css.js",
     "build": "yarn run build:deps && yarn build:scripts && next build",
     "build:deps": "yarn run turbo:command build --filter=@langchain/core --filter=@langchain/anthropic --filter=@langchain/openai --filter=@langchain/community --filter=langchain --concurrency=1",
->>>>>>> 2527979c
     "start": "yarn build && next start -p 3001",
     "lint": "next lint"
   },
