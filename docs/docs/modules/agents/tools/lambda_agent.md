---
sidebar_label: Agent with AWS Lambda
hide_table_of_contents: true
---

# Agent with AWS Lambda Integration

Full docs here: https://docs.aws.amazon.com/lambda/index.html

**AWS Lambda** is a serverless computing service provided by Amazon Web Services (AWS), designed to allow developers to build and run applications and services without the need for provisioning or managing servers. This serverless architecture enables you to focus on writing and deploying code, while AWS automatically takes care of scaling, patching, and managing the infrastructure required to run your applications.

By including a AWSLambda in the list of tools provided to an Agent, you can grant your Agent the ability to invoke code running in your AWS Cloud for whatever purposes you need.

When an Agent uses the AWSLambda tool, it will provide an argument of type `string` which will in turn be passed into the Lambda function via the `event` parameter.

This quick start will demonstrate how an Agent could use a Lambda function to send an email via [Amazon Simple Email Service](https://aws.amazon.com/ses/). The lambda code which sends the email is not provided, but if you'd like to learn how this could be done, see [here](https://repost.aws/knowledge-center/lambda-send-email-ses). Keep in mind this is an intentionally simple example; Lambda can used to execute code for a near infinite number of other purposes (including executing more Langchains)!

### Note about credentials:

- If you have not run [`aws configure`](https://docs.aws.amazon.com/cli/latest/userguide/cli-chap-configure.html) via the AWS CLI, the `region`, `accessKeyId`, and `secretAccessKey` must be provided to the AWSLambda constructor.
- The IAM role corresponding to those credentials must have permission to invoke the lambda function.

```typescript
import { OpenAI } from "langchain";
import { SerpAPI, AWSLambda } from "langchain/tools";
import { initializeAgentExecutor } from "langchain/agents";

const model = new OpenAI({ temperature: 0 });
const emailSenderTool = new AWSLambda({
<<<<<<< HEAD
  name: "email-sender", // provide a name & description to tell the Agent precisely what the tool does
  description:
    "Sends an email with the specified content to testing123@test.com",
  region: "us-east-1", // optional: the region in which the function is deployed in the AWS cloud
  accessKeyId: "abc123", // optional: the access key for a user which has the IAM permissions necessary to invoke the function
  secretAccessKey: "xyz456", // optional: the secret access key for a user which has the IAM permissions necessary to invoke the function
  functionName: "SendEmailViaSES", // the function name as seen in the AWS Lambda console
=======
  name: "email-sender",
  // tell the Agent precisely what the tool does
  description:
    "Sends an email with the specified content to testing123@gmail.com",
  region: "us-east-1", // AWS region in which the function is deployed
  accessKeyId: "abc123", // access key id for a IAM user with invoke permissions
  secretAccessKey: "xyz456", // secret access key for that IAM user
  functionName: "SendEmailViaSES", // the function name as seen in AWS Console
>>>>>>> 48e3aba3
});
const tools = [emailSenderTool, new SerpAPI("api_key_goes_here")];
const executor = await initializeAgentExecutor(
  tools,
  model,
  "zero-shot-react-description"
);
<<<<<<< HEAD
const input = `Find out the capital of Croatia. Once you have it, email the answer to testing123@test.com.`;
=======

const input = `Find out the capital of Croatia. Once you have it, email the answer to testing123@gmail.com.`;
>>>>>>> 48e3aba3
const result = await executor.call({ input });
console.log(result);
```<|MERGE_RESOLUTION|>--- conflicted
+++ resolved
@@ -27,24 +27,14 @@
 
 const model = new OpenAI({ temperature: 0 });
 const emailSenderTool = new AWSLambda({
-<<<<<<< HEAD
-  name: "email-sender", // provide a name & description to tell the Agent precisely what the tool does
-  description:
-    "Sends an email with the specified content to testing123@test.com",
-  region: "us-east-1", // optional: the region in which the function is deployed in the AWS cloud
-  accessKeyId: "abc123", // optional: the access key for a user which has the IAM permissions necessary to invoke the function
-  secretAccessKey: "xyz456", // optional: the secret access key for a user which has the IAM permissions necessary to invoke the function
-  functionName: "SendEmailViaSES", // the function name as seen in the AWS Lambda console
-=======
   name: "email-sender",
   // tell the Agent precisely what the tool does
   description:
     "Sends an email with the specified content to testing123@gmail.com",
-  region: "us-east-1", // AWS region in which the function is deployed
-  accessKeyId: "abc123", // access key id for a IAM user with invoke permissions
-  secretAccessKey: "xyz456", // secret access key for that IAM user
+  region: "us-east-1", // optional: AWS region in which the function is deployed
+  accessKeyId: "abc123", // optional: access key id for a IAM user with invoke permissions
+  secretAccessKey: "xyz456", // optional: secret access key for that IAM user
   functionName: "SendEmailViaSES", // the function name as seen in AWS Console
->>>>>>> 48e3aba3
 });
 const tools = [emailSenderTool, new SerpAPI("api_key_goes_here")];
 const executor = await initializeAgentExecutor(
@@ -52,12 +42,8 @@
   model,
   "zero-shot-react-description"
 );
-<<<<<<< HEAD
-const input = `Find out the capital of Croatia. Once you have it, email the answer to testing123@test.com.`;
-=======
 
 const input = `Find out the capital of Croatia. Once you have it, email the answer to testing123@gmail.com.`;
->>>>>>> 48e3aba3
 const result = await executor.call({ input });
 console.log(result);
 ```