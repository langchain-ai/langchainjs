--- conflicted
+++ resolved
@@ -14,8 +14,6 @@
 
 const resultOne = await vectorStore.similaritySearch("hello world", 1);
 ```
-
-<<<<<<< HEAD
 
 ## Chroma embedding database
 Chroma is an open-source Apache 2.0 embedding database. 
@@ -46,7 +44,8 @@
 );
 const resultOne = await vectorStore.similaritySearch("scared", 2);
 console.log(resultOne); // -> 'Achilles: Yiikes! What is that?'
-=======
+```
+
 ## Pinecone vectorstore
 
 Langchain.js accepts [pinecone-client](https://github.com/rileytomasek/pinecone-client) as the client for Pinecone vectorstore. Install the library with `npm install -S pinecone-client`.
@@ -66,5 +65,4 @@
 );
 
 const resultOne = await vectorStore.similaritySearch("Hello world", 2);
->>>>>>> 6b43f45f
 ```