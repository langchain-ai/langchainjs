# Supabase

Langchain supports using Supabase Postgres database as a vector store, using the `pgvector` postgres extension. Refer to the [Supabase blog post](https://supabase.com/blog/openai-embeddings-postgres-vector) for more information.

## Setup

### Install the library with

```bash npm2yarn
npm install -S @supabase/supabase-js
```

### Create a table and search function in your database

Run this in your database:

```sql
-- Enable the pgvector extension to work with embedding vectors
create extension vector;

-- Create a table to store your documents
create table documents (
  id bigserial primary key,
  content text, -- corresponds to Document.pageContent
  metadata jsonb, -- corresponds to Document.metadata
  embedding vector(1536) -- 1536 works for OpenAI embeddings, change if needed
);

-- Create a function to search for documents
create function match_documents (
  query_embedding vector(1536),
  match_count int DEFAULT null,
  filter jsonb DEFAULT '{}'
) returns table (
  id bigint,
  content text,
  metadata jsonb,
  similarity float
)
language plpgsql
as $$
#variable_conflict use_column
begin
  return query
  select
    id,
    content,
    metadata,
    1 - (documents.embedding <=> query_embedding) as similarity
  from documents
  where metadata @> filter
  order by documents.embedding <=> query_embedding
  limit match_count;
end;
$$;
```

## Usage

import CodeBlock from "@theme/CodeBlock";
import Example from "@examples/indexes/vector_stores/supabase.ts";
import MetadataFilterExample from "@examples/indexes/vector_stores/supabase_with_metadata_filter.ts";
import MetadataQueryBuilderFilterExample from "@examples/indexes/vector_stores/supabase_with_query_builder_metadata_filter.ts";

### Standard Usage

The below example shows how to perform a basic similarity search with Supabase:

<CodeBlock language="typescript">{Example}</CodeBlock>

### Metadata Filtering

Given the above `match_documents` Postgres function, you can also pass a filter parameter to only documents with a specific metadata field value. This filter parameter is a JSON object, and the `match_documents` function will use the Postgres JSONB Containment operator `@>` to filter documents by the metadata field values you specify. See details on the [Postgres JSONB Containment operator](https://www.postgresql.org/docs/current/datatype-json.html#JSON-CONTAINMENT) for more information.

**Note:** If you've previously been using `SupabaseVectorStore`, you may need to drop and recreate the `match_documents` function per the updated SQL above to use this functionality.

<CodeBlock language="typescript">{MetadataFilterExample}</CodeBlock>

### Metadata Query Builder Filtering

<<<<<<< HEAD
You can also use query builder-style filtering similar to how [Supabase javascript library handles building a filter query](https://supabase.com/docs/reference/javascript/using-filters) instead of passing an object. Note that since most of the filter properties is in the metadata column, you need to use arrow operators (`->` for integer or `->>` for text) as defined in [Postgrest API documentation](https://postgrest.org/en/stable/references/api/tables_views.html?highlight=operators#json-columns) and specify the data type of the property (e.g. the column should look something like `metadata->some_int_value::int`).
=======
You can also use query builder-style filtering similar to how [the Supabase JavaScript library works](https://supabase.com/docs/reference/javascript/using-filters) instead of passing an object. Note that since most of the filter properties are in the metadata column, you need to use arrow operators (`->` for integer or `->>` for text) as defined in [Postgrest API documentation](https://postgrest.org/en/stable/references/api/tables_views.html?highlight=operators#json-columns) and specify the data type of the property (e.g. the column should look something like `metadata->some_int_value::int`).
>>>>>>> 90f6cb05

<CodeBlock language="typescript">{MetadataQueryBuilderFilterExample}</CodeBlock><|MERGE_RESOLUTION|>--- conflicted
+++ resolved
@@ -78,10 +78,6 @@
 
 ### Metadata Query Builder Filtering
 
-<<<<<<< HEAD
-You can also use query builder-style filtering similar to how [Supabase javascript library handles building a filter query](https://supabase.com/docs/reference/javascript/using-filters) instead of passing an object. Note that since most of the filter properties is in the metadata column, you need to use arrow operators (`->` for integer or `->>` for text) as defined in [Postgrest API documentation](https://postgrest.org/en/stable/references/api/tables_views.html?highlight=operators#json-columns) and specify the data type of the property (e.g. the column should look something like `metadata->some_int_value::int`).
-=======
 You can also use query builder-style filtering similar to how [the Supabase JavaScript library works](https://supabase.com/docs/reference/javascript/using-filters) instead of passing an object. Note that since most of the filter properties are in the metadata column, you need to use arrow operators (`->` for integer or `->>` for text) as defined in [Postgrest API documentation](https://postgrest.org/en/stable/references/api/tables_views.html?highlight=operators#json-columns) and specify the data type of the property (e.g. the column should look something like `metadata->some_int_value::int`).
->>>>>>> 90f6cb05
 
 <CodeBlock language="typescript">{MetadataQueryBuilderFilterExample}</CodeBlock>