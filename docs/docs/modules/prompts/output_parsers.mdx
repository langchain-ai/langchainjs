import CodeBlock from "@theme/CodeBlock";

# Output Parsers

Language models output text. But many times you may want to get more structured information than just text back. This is where output parsers come in.

Output parsers are classes that help structure language model responses. There are two main methods an output parser must implement:

- `getFormatInstructions(): str` A method which returns a string containing instructions for how the output of a language model should be formatted.
- `parse(raw: string): any` A method which takes in a string (assumed to be the response from a language model) and parses it into some structure.

And then one optional one:

<<<<<<< HEAD
- `parse_with_prompt(str) -> Any`: A method which takes in a string (assumed to be the response from a language model) and a prompt (assumed to the prompt that generated such a response) and parses it into some structure. The prompt is largely provided in the event the OutputParser wants to retry or fix the output in some way, and needs information from the prompt to do so.
=======
- `parseWithPrompt(text: string, prompt: BasePromptValue): any`: A method which takes in a string (assumed to be the response from a language model) and a formatted prompt (assumed to the prompt that generated such a response) and parses it into some structure. The prompt is largely provided in the event the OutputParser wants to retry or fix the output in some way, and needs information from the prompt to do so.
>>>>>>> 1d430c9d

Below we go over some examples of output parsers.

## Structured Output Parser

This output parser can be used when you want to return multiple fields.

import Structured from "@examples/prompts/structured_parser.ts";

<CodeBlock language="typescript">{Structured}</CodeBlock>

## Structured Output Parser with Zod Schema

This output parser can be also be used when you want to define the output schema using Zod, a TypeScript validation library.

import StructuredZod from "@examples/prompts/structured_parser_zod.ts";

<CodeBlock language="typescript">{StructuredZod}</CodeBlock>

## Fix Output Parser

This output parser wraps another output parser, and in the event that the first one fails it calls out to another LLM to fix any errors.

import Fix from "@examples/prompts/fix_parser.ts";

<CodeBlock language="typescript">{Fix}</CodeBlock>

## Comma-separated List Parser

This output parser can be used when you want to return a list of items.

import Comma from "@examples/prompts/comma_list_parser.ts";

<CodeBlock language="typescript">{Comma}</CodeBlock><|MERGE_RESOLUTION|>--- conflicted
+++ resolved
@@ -11,11 +11,8 @@
 
 And then one optional one:
 
-<<<<<<< HEAD
-- `parse_with_prompt(str) -> Any`: A method which takes in a string (assumed to be the response from a language model) and a prompt (assumed to the prompt that generated such a response) and parses it into some structure. The prompt is largely provided in the event the OutputParser wants to retry or fix the output in some way, and needs information from the prompt to do so.
-=======
 - `parseWithPrompt(text: string, prompt: BasePromptValue): any`: A method which takes in a string (assumed to be the response from a language model) and a formatted prompt (assumed to the prompt that generated such a response) and parses it into some structure. The prompt is largely provided in the event the OutputParser wants to retry or fix the output in some way, and needs information from the prompt to do so.
->>>>>>> 1d430c9d
+
 
 Below we go over some examples of output parsers.
 
