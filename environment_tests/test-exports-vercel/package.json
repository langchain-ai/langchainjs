{
  "name": "test-exports-vercel",
  "version": "0.1.0",
  "private": true,
  "scripts": {
    "dev": "next dev",
    "build": "next build",
    "start": "next start",
    "test": "next lint"
  },
  "dependencies": {
    "@langchain/anthropic": "workspace:*",
    "@langchain/community": "workspace:*",
    "@langchain/classic": "workspace:*",
    "@langchain/core": "workspace:*",
    "@langchain/openai": "workspace:*",
    "@types/node": "18.15.11",
    "@types/react": "18.0.33",
    "@types/react-dom": "18.0.11",
    "cheerio": "^1.1.2",
    "eslint": "8.37.0",
    "eslint-config-next": "14.2.28",
    "langchain": "workspace:*",
<<<<<<< HEAD
    "next": "14.2.32",
=======
    "next": "^15.4.5",
    "peggy": "^5.0.5",
>>>>>>> 3c8642a5
    "react": "18.2.0",
    "react-dom": "18.2.0",
    "reflect-metadata": "^0.2.2",
    "typeorm": "^0.3.25",
    "typescript": "^5.0.0"
  }
}<|MERGE_RESOLUTION|>--- conflicted
+++ resolved
@@ -21,12 +21,8 @@
     "eslint": "8.37.0",
     "eslint-config-next": "14.2.28",
     "langchain": "workspace:*",
-<<<<<<< HEAD
-    "next": "14.2.32",
-=======
     "next": "^15.4.5",
     "peggy": "^5.0.5",
->>>>>>> 3c8642a5
     "react": "18.2.0",
     "react-dom": "18.2.0",
     "reflect-metadata": "^0.2.2",
