<<<<<<< HEAD
import { HumanMessage, LLMResult } from "langchain/schema";
import { ChatOpenAI } from "langchain/chat_models/openai";
import { Serialized } from "@langchain/core/load/serializable";
=======
import { ChatOpenAI } from "@langchain/openai";
import { HumanMessage, type LLMResult } from "langchain/schema";
import type { Serialized } from "langchain/load/serializable";
>>>>>>> 3e9da965

// We can pass in a list of CallbackHandlers to the LLM constructor to get callbacks for various events.
const model = new ChatOpenAI({
  callbacks: [
    {
      handleLLMStart: async (llm: Serialized, prompts: string[]) => {
        console.log(JSON.stringify(llm, null, 2));
        console.log(JSON.stringify(prompts, null, 2));
      },
      handleLLMEnd: async (output: LLMResult) => {
        console.log(JSON.stringify(output, null, 2));
      },
      handleLLMError: async (err: Error) => {
        console.error(err);
      },
    },
  ],
});

await model.invoke([
  new HumanMessage(
    "What is a good name for a company that makes colorful socks?"
  ),
]);
/*
{
  "name": "openai"
}
[
  "Human: What is a good name for a company that makes colorful socks?"
]
{
  "generations": [
    [
      {
        "text": "Rainbow Soles",
        "message": {
          "text": "Rainbow Soles"
        }
      }
    ]
  ],
  "llmOutput": {
    "tokenUsage": {
      "completionTokens": 4,
      "promptTokens": 21,
      "totalTokens": 25
    }
  }
}
*/<|MERGE_RESOLUTION|>--- conflicted
+++ resolved
@@ -1,12 +1,6 @@
-<<<<<<< HEAD
-import { HumanMessage, LLMResult } from "langchain/schema";
-import { ChatOpenAI } from "langchain/chat_models/openai";
-import { Serialized } from "@langchain/core/load/serializable";
-=======
+import { HumanMessage, type LLMResult } from "langchain/schema";
 import { ChatOpenAI } from "@langchain/openai";
-import { HumanMessage, type LLMResult } from "langchain/schema";
 import type { Serialized } from "langchain/load/serializable";
->>>>>>> 3e9da965
 
 // We can pass in a list of CallbackHandlers to the LLM constructor to get callbacks for various events.
 const model = new ChatOpenAI({
