--- conflicted
+++ resolved
@@ -29,11 +29,8 @@
     "@gomomento/sdk": "^1.51.1",
     "@google/generative-ai": "^0.1.0",
     "@langchain/community": "workspace:*",
-<<<<<<< HEAD
+    "@langchain/google-genai": "workspace:*",
     "@langchain/mistralai": "workspace:*",
-=======
-    "@langchain/google-genai": "workspace:*",
->>>>>>> 12ec4caf
     "@opensearch-project/opensearch": "^2.2.0",
     "@pinecone-database/pinecone": "^1.1.0",
     "@planetscale/database": "^1.8.0",
