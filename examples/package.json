--- conflicted
+++ resolved
@@ -19,12 +19,8 @@
   "author": "Langchain",
   "license": "MIT",
   "dependencies": {
-<<<<<<< HEAD
-    "@dqbd/tiktoken": "^0.2.1",
     "@pinecone-database/pinecone": "^0.0.8",
-=======
     "@dqbd/tiktoken": "^0.4.0",
->>>>>>> eb07b3fe
     "chromadb": "^1.3.0",
     "langchain": "workspace:*",
     "openai": "^3.1.0",
