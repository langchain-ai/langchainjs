{
  "name": "examples",
  "version": "0.0.0",
  "private": true,
  "description": "Langchain examples",
  "main": "./dist/index.js",
  "type": "module",
  "files": [
    "dist/"
  ],
  "scripts": {
    "build": "tsc --declaration --outDir dist/",
    "start": "tsx -r dotenv/config src/index.ts",
    "postinstall": "prisma generate --schema ./src/indexes/vector_stores/prisma_vectorstore/prisma/schema.prisma",
    "start:dist": "yarn build && node -r dotenv/config dist/index.js",
    "lint": "eslint src",
    "lint:fix": "yarn lint --fix",
    "precommit": "tsc --noEmit && lint-staged",
    "format": "prettier --write \"**/*.ts\"",
    "format:check": "prettier --check \"**/*.ts\""
  },
  "author": "LangChain",
  "license": "MIT",
  "dependencies": {
    "@getmetal/metal-sdk": "^1.0.12",
    "@pinecone-database/pinecone": "^0.0.12",
    "@prisma/client": "^4.11.0",
    "@supabase/supabase-js": "^2.10.0",
    "@zilliz/milvus2-sdk-node": "^2.2.0",
    "chromadb": "^1.3.0",
    "faiss-node": "^0.1.1",
    "js-yaml": "^4.1.0",
    "langchain": "workspace:*",
<<<<<<< HEAD
    "pickleparser": "^0.0.2-alpha.0",
=======
    "ml-distance": "^4.0.0",
>>>>>>> ca9cdee7
    "prisma": "^4.11.0",
    "sqlite3": "^5.1.4",
    "typeorm": "^0.3.12",
    "zod": "^3.21.4"
  },
  "devDependencies": {
    "@tsconfig/recommended": "^1.0.2",
    "@types/js-yaml": "^4",
    "@typescript-eslint/eslint-plugin": "^5.51.0",
    "@typescript-eslint/parser": "^5.51.0",
    "dotenv": "^16.0.3",
    "eslint": "^8.33.0",
    "eslint-config-airbnb-base": "^15.0.0",
    "eslint-config-prettier": "^8.6.0",
    "eslint-plugin-import": "^2.27.5",
    "eslint-plugin-prettier": "^4.2.1",
    "prettier": "^2.8.3",
    "tsx": "^3.12.3",
    "typescript": "^4.9.5"
  }
}<|MERGE_RESOLUTION|>--- conflicted
+++ resolved
@@ -31,11 +31,8 @@
     "faiss-node": "^0.1.1",
     "js-yaml": "^4.1.0",
     "langchain": "workspace:*",
-<<<<<<< HEAD
     "pickleparser": "^0.0.2-alpha.0",
-=======
     "ml-distance": "^4.0.0",
->>>>>>> ca9cdee7
     "prisma": "^4.11.0",
     "sqlite3": "^5.1.4",
     "typeorm": "^0.3.12",
