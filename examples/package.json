{
  "name": "examples",
  "version": "0.0.0",
  "private": true,
  "description": "Langchain examples",
  "main": "./dist/index.js",
  "type": "module",
  "files": [
    "dist/"
  ],
  "scripts": {
    "build": "tsc --declaration --outDir dist/",
    "start": "tsx -r dotenv/config src/index.ts",
    "postinstall": "prisma generate --schema ./src/indexes/vector_stores/prisma_vectorstore/prisma/schema.prisma",
    "start:dist": "yarn build && node -r dotenv/config dist/index.js",
    "lint": "eslint src",
    "lint:fix": "yarn lint --fix",
    "precommit": "tsc --noEmit && lint-staged",
    "format": "prettier --write \"**/*.ts\"",
    "format:check": "prettier --check \"**/*.ts\""
  },
  "author": "LangChain",
  "license": "MIT",
  "dependencies": {
    "@clickhouse/client": "^0.0.14",
    "@getmetal/metal-sdk": "^4.0.0",
    "@opensearch-project/opensearch": "^2.2.0",
    "@pinecone-database/pinecone": "^0.0.14",
    "@prisma/client": "^4.11.0",
    "@supabase/supabase-js": "^2.10.0",
    "@tensorflow/tfjs-backend-cpu": "^4.4.0",
<<<<<<< HEAD
    "@tigrisdata/vector": "^1.1.0",
    "@zilliz/milvus2-sdk-node": "^2.2.0",
=======
    "@upstash/redis": "^1.20.6",
    "@zilliz/milvus2-sdk-node": "^2.2.7",
>>>>>>> 7d94ec14
    "axios": "^0.26.0",
    "chromadb": "^1.4.0",
    "faiss-node": "^0.1.1",
    "graphql": "^16.6.0",
    "js-yaml": "^4.1.0",
    "langchain": "workspace:*",
    "ml-distance": "^4.0.0",
    "mongodb": "^5.2.0",
    "pickleparser": "^0.1.0",
    "prisma": "^4.11.0",
    "redis": "^4.6.6",
    "sqlite3": "^5.1.4",
    "typeorm": "^0.3.12",
    "weaviate-ts-client": "^1.0.0",
    "zod": "^3.21.4"
  },
  "devDependencies": {
    "@tsconfig/recommended": "^1.0.2",
    "@types/js-yaml": "^4",
    "@typescript-eslint/eslint-plugin": "^5.51.0",
    "@typescript-eslint/parser": "^5.51.0",
    "dotenv": "^16.0.3",
    "eslint": "^8.33.0",
    "eslint-config-airbnb-base": "^15.0.0",
    "eslint-config-prettier": "^8.6.0",
    "eslint-plugin-import": "^2.27.5",
    "eslint-plugin-prettier": "^4.2.1",
    "prettier": "^2.8.3",
    "tsx": "^3.12.3",
    "typescript": "^5.0.0"
  }
}<|MERGE_RESOLUTION|>--- conflicted
+++ resolved
@@ -29,13 +29,9 @@
     "@prisma/client": "^4.11.0",
     "@supabase/supabase-js": "^2.10.0",
     "@tensorflow/tfjs-backend-cpu": "^4.4.0",
-<<<<<<< HEAD
     "@tigrisdata/vector": "^1.1.0",
-    "@zilliz/milvus2-sdk-node": "^2.2.0",
-=======
     "@upstash/redis": "^1.20.6",
     "@zilliz/milvus2-sdk-node": "^2.2.7",
->>>>>>> 7d94ec14
     "axios": "^0.26.0",
     "chromadb": "^1.4.0",
     "faiss-node": "^0.1.1",
