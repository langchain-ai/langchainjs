--- conflicted
+++ resolved
@@ -20,9 +20,7 @@
 ): GoogleAIModelRequestParams {
   const ret: GoogleAIModelRequestParams = target || {};
 
-  ret.model = options?.model ?? params?.model ?? target.model;
-
-<<<<<<< HEAD
+  ret.modelName = options?.modelName ?? params?.modelName ?? target.modelName;
   ret.temperature =
     options?.temperature ?? params?.temperature ?? target.temperature;
   ret.maxOutputTokens =
@@ -35,9 +33,6 @@
     options?.stopSequences ?? params?.stopSequences ?? target.stopSequences;
   ret.safetySettings =
     options?.safetySettings ?? params?.safetySettings ?? target.safetySettings;
-=======
-  ret.modelName = params?.modelName ?? target.modelName;
->>>>>>> 3d05e49c
 
   ret.tools = options?.tools;
 
