import { v4 as uuidv4 } from "uuid";
import {
  AIMessage,
  AIMessageChunk,
  AIMessageChunkFields,
  BaseMessage,
  BaseMessageChunk,
  BaseMessageFields,
  MessageContent,
  MessageContentComplex,
  MessageContentImageUrl,
  MessageContentText,
  SystemMessage,
  ToolMessage,
  UsageMetadata,
  isAIMessage,
} from "@langchain/core/messages";
import {
  ChatGeneration,
  ChatGenerationChunk,
  ChatResult,
} from "@langchain/core/outputs";
import { ToolCallChunk } from "@langchain/core/messages/tool";
import type {
  GoogleLLMResponse,
  GoogleAIModelParams,
  GeminiPartText,
  GeminiPartInlineData,
  GeminiPartFileData,
  GeminiPart,
  GeminiRole,
  GeminiContent,
  GenerateContentResponseData,
  GoogleAISafetyHandler,
  GeminiPartFunctionCall,
  GoogleAIAPI,
  GeminiAPIConfig,
} from "../types.js";
import { GoogleAISafetyError } from "./safety.js";
import { MediaBlob } from "../experimental/utils/media_core.js";

export interface FunctionCall {
  name: string;
  arguments: string;
}

export interface ToolCall {
  id: string;
  type: "function";
  function: FunctionCall;
}

export interface FunctionCallRaw {
  name: string;
  arguments: object;
}

export interface ToolCallRaw {
  id: string;
  type: "function";
  function: FunctionCallRaw;
}

export interface DefaultGeminiSafetySettings {
  errorFinish?: string[];
}

export class DefaultGeminiSafetyHandler implements GoogleAISafetyHandler {
  errorFinish = ["SAFETY", "RECITATION", "OTHER"];

  constructor(settings?: DefaultGeminiSafetySettings) {
    this.errorFinish = settings?.errorFinish ?? this.errorFinish;
  }

  handleDataPromptFeedback(
    response: GoogleLLMResponse,
    data: GenerateContentResponseData
  ): GenerateContentResponseData {
    // Check to see if our prompt was blocked in the first place
    const promptFeedback = data?.promptFeedback;
    const blockReason = promptFeedback?.blockReason;
    if (blockReason) {
      throw new GoogleAISafetyError(response, `Prompt blocked: ${blockReason}`);
    }
    return data;
  }

  handleDataFinishReason(
    response: GoogleLLMResponse,
    data: GenerateContentResponseData
  ): GenerateContentResponseData {
    const firstCandidate = data?.candidates?.[0];
    const finishReason = firstCandidate?.finishReason;
    if (this.errorFinish.includes(finishReason)) {
      throw new GoogleAISafetyError(response, `Finish reason: ${finishReason}`);
    }
    return data;
  }

  handleData(
    response: GoogleLLMResponse,
    data: GenerateContentResponseData
  ): GenerateContentResponseData {
    let ret = data;
    ret = this.handleDataPromptFeedback(response, ret);
    ret = this.handleDataFinishReason(response, ret);
    return ret;
  }

  handle(response: GoogleLLMResponse): GoogleLLMResponse {
    let newdata;

    if ("nextChunk" in response.data) {
      // TODO: This is a stream. How to handle?
      newdata = response.data;
    } else if (Array.isArray(response.data)) {
      // If it is an array, try to handle every item in the array
      try {
        newdata = response.data.map((item) => this.handleData(response, item));
      } catch (xx) {
        // eslint-disable-next-line no-instanceof/no-instanceof
        if (xx instanceof GoogleAISafetyError) {
          throw new GoogleAISafetyError(response, xx.message);
        } else {
          throw xx;
        }
      }
    } else {
      const data = response.data as GenerateContentResponseData;
      newdata = this.handleData(response, data);
    }

    return {
      ...response,
      data: newdata,
    };
  }
}

export interface MessageGeminiSafetySettings
  extends DefaultGeminiSafetySettings {
  msg?: string;
  forceNewMessage?: boolean;
}

export class MessageGeminiSafetyHandler extends DefaultGeminiSafetyHandler {
  msg: string = "";

  forceNewMessage = false;

  constructor(settings?: MessageGeminiSafetySettings) {
    super(settings);
    this.msg = settings?.msg ?? this.msg;
    this.forceNewMessage = settings?.forceNewMessage ?? this.forceNewMessage;
  }

  setMessage(data: GenerateContentResponseData): GenerateContentResponseData {
    const ret = data;
    if (
      this.forceNewMessage ||
      !data?.candidates?.[0]?.content?.parts?.length
    ) {
      ret.candidates = data.candidates ?? [];
      ret.candidates[0] = data.candidates[0] ?? {};
      ret.candidates[0].content = data.candidates[0].content ?? {};
      ret.candidates[0].content = {
        role: "model",
        parts: [{ text: this.msg }],
      };
    }
    return ret;
  }

  handleData(
    response: GoogleLLMResponse,
    data: GenerateContentResponseData
  ): GenerateContentResponseData {
    try {
      return super.handleData(response, data);
    } catch (xx) {
      return this.setMessage(data);
    }
  }
}

const extractMimeType = (
  str: string
): { mimeType: string; data: string } | null => {
  if (str.startsWith("data:")) {
    return {
      mimeType: str.split(":")[1].split(";")[0],
      data: str.split(",")[1],
    };
  }
  return null;
};

export function getGeminiAPI(config?: GeminiAPIConfig): GoogleAIAPI {
  function messageContentText(
    content: MessageContentText
  ): GeminiPartText | null {
    if (content?.text && content?.text.length > 0) {
      return {
        text: content.text,
      };
    } else {
      return null;
    }
  }

  function messageContentImageUrl(
    content: MessageContentImageUrl
  ): GeminiPartInlineData | GeminiPartFileData {
    const url: string =
      typeof content.image_url === "string"
        ? content.image_url
        : content.image_url.url;
    if (!url) {
      throw new Error("Missing Image URL");
    }

    const mineTypeAndData = extractMimeType(url);
    if (mineTypeAndData) {
      return {
        inlineData: mineTypeAndData,
      };
    } else {
      // FIXME - need some way to get mime type
      return {
        fileData: {
          mimeType: "image/png",
          fileUri: url,
        },
      };
    }
  }

  async function blobToFileData(blob: MediaBlob): Promise<GeminiPartFileData> {
    return {
      fileData: {
        fileUri: blob.path!,
        mimeType: blob.mimetype,
      },
    };
  }

  async function fileUriContentToBlob(
    uri: string
  ): Promise<MediaBlob | undefined> {
    return config?.mediaManager?.getMediaBlob(uri);
  }

  async function messageContentMedia(
    // eslint-disable-next-line @typescript-eslint/no-explicit-any
    content: Record<string, any>
  ): Promise<GeminiPartInlineData | GeminiPartFileData> {
    if ("mimeType" in content && "data" in content) {
      return {
        inlineData: {
          mimeType: content.mimeType,
          data: content.data,
        },
      };
    } else if ("mimeType" in content && "fileUri" in content) {
      return {
        fileData: {
          mimeType: content.mimeType,
          fileUri: content.fileUri,
        },
      };
    } else {
      const uri = content.fileUri;
      const blob = await fileUriContentToBlob(uri);
      if (blob) {
        return await blobToFileData(blob);
      }
    }

    throw new Error("Invalid media content");
  }

  async function messageContentComplexToPart(
    content: MessageContentComplex
  ): Promise<GeminiPart | null> {
    switch (content.type) {
      case "text":
        if ("text" in content) {
          return messageContentText(content as MessageContentText);
        }
        break;
      case "image_url":
        if ("image_url" in content) {
          // Type guard for MessageContentImageUrl
          return messageContentImageUrl(content as MessageContentImageUrl);
        }
        break;
      case "media":
        return await messageContentMedia(content);
      default:
        throw new Error(
          `Unsupported type received while converting message to message parts`
        );
    }
    throw new Error(
      `Cannot coerce "${content.type}" message part into a string.`
    );
  }

  async function messageContentComplexToParts(
    content: MessageContentComplex[]
  ): Promise<(GeminiPart | null)[]> {
    const contents = content.map(messageContentComplexToPart);
    return Promise.all(contents);
  }

  async function messageContentToParts(
    content: MessageContent
  ): Promise<GeminiPart[]> {
    // Convert a string to a text type MessageContent if needed
    const messageContent: MessageContentComplex[] =
      typeof content === "string"
        ? [
            {
              type: "text",
              text: content,
            },
          ]
        : content;

    // Get all of the parts, even those that don't correctly resolve
    const allParts = await messageContentComplexToParts(messageContent);

    // Remove any invalid parts
    const parts: GeminiPart[] = allParts.reduce(
      (acc: GeminiPart[], val: GeminiPart | null | undefined) => {
        if (val) {
          return [...acc, val];
        } else {
          return acc;
        }
      },
      []
    );

    return parts;
  }

  function messageToolCallsToParts(toolCalls: ToolCall[]): GeminiPart[] {
    if (!toolCalls || toolCalls.length === 0) {
      return [];
    }

    return toolCalls.map((tool: ToolCall) => {
      let args = {};
      if (tool?.function?.arguments) {
        const argStr = tool.function.arguments;
        args = JSON.parse(argStr);
      }
      return {
        functionCall: {
          name: tool.function.name,
          args,
        },
      };
    });
  }

  function messageKwargsToParts(kwargs: Record<string, unknown>): GeminiPart[] {
    const ret: GeminiPart[] = [];

    if (kwargs?.tool_calls) {
      ret.push(...messageToolCallsToParts(kwargs.tool_calls as ToolCall[]));
    }

    return ret;
  }

  async function roleMessageToContent(
    role: GeminiRole,
    message: BaseMessage
  ): Promise<GeminiContent[]> {
    const contentParts: GeminiPart[] = await messageContentToParts(
      message.content
    );
    let toolParts: GeminiPart[];
    if (isAIMessage(message) && !!message.tool_calls?.length) {
      toolParts = message.tool_calls.map(
        (toolCall): GeminiPart => ({
          functionCall: {
            name: toolCall.name,
            args: toolCall.args,
          },
        })
      );
    } else {
      toolParts = messageKwargsToParts(message.additional_kwargs);
    }
    const parts: GeminiPart[] = [...contentParts, ...toolParts];
    return [
      {
        role,
        parts,
      },
    ];
  }

  async function systemMessageToContent(
    message: SystemMessage,
    useSystemInstruction: boolean
  ): Promise<GeminiContent[]> {
    return useSystemInstruction
      ? roleMessageToContent("system", message)
      : [
          ...(await roleMessageToContent("user", message)),
          ...(await roleMessageToContent("model", new AIMessage("Ok"))),
        ];
  }

  function toolMessageToContent(
    message: ToolMessage,
    prevMessage: BaseMessage
  ): GeminiContent[] {
    const contentStr =
      typeof message.content === "string"
        ? message.content
        : message.content.reduce(
            (acc: string, content: MessageContentComplex) => {
              if (content.type === "text") {
                return acc + content.text;
              } else {
                return acc;
              }
            },
            ""
          );
    // Hacky :(
    const responseName =
      (isAIMessage(prevMessage) && !!prevMessage.tool_calls?.length
        ? prevMessage.tool_calls[0].name
        : prevMessage.name) ?? message.tool_call_id;
    try {
      const content = JSON.parse(contentStr);
      return [
        {
          role: "function",
          parts: [
            {
              functionResponse: {
                name: responseName,
                response: { content },
              },
            },
          ],
        },
      ];
    } catch (_) {
      return [
        {
          role: "function",
          parts: [
            {
              functionResponse: {
                name: responseName,
                response: { content: contentStr },
              },
            },
          ],
        },
      ];
    }
  }

  async function baseMessageToContent(
    message: BaseMessage,
    prevMessage: BaseMessage | undefined,
    useSystemInstruction: boolean
  ): Promise<GeminiContent[]> {
    const type = message._getType();
    switch (type) {
      case "system":
        return systemMessageToContent(
          message as SystemMessage,
          useSystemInstruction
        );
      case "human":
        return roleMessageToContent("user", message);
      case "ai":
        return roleMessageToContent("model", message);
      case "tool":
        if (!prevMessage) {
          throw new Error(
            "Tool messages cannot be the first message passed to the model."
          );
        }
        return toolMessageToContent(message as ToolMessage, prevMessage);
      default:
        console.log(`Unsupported message type: ${type}`);
        return [];
    }
  }

  function textPartToMessageContent(part: GeminiPartText): MessageContentText {
    return {
      type: "text",
      text: part.text,
    };
  }

  function inlineDataPartToMessageContent(
    part: GeminiPartInlineData
  ): MessageContentImageUrl {
    return {
      type: "image_url",
      image_url: `data:${part.inlineData.mimeType};base64,${part.inlineData.data}`,
    };
  }

  function fileDataPartToMessageContent(
    part: GeminiPartFileData
  ): MessageContentImageUrl {
    return {
      type: "image_url",
      image_url: part.fileData.fileUri,
    };
  }

  function partsToMessageContent(parts: GeminiPart[]): MessageContent {
    return parts
      .map((part) => {
        if (part === undefined || part === null) {
          return null;
        } else if ("text" in part) {
          return textPartToMessageContent(part);
        } else if ("inlineData" in part) {
          return inlineDataPartToMessageContent(part);
        } else if ("fileData" in part) {
          return fileDataPartToMessageContent(part);
        } else {
          return null;
        }
      })
      .reduce((acc, content) => {
        if (content) {
          acc.push(content);
        }
        return acc;
      }, [] as MessageContentComplex[]);
  }

  function toolRawToTool(raw: ToolCallRaw): ToolCall {
    return {
      id: raw.id,
      type: raw.type,
      function: {
        name: raw.function.name,
        arguments: JSON.stringify(raw.function.arguments),
      },
    };
  }

  function functionCallPartToToolRaw(
    part: GeminiPartFunctionCall
  ): ToolCallRaw {
    return {
      id: uuidv4().replace(/-/g, ""),
      type: "function",
      function: {
        name: part.functionCall.name,
        arguments: part.functionCall.args ?? {},
      },
    };
  }

  function partsToToolsRaw(parts: GeminiPart[]): ToolCallRaw[] {
    return parts
      .map((part: GeminiPart) => {
        if (part === undefined || part === null) {
          return null;
        } else if ("functionCall" in part) {
          return functionCallPartToToolRaw(part);
        } else {
          return null;
        }
      })
      .reduce((acc, content) => {
        if (content) {
          acc.push(content);
        }
        return acc;
      }, [] as ToolCallRaw[]);
  }

  function toolsRawToTools(raws: ToolCallRaw[]): ToolCall[] {
    return raws.map((raw) => toolRawToTool(raw));
  }

  function responseToGenerateContentResponseData(
    response: GoogleLLMResponse
  ): GenerateContentResponseData {
    if ("nextChunk" in response.data) {
      throw new Error("Cannot convert Stream to GenerateContentResponseData");
    } else if (Array.isArray(response.data)) {
      // Collapse the array of response data as if it was a single one
      return response.data.reduce(
        (
          acc: GenerateContentResponseData,
          val: GenerateContentResponseData
        ): GenerateContentResponseData => {
          // Add all the parts
          // FIXME: Handle other candidates?
          const valParts = val?.candidates?.[0]?.content?.parts ?? [];
          acc.candidates[0].content.parts.push(...valParts);

          // FIXME: Merge promptFeedback and safety settings
          acc.promptFeedback = val.promptFeedback;
          return acc;
        }
      );
    } else {
      return response.data as GenerateContentResponseData;
    }
  }

  function responseToParts(response: GoogleLLMResponse): GeminiPart[] {
    const responseData = responseToGenerateContentResponseData(response);
    const parts = responseData?.candidates?.[0]?.content?.parts ?? [];
    return parts;
  }

  function partToText(part: GeminiPart): string {
    return "text" in part ? part.text : "";
  }

  function responseToString(response: GoogleLLMResponse): string {
    const parts = responseToParts(response);
    const ret: string = parts.reduce((acc, part) => {
      const val = partToText(part);
      return acc + val;
    }, "");
    return ret;
  }

  function safeResponseTo<RetType>(
    response: GoogleLLMResponse,
    responseTo: (response: GoogleLLMResponse) => RetType
  ): RetType {
    const safetyHandler = config?.safetyHandler ??
      new DefaultGeminiSafetyHandler();
    try {
      const safeResponse = safetyHandler.handle(response);
      return responseTo(safeResponse);
    } catch (xx) {
      // eslint-disable-next-line no-instanceof/no-instanceof
      if (xx instanceof GoogleAISafetyError) {
        const ret = responseTo(xx.response);
        xx.reply = ret;
      }
      throw xx;
    }
  }

  function safeResponseToString(
    response: GoogleLLMResponse
  ): string {
    return safeResponseTo(response, responseToString);
  }

  function responseToGenerationInfo(response: GoogleLLMResponse) {
    if (!Array.isArray(response.data)) {
      return {};
    }
    const data = response.data[0];
    return {
      usage_metadata: {
        prompt_token_count: data.usageMetadata?.promptTokenCount,
        candidates_token_count: data.usageMetadata?.candidatesTokenCount,
        total_token_count: data.usageMetadata?.totalTokenCount,
      },
      safety_ratings: data.candidates[0]?.safetyRatings?.map((rating) => ({
        category: rating.category,
        probability: rating.probability,
        probability_score: rating.probabilityScore,
        severity: rating.severity,
        severity_score: rating.severityScore,
      })),
      finish_reason: data.candidates[0]?.finishReason,
    };
  }

  function responseToChatGeneration(
    response: GoogleLLMResponse
  ): ChatGenerationChunk {
    return new ChatGenerationChunk({
      text: responseToString(response),
      message: partToMessageChunk(responseToParts(response)[0]),
      generationInfo: responseToGenerationInfo(response),
    });
  }

  function safeResponseToChatGeneration(
    response: GoogleLLMResponse
  ): ChatGenerationChunk {
    return safeResponseTo(response, responseToChatGeneration);
  }

  function chunkToString(chunk: BaseMessageChunk): string {
    if (chunk === null) {
      return "";
    } else if (typeof chunk.content === "string") {
      return chunk.content;
    } else if (chunk.content.length === 0) {
      return "";
    } else if (chunk.content[0].type === "text") {
      return chunk.content[0].text;
    } else {
      throw new Error(`Unexpected chunk: ${chunk}`);
    }
  }

  function partToMessageChunk(part: GeminiPart): BaseMessageChunk {
    const fields = partsToBaseMessageChunkFields([part]);
    if (typeof fields.content === "string") {
      return new AIMessageChunk(fields);
    } else if (fields.content.every((item) => item.type === "text")) {
      const newContent = fields.content
        .map((item) => ("text" in item ? item.text : ""))
        .join("");
      return new AIMessageChunk({
        ...fields,
        content: newContent,
      });
    }
    return new AIMessageChunk(fields);
  }

  function partToChatGeneration(part: GeminiPart): ChatGeneration {
    const message = partToMessageChunk(part);
    const text = partToText(part);
    return new ChatGenerationChunk({
      text,
      message,
    });
  }

  function responseToChatGenerations(
    response: GoogleLLMResponse
  ): ChatGeneration[] {
    const parts = responseToParts(response);
<<<<<<< HEAD
=======

>>>>>>> e9a6aad1
    if (parts.length === 0) {
      return [];
    }

    let ret = parts.map((part) => partToChatGeneration(part));
    if (ret.every((item) => typeof item.message.content === "string")) {
      const combinedContent = ret.map((item) => item.message.content).join("");
      const combinedText = ret.map((item) => item.text).join("");
      const toolCallChunks: ToolCallChunk[] | undefined = ret[
        ret.length - 1
      ]?.message.additional_kwargs?.tool_calls?.map((toolCall, i) => ({
        name: toolCall.function.name,
        args: toolCall.function.arguments,
        id: toolCall.id,
        index: i,
        type: "tool_call_chunk",
      }));
      let usageMetadata: UsageMetadata | undefined;
      if ("usageMetadata" in response.data) {
        usageMetadata = {
          input_tokens: response.data.usageMetadata.promptTokenCount as number,
          output_tokens: response.data.usageMetadata
            .candidatesTokenCount as number,
          total_tokens: response.data.usageMetadata.totalTokenCount as number,
        };
      }
      ret = [
        new ChatGenerationChunk({
          message: new AIMessageChunk({
            content: combinedContent,
            additional_kwargs: ret[ret.length - 1]?.message.additional_kwargs,
            tool_call_chunks: toolCallChunks,
            usage_metadata: usageMetadata,
          }),
          text: combinedText,
          generationInfo: ret[ret.length - 1].generationInfo,
        }),
      ];
    }
    return ret;
  }

  function responseToBaseMessageFields(
    response: GoogleLLMResponse
  ): BaseMessageFields {
    const parts = responseToParts(response);
    return partsToBaseMessageChunkFields(parts);
  }

  function partsToBaseMessageChunkFields(
    parts: GeminiPart[]
  ): AIMessageChunkFields {
    const fields: AIMessageChunkFields = {
      content: partsToMessageContent(parts),
      tool_call_chunks: [],
      tool_calls: [],
      invalid_tool_calls: [],
    };

    const rawTools = partsToToolsRaw(parts);
    if (rawTools.length > 0) {
      const tools = toolsRawToTools(rawTools);
      for (const tool of tools) {
        fields.tool_call_chunks?.push({
          name: tool.function.name,
          args: tool.function.arguments,
          id: tool.id,
          type: "tool_call_chunk",
        });

        try {
          fields.tool_calls?.push({
            name: tool.function.name,
            args: JSON.parse(tool.function.arguments),
            id: tool.id,
          });
          // eslint-disable-next-line @typescript-eslint/no-explicit-any
        } catch (e: any) {
          fields.invalid_tool_calls?.push({
            name: tool.function.name,
            args: tool.function.arguments,
            id: tool.id,
            error: e.message,
            type: "invalid_tool_call",
          });
        }
      }
      fields.additional_kwargs = {
        tool_calls: tools,
      };
    }
    return fields;
  }

  function responseToBaseMessage(response: GoogleLLMResponse): BaseMessage {
    const fields = responseToBaseMessageFields(response);
    return new AIMessage(fields);
  }

  function safeResponseToBaseMessage(
    response: GoogleLLMResponse
  ): BaseMessage {
    return safeResponseTo(response, responseToBaseMessage);
  }

  function responseToChatResult(response: GoogleLLMResponse): ChatResult {
    const generations = responseToChatGenerations(response);
    return {
      generations,
      llmOutput: responseToGenerationInfo(response),
    };
  }

  function safeResponseToChatResult(
    response: GoogleLLMResponse
  ): ChatResult {
    return safeResponseTo(response, responseToChatResult);
  }

  return {
    messageContentToParts,
    baseMessageToContent,
    responseToString: safeResponseToString,
    responseToChatGeneration: safeResponseToChatGeneration,
    chunkToString,
    responseToBaseMessage: safeResponseToBaseMessage,
    responseToChatResult: safeResponseToChatResult,
  };
}

export function validateGeminiParams(params: GoogleAIModelParams): void {
  if (params.maxOutputTokens && params.maxOutputTokens < 0) {
    throw new Error("`maxOutputTokens` must be a positive integer");
  }

  if (
    params.temperature &&
    (params.temperature < 0 || params.temperature > 2)
  ) {
    throw new Error("`temperature` must be in the range of [0.0,2.0]");
  }

  if (params.topP && (params.topP < 0 || params.topP > 1)) {
    throw new Error("`topP` must be in the range of [0.0,1.0]");
  }

  if (params.topK && params.topK < 0) {
    throw new Error("`topK` must be a positive integer");
  }
}

export function isModelGemini(modelName: string): boolean {
  return modelName.toLowerCase().startsWith("gemini");
}<|MERGE_RESOLUTION|>--- conflicted
+++ resolved
@@ -746,10 +746,7 @@
     response: GoogleLLMResponse
   ): ChatGeneration[] {
     const parts = responseToParts(response);
-<<<<<<< HEAD
-=======
-
->>>>>>> e9a6aad1
+
     if (parts.length === 0) {
       return [];
     }
