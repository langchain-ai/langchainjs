--- conflicted
+++ resolved
@@ -33,15 +33,11 @@
   GenerateContentResponseData,
   GoogleAISafetyHandler,
   GeminiPartFunctionCall,
-<<<<<<< HEAD
-=======
   GoogleAIAPI,
->>>>>>> 9fc83600
   GeminiAPIConfig,
 } from "../types.js";
 import { GoogleAISafetyError } from "./safety.js";
 import { MediaBlob } from "../experimental/utils/media_core.js";
-<<<<<<< HEAD
 
 export interface FunctionCall {
   name: string;
@@ -63,6 +59,128 @@
   id: string;
   type: "function";
   function: FunctionCallRaw;
+}
+
+export interface DefaultGeminiSafetySettings {
+  errorFinish?: string[];
+}
+
+export class DefaultGeminiSafetyHandler implements GoogleAISafetyHandler {
+  errorFinish = ["SAFETY", "RECITATION", "OTHER"];
+
+  constructor(settings?: DefaultGeminiSafetySettings) {
+    this.errorFinish = settings?.errorFinish ?? this.errorFinish;
+  }
+
+  handleDataPromptFeedback(
+    response: GoogleLLMResponse,
+    data: GenerateContentResponseData
+  ): GenerateContentResponseData {
+    // Check to see if our prompt was blocked in the first place
+    const promptFeedback = data?.promptFeedback;
+    const blockReason = promptFeedback?.blockReason;
+    if (blockReason) {
+      throw new GoogleAISafetyError(response, `Prompt blocked: ${blockReason}`);
+    }
+    return data;
+  }
+
+  handleDataFinishReason(
+    response: GoogleLLMResponse,
+    data: GenerateContentResponseData
+  ): GenerateContentResponseData {
+    const firstCandidate = data?.candidates?.[0];
+    const finishReason = firstCandidate?.finishReason;
+    if (this.errorFinish.includes(finishReason)) {
+      throw new GoogleAISafetyError(response, `Finish reason: ${finishReason}`);
+    }
+    return data;
+  }
+
+  handleData(
+    response: GoogleLLMResponse,
+    data: GenerateContentResponseData
+  ): GenerateContentResponseData {
+    let ret = data;
+    ret = this.handleDataPromptFeedback(response, ret);
+    ret = this.handleDataFinishReason(response, ret);
+    return ret;
+  }
+
+  handle(response: GoogleLLMResponse): GoogleLLMResponse {
+    let newdata;
+
+    if ("nextChunk" in response.data) {
+      // TODO: This is a stream. How to handle?
+      newdata = response.data;
+    } else if (Array.isArray(response.data)) {
+      // If it is an array, try to handle every item in the array
+      try {
+        newdata = response.data.map((item) => this.handleData(response, item));
+      } catch (xx) {
+        // eslint-disable-next-line no-instanceof/no-instanceof
+        if (xx instanceof GoogleAISafetyError) {
+          throw new GoogleAISafetyError(response, xx.message);
+        } else {
+          throw xx;
+        }
+      }
+    } else {
+      const data = response.data as GenerateContentResponseData;
+      newdata = this.handleData(response, data);
+    }
+
+    return {
+      ...response,
+      data: newdata,
+    };
+  }
+}
+
+export interface MessageGeminiSafetySettings
+  extends DefaultGeminiSafetySettings {
+  msg?: string;
+  forceNewMessage?: boolean;
+}
+
+export class MessageGeminiSafetyHandler extends DefaultGeminiSafetyHandler {
+  msg: string = "";
+
+  forceNewMessage = false;
+
+  constructor(settings?: MessageGeminiSafetySettings) {
+    super(settings);
+    this.msg = settings?.msg ?? this.msg;
+    this.forceNewMessage = settings?.forceNewMessage ?? this.forceNewMessage;
+  }
+
+  setMessage(data: GenerateContentResponseData): GenerateContentResponseData {
+    const ret = data;
+    if (
+      this.forceNewMessage ||
+      !data?.candidates?.[0]?.content?.parts?.length
+    ) {
+      ret.candidates = data.candidates ?? [];
+      ret.candidates[0] = data.candidates[0] ?? {};
+      ret.candidates[0].content = data.candidates[0].content ?? {};
+      ret.candidates[0].content = {
+        role: "model",
+        parts: [{ text: this.msg }],
+      };
+    }
+    return ret;
+  }
+
+  handleData(
+    response: GoogleLLMResponse,
+    data: GenerateContentResponseData
+  ): GenerateContentResponseData {
+    try {
+      return super.handleData(response, data);
+    } catch (xx) {
+      return this.setMessage(data);
+    }
+  }
 }
 
 const extractMimeType = (
@@ -77,7 +195,7 @@
   return null;
 };
 
-export function getGeminiAPI(config?: GeminiAPIConfig) {
+export function getGeminiAPI(config?: GeminiAPIConfig): GoogleAIAPI {
   function messageContentText(
     content: MessageContentText
   ): GeminiPartText | null {
@@ -524,9 +642,10 @@
 
   function safeResponseTo<RetType>(
     response: GoogleLLMResponse,
-    safetyHandler: GoogleAISafetyHandler,
     responseTo: (response: GoogleLLMResponse) => RetType
   ): RetType {
+    const safetyHandler = config?.safetyHandler ??
+      new DefaultGeminiSafetyHandler();
     try {
       const safeResponse = safetyHandler.handle(response);
       return responseTo(safeResponse);
@@ -541,10 +660,9 @@
   }
 
   function safeResponseToString(
-    response: GoogleLLMResponse,
-    safetyHandler: GoogleAISafetyHandler
+    response: GoogleLLMResponse
   ): string {
-    return safeResponseTo(response, safetyHandler, responseToString);
+    return safeResponseTo(response, responseToString);
   }
 
   function responseToGenerationInfo(response: GoogleLLMResponse) {
@@ -580,10 +698,9 @@
   }
 
   function safeResponseToChatGeneration(
-    response: GoogleLLMResponse,
-    safetyHandler: GoogleAISafetyHandler
+    response: GoogleLLMResponse
   ): ChatGenerationChunk {
-    return safeResponseTo(response, safetyHandler, responseToChatGeneration);
+    return safeResponseTo(response, responseToChatGeneration);
   }
 
   function chunkToString(chunk: BaseMessageChunk): string {
@@ -629,6 +746,10 @@
     response: GoogleLLMResponse
   ): ChatGeneration[] {
     const parts = responseToParts(response);
+    if (parts.length === 0) {
+      return [];
+    }
+
     let ret = parts.map((part) => partToChatGeneration(part));
     if (ret.every((item) => typeof item.message.content === "string")) {
       const combinedContent = ret.map((item) => item.message.content).join("");
@@ -725,873 +846,6 @@
   }
 
   function safeResponseToBaseMessage(
-    response: GoogleLLMResponse,
-    safetyHandler: GoogleAISafetyHandler
-  ): BaseMessage {
-    return safeResponseTo(response, safetyHandler, responseToBaseMessage);
-  }
-
-  function responseToChatResult(response: GoogleLLMResponse): ChatResult {
-    const generations = responseToChatGenerations(response);
-    return {
-      generations,
-      llmOutput: responseToGenerationInfo(response),
-    };
-  }
-
-  function safeResponseToChatResult(
-    response: GoogleLLMResponse,
-    safetyHandler: GoogleAISafetyHandler
-  ): ChatResult {
-    return safeResponseTo(response, safetyHandler, responseToChatResult);
-  }
-
-  return {
-    messageContentToParts,
-    baseMessageToContent,
-    safeResponseToString,
-    safeResponseToChatGeneration,
-    chunkToString,
-    safeResponseToBaseMessage,
-    safeResponseToChatResult,
-  };
-}
-
-export function validateGeminiParams(params: GoogleAIModelParams): void {
-  if (params.maxOutputTokens && params.maxOutputTokens < 0) {
-    throw new Error("`maxOutputTokens` must be a positive integer");
-  }
-
-  if (
-    params.temperature &&
-    (params.temperature < 0 || params.temperature > 2)
-  ) {
-    throw new Error("`temperature` must be in the range of [0.0,2.0]");
-  }
-
-  if (params.topP && (params.topP < 0 || params.topP > 1)) {
-    throw new Error("`topP` must be in the range of [0.0,1.0]");
-  }
-
-  if (params.topK && params.topK < 0) {
-    throw new Error("`topK` must be a positive integer");
-  }
-}
-
-export function isModelGemini(modelName: string): boolean {
-  return modelName.toLowerCase().startsWith("gemini");
-}
-
-=======
-
-export interface FunctionCall {
-  name: string;
-  arguments: string;
-}
-
-export interface ToolCall {
-  id: string;
-  type: "function";
-  function: FunctionCall;
-}
-
-export interface FunctionCallRaw {
-  name: string;
-  arguments: object;
-}
-
-export interface ToolCallRaw {
-  id: string;
-  type: "function";
-  function: FunctionCallRaw;
-}
-
->>>>>>> 9fc83600
-export interface DefaultGeminiSafetySettings {
-  errorFinish?: string[];
-}
-
-export class DefaultGeminiSafetyHandler implements GoogleAISafetyHandler {
-  errorFinish = ["SAFETY", "RECITATION", "OTHER"];
-
-  constructor(settings?: DefaultGeminiSafetySettings) {
-    this.errorFinish = settings?.errorFinish ?? this.errorFinish;
-  }
-
-  handleDataPromptFeedback(
-    response: GoogleLLMResponse,
-    data: GenerateContentResponseData
-  ): GenerateContentResponseData {
-    // Check to see if our prompt was blocked in the first place
-    const promptFeedback = data?.promptFeedback;
-    const blockReason = promptFeedback?.blockReason;
-    if (blockReason) {
-      throw new GoogleAISafetyError(response, `Prompt blocked: ${blockReason}`);
-    }
-    return data;
-  }
-
-  handleDataFinishReason(
-    response: GoogleLLMResponse,
-    data: GenerateContentResponseData
-  ): GenerateContentResponseData {
-    const firstCandidate = data?.candidates?.[0];
-    const finishReason = firstCandidate?.finishReason;
-    if (this.errorFinish.includes(finishReason)) {
-      throw new GoogleAISafetyError(response, `Finish reason: ${finishReason}`);
-    }
-    return data;
-  }
-
-  handleData(
-    response: GoogleLLMResponse,
-    data: GenerateContentResponseData
-  ): GenerateContentResponseData {
-    let ret = data;
-    ret = this.handleDataPromptFeedback(response, ret);
-    ret = this.handleDataFinishReason(response, ret);
-    return ret;
-  }
-
-  handle(response: GoogleLLMResponse): GoogleLLMResponse {
-    let newdata;
-
-    if ("nextChunk" in response.data) {
-      // TODO: This is a stream. How to handle?
-      newdata = response.data;
-    } else if (Array.isArray(response.data)) {
-      // If it is an array, try to handle every item in the array
-      try {
-        newdata = response.data.map((item) => this.handleData(response, item));
-      } catch (xx) {
-        // eslint-disable-next-line no-instanceof/no-instanceof
-        if (xx instanceof GoogleAISafetyError) {
-          throw new GoogleAISafetyError(response, xx.message);
-        } else {
-          throw xx;
-        }
-      }
-    } else {
-      const data = response.data as GenerateContentResponseData;
-      newdata = this.handleData(response, data);
-    }
-
-    return {
-      ...response,
-      data: newdata,
-    };
-  }
-}
-
-export interface MessageGeminiSafetySettings
-  extends DefaultGeminiSafetySettings {
-  msg?: string;
-  forceNewMessage?: boolean;
-}
-
-export class MessageGeminiSafetyHandler extends DefaultGeminiSafetyHandler {
-  msg: string = "";
-
-  forceNewMessage = false;
-
-  constructor(settings?: MessageGeminiSafetySettings) {
-    super(settings);
-    this.msg = settings?.msg ?? this.msg;
-    this.forceNewMessage = settings?.forceNewMessage ?? this.forceNewMessage;
-  }
-
-  setMessage(data: GenerateContentResponseData): GenerateContentResponseData {
-    const ret = data;
-    if (
-      this.forceNewMessage ||
-      !data?.candidates?.[0]?.content?.parts?.length
-    ) {
-      ret.candidates = data.candidates ?? [];
-      ret.candidates[0] = data.candidates[0] ?? {};
-      ret.candidates[0].content = data.candidates[0].content ?? {};
-      ret.candidates[0].content = {
-        role: "model",
-        parts: [{ text: this.msg }],
-      };
-    }
-    return ret;
-  }
-
-  handleData(
-    response: GoogleLLMResponse,
-    data: GenerateContentResponseData
-  ): GenerateContentResponseData {
-    try {
-      return super.handleData(response, data);
-    } catch (xx) {
-      return this.setMessage(data);
-    }
-  }
-}
-
-const extractMimeType = (
-  str: string
-): { mimeType: string; data: string } | null => {
-  if (str.startsWith("data:")) {
-    return {
-      mimeType: str.split(":")[1].split(";")[0],
-      data: str.split(",")[1],
-    };
-  }
-  return null;
-};
-
-export function getGeminiAPI(config?: GeminiAPIConfig): GoogleAIAPI {
-  function messageContentText(
-    content: MessageContentText
-  ): GeminiPartText | null {
-    if (content?.text && content?.text.length > 0) {
-      return {
-        text: content.text,
-      };
-    } else {
-      return null;
-    }
-  }
-
-  function messageContentImageUrl(
-    content: MessageContentImageUrl
-  ): GeminiPartInlineData | GeminiPartFileData {
-    const url: string =
-      typeof content.image_url === "string"
-        ? content.image_url
-        : content.image_url.url;
-    if (!url) {
-      throw new Error("Missing Image URL");
-    }
-
-    const mineTypeAndData = extractMimeType(url);
-    if (mineTypeAndData) {
-      return {
-        inlineData: mineTypeAndData,
-      };
-    } else {
-      // FIXME - need some way to get mime type
-      return {
-        fileData: {
-          mimeType: "image/png",
-          fileUri: url,
-        },
-      };
-    }
-  }
-
-  async function blobToFileData(blob: MediaBlob): Promise<GeminiPartFileData> {
-    return {
-      fileData: {
-        fileUri: blob.path!,
-        mimeType: blob.mimetype,
-      },
-    };
-  }
-
-  async function fileUriContentToBlob(
-    uri: string
-  ): Promise<MediaBlob | undefined> {
-    return config?.mediaManager?.getMediaBlob(uri);
-  }
-
-  async function messageContentMedia(
-    // eslint-disable-next-line @typescript-eslint/no-explicit-any
-    content: Record<string, any>
-  ): Promise<GeminiPartInlineData | GeminiPartFileData> {
-    if ("mimeType" in content && "data" in content) {
-      return {
-        inlineData: {
-          mimeType: content.mimeType,
-          data: content.data,
-        },
-      };
-    } else if ("mimeType" in content && "fileUri" in content) {
-      return {
-        fileData: {
-          mimeType: content.mimeType,
-          fileUri: content.fileUri,
-        },
-      };
-    } else {
-      const uri = content.fileUri;
-      const blob = await fileUriContentToBlob(uri);
-      if (blob) {
-        return await blobToFileData(blob);
-      }
-    }
-
-    throw new Error("Invalid media content");
-  }
-
-  async function messageContentComplexToPart(
-    content: MessageContentComplex
-  ): Promise<GeminiPart | null> {
-    switch (content.type) {
-      case "text":
-        if ("text" in content) {
-          return messageContentText(content as MessageContentText);
-        }
-        break;
-      case "image_url":
-        if ("image_url" in content) {
-          // Type guard for MessageContentImageUrl
-          return messageContentImageUrl(content as MessageContentImageUrl);
-        }
-        break;
-      case "media":
-        return await messageContentMedia(content);
-      default:
-        throw new Error(
-          `Unsupported type received while converting message to message parts`
-        );
-    }
-    throw new Error(
-      `Cannot coerce "${content.type}" message part into a string.`
-    );
-  }
-
-  async function messageContentComplexToParts(
-    content: MessageContentComplex[]
-  ): Promise<(GeminiPart | null)[]> {
-    const contents = content.map(messageContentComplexToPart);
-    return Promise.all(contents);
-  }
-
-  async function messageContentToParts(
-    content: MessageContent
-  ): Promise<GeminiPart[]> {
-    // Convert a string to a text type MessageContent if needed
-    const messageContent: MessageContentComplex[] =
-      typeof content === "string"
-        ? [
-            {
-              type: "text",
-              text: content,
-            },
-          ]
-        : content;
-
-    // Get all of the parts, even those that don't correctly resolve
-    const allParts = await messageContentComplexToParts(messageContent);
-
-    // Remove any invalid parts
-    const parts: GeminiPart[] = allParts.reduce(
-      (acc: GeminiPart[], val: GeminiPart | null | undefined) => {
-        if (val) {
-          return [...acc, val];
-        } else {
-          return acc;
-        }
-      },
-      []
-    );
-
-    return parts;
-  }
-
-  function messageToolCallsToParts(toolCalls: ToolCall[]): GeminiPart[] {
-    if (!toolCalls || toolCalls.length === 0) {
-      return [];
-    }
-
-    return toolCalls.map((tool: ToolCall) => {
-      let args = {};
-      if (tool?.function?.arguments) {
-        const argStr = tool.function.arguments;
-        args = JSON.parse(argStr);
-      }
-      return {
-        functionCall: {
-          name: tool.function.name,
-          args,
-        },
-      };
-    });
-  }
-
-  function messageKwargsToParts(kwargs: Record<string, unknown>): GeminiPart[] {
-    const ret: GeminiPart[] = [];
-
-    if (kwargs?.tool_calls) {
-      ret.push(...messageToolCallsToParts(kwargs.tool_calls as ToolCall[]));
-    }
-
-    return ret;
-  }
-
-  async function roleMessageToContent(
-    role: GeminiRole,
-    message: BaseMessage
-  ): Promise<GeminiContent[]> {
-    const contentParts: GeminiPart[] = await messageContentToParts(
-      message.content
-    );
-    let toolParts: GeminiPart[];
-    if (isAIMessage(message) && !!message.tool_calls?.length) {
-      toolParts = message.tool_calls.map(
-        (toolCall): GeminiPart => ({
-          functionCall: {
-            name: toolCall.name,
-            args: toolCall.args,
-          },
-        })
-      );
-    } else {
-      toolParts = messageKwargsToParts(message.additional_kwargs);
-    }
-    const parts: GeminiPart[] = [...contentParts, ...toolParts];
-    return [
-      {
-        role,
-        parts,
-      },
-    ];
-  }
-
-  async function systemMessageToContent(
-    message: SystemMessage,
-    useSystemInstruction: boolean
-  ): Promise<GeminiContent[]> {
-    return useSystemInstruction
-      ? roleMessageToContent("system", message)
-      : [
-          ...(await roleMessageToContent("user", message)),
-          ...(await roleMessageToContent("model", new AIMessage("Ok"))),
-        ];
-  }
-
-  function toolMessageToContent(
-    message: ToolMessage,
-    prevMessage: BaseMessage
-  ): GeminiContent[] {
-    const contentStr =
-      typeof message.content === "string"
-        ? message.content
-        : message.content.reduce(
-            (acc: string, content: MessageContentComplex) => {
-              if (content.type === "text") {
-                return acc + content.text;
-              } else {
-                return acc;
-              }
-            },
-            ""
-          );
-    // Hacky :(
-    const responseName =
-      (isAIMessage(prevMessage) && !!prevMessage.tool_calls?.length
-        ? prevMessage.tool_calls[0].name
-        : prevMessage.name) ?? message.tool_call_id;
-    try {
-      const content = JSON.parse(contentStr);
-      return [
-        {
-          role: "function",
-          parts: [
-            {
-              functionResponse: {
-                name: responseName,
-                response: { content },
-              },
-            },
-          ],
-        },
-      ];
-    } catch (_) {
-      return [
-        {
-          role: "function",
-          parts: [
-            {
-              functionResponse: {
-                name: responseName,
-                response: { content: contentStr },
-              },
-            },
-          ],
-        },
-      ];
-    }
-  }
-
-  async function baseMessageToContent(
-    message: BaseMessage,
-    prevMessage: BaseMessage | undefined,
-    useSystemInstruction: boolean
-  ): Promise<GeminiContent[]> {
-    const type = message._getType();
-    switch (type) {
-      case "system":
-        return systemMessageToContent(
-          message as SystemMessage,
-          useSystemInstruction
-        );
-      case "human":
-        return roleMessageToContent("user", message);
-      case "ai":
-        return roleMessageToContent("model", message);
-      case "tool":
-        if (!prevMessage) {
-          throw new Error(
-            "Tool messages cannot be the first message passed to the model."
-          );
-        }
-        return toolMessageToContent(message as ToolMessage, prevMessage);
-      default:
-        console.log(`Unsupported message type: ${type}`);
-        return [];
-    }
-  }
-
-  function textPartToMessageContent(part: GeminiPartText): MessageContentText {
-    return {
-      type: "text",
-      text: part.text,
-    };
-  }
-
-  function inlineDataPartToMessageContent(
-    part: GeminiPartInlineData
-  ): MessageContentImageUrl {
-    return {
-      type: "image_url",
-      image_url: `data:${part.inlineData.mimeType};base64,${part.inlineData.data}`,
-    };
-  }
-
-  function fileDataPartToMessageContent(
-    part: GeminiPartFileData
-  ): MessageContentImageUrl {
-    return {
-      type: "image_url",
-      image_url: part.fileData.fileUri,
-    };
-  }
-
-  function partsToMessageContent(parts: GeminiPart[]): MessageContent {
-    return parts
-      .map((part) => {
-        if (part === undefined || part === null) {
-          return null;
-        } else if ("text" in part) {
-          return textPartToMessageContent(part);
-        } else if ("inlineData" in part) {
-          return inlineDataPartToMessageContent(part);
-        } else if ("fileData" in part) {
-          return fileDataPartToMessageContent(part);
-        } else {
-          return null;
-        }
-      })
-      .reduce((acc, content) => {
-        if (content) {
-          acc.push(content);
-        }
-        return acc;
-      }, [] as MessageContentComplex[]);
-  }
-
-  function toolRawToTool(raw: ToolCallRaw): ToolCall {
-    return {
-      id: raw.id,
-      type: raw.type,
-      function: {
-        name: raw.function.name,
-        arguments: JSON.stringify(raw.function.arguments),
-      },
-    };
-  }
-
-  function functionCallPartToToolRaw(
-    part: GeminiPartFunctionCall
-  ): ToolCallRaw {
-    return {
-      id: uuidv4().replace(/-/g, ""),
-      type: "function",
-      function: {
-        name: part.functionCall.name,
-        arguments: part.functionCall.args ?? {},
-      },
-    };
-  }
-
-  function partsToToolsRaw(parts: GeminiPart[]): ToolCallRaw[] {
-    return parts
-      .map((part: GeminiPart) => {
-        if (part === undefined || part === null) {
-          return null;
-        } else if ("functionCall" in part) {
-          return functionCallPartToToolRaw(part);
-        } else {
-          return null;
-        }
-      })
-      .reduce((acc, content) => {
-        if (content) {
-          acc.push(content);
-        }
-        return acc;
-      }, [] as ToolCallRaw[]);
-  }
-
-  function toolsRawToTools(raws: ToolCallRaw[]): ToolCall[] {
-    return raws.map((raw) => toolRawToTool(raw));
-  }
-
-  function responseToGenerateContentResponseData(
-    response: GoogleLLMResponse
-  ): GenerateContentResponseData {
-    if ("nextChunk" in response.data) {
-      throw new Error("Cannot convert Stream to GenerateContentResponseData");
-    } else if (Array.isArray(response.data)) {
-      // Collapse the array of response data as if it was a single one
-      return response.data.reduce(
-        (
-          acc: GenerateContentResponseData,
-          val: GenerateContentResponseData
-        ): GenerateContentResponseData => {
-          // Add all the parts
-          // FIXME: Handle other candidates?
-          const valParts = val?.candidates?.[0]?.content?.parts ?? [];
-          acc.candidates[0].content.parts.push(...valParts);
-
-          // FIXME: Merge promptFeedback and safety settings
-          acc.promptFeedback = val.promptFeedback;
-          return acc;
-        }
-      );
-    } else {
-      return response.data as GenerateContentResponseData;
-    }
-  }
-
-  function responseToParts(response: GoogleLLMResponse): GeminiPart[] {
-    const responseData = responseToGenerateContentResponseData(response);
-    const parts = responseData?.candidates?.[0]?.content?.parts ?? [];
-    return parts;
-  }
-
-  function partToText(part: GeminiPart): string {
-    return "text" in part ? part.text : "";
-  }
-
-  function responseToString(response: GoogleLLMResponse): string {
-    const parts = responseToParts(response);
-    const ret: string = parts.reduce((acc, part) => {
-      const val = partToText(part);
-      return acc + val;
-    }, "");
-    return ret;
-  }
-
-  function safeResponseTo<RetType>(
-    response: GoogleLLMResponse,
-    responseTo: (response: GoogleLLMResponse) => RetType
-  ): RetType {
-    const safetyHandler = config?.safetyHandler ??
-      new DefaultGeminiSafetyHandler();
-    try {
-      const safeResponse = safetyHandler.handle(response);
-      return responseTo(safeResponse);
-    } catch (xx) {
-      // eslint-disable-next-line no-instanceof/no-instanceof
-      if (xx instanceof GoogleAISafetyError) {
-        const ret = responseTo(xx.response);
-        xx.reply = ret;
-      }
-      throw xx;
-    }
-  }
-
-  function safeResponseToString(
-    response: GoogleLLMResponse
-  ): string {
-    return safeResponseTo(response, responseToString);
-  }
-
-  function responseToGenerationInfo(response: GoogleLLMResponse) {
-    if (!Array.isArray(response.data)) {
-      return {};
-    }
-    const data = response.data[0];
-    return {
-      usage_metadata: {
-        prompt_token_count: data.usageMetadata?.promptTokenCount,
-        candidates_token_count: data.usageMetadata?.candidatesTokenCount,
-        total_token_count: data.usageMetadata?.totalTokenCount,
-      },
-      safety_ratings: data.candidates[0]?.safetyRatings?.map((rating) => ({
-        category: rating.category,
-        probability: rating.probability,
-        probability_score: rating.probabilityScore,
-        severity: rating.severity,
-        severity_score: rating.severityScore,
-      })),
-      finish_reason: data.candidates[0]?.finishReason,
-    };
-  }
-
-  function responseToChatGeneration(
-    response: GoogleLLMResponse
-  ): ChatGenerationChunk {
-    return new ChatGenerationChunk({
-      text: responseToString(response),
-      message: partToMessageChunk(responseToParts(response)[0]),
-      generationInfo: responseToGenerationInfo(response),
-    });
-  }
-
-  function safeResponseToChatGeneration(
-    response: GoogleLLMResponse
-  ): ChatGenerationChunk {
-    return safeResponseTo(response, responseToChatGeneration);
-  }
-
-  function chunkToString(chunk: BaseMessageChunk): string {
-    if (chunk === null) {
-      return "";
-    } else if (typeof chunk.content === "string") {
-      return chunk.content;
-    } else if (chunk.content.length === 0) {
-      return "";
-    } else if (chunk.content[0].type === "text") {
-      return chunk.content[0].text;
-    } else {
-      throw new Error(`Unexpected chunk: ${chunk}`);
-    }
-  }
-
-  function partToMessageChunk(part: GeminiPart): BaseMessageChunk {
-    const fields = partsToBaseMessageChunkFields([part]);
-    if (typeof fields.content === "string") {
-      return new AIMessageChunk(fields);
-    } else if (fields.content.every((item) => item.type === "text")) {
-      const newContent = fields.content
-        .map((item) => ("text" in item ? item.text : ""))
-        .join("");
-      return new AIMessageChunk({
-        ...fields,
-        content: newContent,
-      });
-    }
-    return new AIMessageChunk(fields);
-  }
-
-  function partToChatGeneration(part: GeminiPart): ChatGeneration {
-    const message = partToMessageChunk(part);
-    const text = partToText(part);
-    return new ChatGenerationChunk({
-      text,
-      message,
-    });
-  }
-
-  function responseToChatGenerations(
-    response: GoogleLLMResponse
-  ): ChatGeneration[] {
-    const parts = responseToParts(response);
-    if (parts.length === 0) {
-      return [];
-    }
-
-    let ret = parts.map((part) => partToChatGeneration(part));
-    if (ret.every((item) => typeof item.message.content === "string")) {
-      const combinedContent = ret.map((item) => item.message.content).join("");
-      const combinedText = ret.map((item) => item.text).join("");
-      const toolCallChunks: ToolCallChunk[] | undefined = ret[
-        ret.length - 1
-      ]?.message.additional_kwargs?.tool_calls?.map((toolCall, i) => ({
-        name: toolCall.function.name,
-        args: toolCall.function.arguments,
-        id: toolCall.id,
-        index: i,
-        type: "tool_call_chunk",
-      }));
-      let usageMetadata: UsageMetadata | undefined;
-      if ("usageMetadata" in response.data) {
-        usageMetadata = {
-          input_tokens: response.data.usageMetadata.promptTokenCount as number,
-          output_tokens: response.data.usageMetadata
-            .candidatesTokenCount as number,
-          total_tokens: response.data.usageMetadata.totalTokenCount as number,
-        };
-      }
-      ret = [
-        new ChatGenerationChunk({
-          message: new AIMessageChunk({
-            content: combinedContent,
-            additional_kwargs: ret[ret.length - 1]?.message.additional_kwargs,
-            tool_call_chunks: toolCallChunks,
-            usage_metadata: usageMetadata,
-          }),
-          text: combinedText,
-          generationInfo: ret[ret.length - 1].generationInfo,
-        }),
-      ];
-    }
-    return ret;
-  }
-
-  function responseToBaseMessageFields(
-    response: GoogleLLMResponse
-  ): BaseMessageFields {
-    const parts = responseToParts(response);
-    return partsToBaseMessageChunkFields(parts);
-  }
-
-  function partsToBaseMessageChunkFields(
-    parts: GeminiPart[]
-  ): AIMessageChunkFields {
-    const fields: AIMessageChunkFields = {
-      content: partsToMessageContent(parts),
-      tool_call_chunks: [],
-      tool_calls: [],
-      invalid_tool_calls: [],
-    };
-
-    const rawTools = partsToToolsRaw(parts);
-    if (rawTools.length > 0) {
-      const tools = toolsRawToTools(rawTools);
-      for (const tool of tools) {
-        fields.tool_call_chunks?.push({
-          name: tool.function.name,
-          args: tool.function.arguments,
-          id: tool.id,
-          type: "tool_call_chunk",
-        });
-
-        try {
-          fields.tool_calls?.push({
-            name: tool.function.name,
-            args: JSON.parse(tool.function.arguments),
-            id: tool.id,
-          });
-          // eslint-disable-next-line @typescript-eslint/no-explicit-any
-        } catch (e: any) {
-          fields.invalid_tool_calls?.push({
-            name: tool.function.name,
-            args: tool.function.arguments,
-            id: tool.id,
-            error: e.message,
-            type: "invalid_tool_call",
-          });
-        }
-      }
-      fields.additional_kwargs = {
-        tool_calls: tools,
-      };
-    }
-    return fields;
-  }
-
-  function responseToBaseMessage(response: GoogleLLMResponse): BaseMessage {
-    const fields = responseToBaseMessageFields(response);
-    return new AIMessage(fields);
-  }
-
-  function safeResponseToBaseMessage(
     response: GoogleLLMResponse
   ): BaseMessage {
     return safeResponseTo(response, responseToBaseMessage);
