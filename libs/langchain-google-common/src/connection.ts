--- conflicted
+++ resolved
@@ -387,9 +387,6 @@
     }
   }
 
-<<<<<<< HEAD
-  async formatData(
-=======
   formatToolConfig(
     parameters: GoogleAIModelRequestParams
   ): GeminiRequest["toolConfig"] | undefined {
@@ -405,8 +402,7 @@
     };
   }
 
-  formatData(
->>>>>>> bc3eaa45
+  async formatData(
     input: MessageType,
     parameters: GoogleAIModelRequestParams
   ): Promise<GeminiRequest> {
