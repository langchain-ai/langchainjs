--- conflicted
+++ resolved
@@ -10,12 +10,8 @@
   ToolMessage,
 } from "@langchain/core/messages";
 import { InMemoryStore } from "@langchain/core/stores";
-<<<<<<< HEAD
-=======
 import {CallbackHandlerMethods} from "@langchain/core/callbacks/base";
 import {Serialized} from "@langchain/core/load/serializable";
->>>>>>> 9fc83600
-
 import { z } from "zod";
 import { zodToJsonSchema } from "zod-to-json-schema";
 import { ChatGoogleBase, ChatGoogleBaseInput } from "../chat_models.js";
@@ -724,18 +720,8 @@
 
     async function store(path: string, text: string): Promise<void> {
       const type = path.endsWith(".png") ? "image/png" : "text/plain";
-<<<<<<< HEAD
-      const blob = new MediaBlob({
-        data: {
-          value: text,
-          type,
-        },
-        path,
-      });
-=======
       const data = new Blob([text], { type });
       const blob = await MediaBlob.fromBlob( data, { path } );
->>>>>>> 9fc83600
       await resolver.store(blob);
     }
     await store("resolve://host/foo", "fooing");
@@ -750,8 +736,6 @@
       projectId,
       resultFile: "chat-3-mock.json",
     };
-<<<<<<< HEAD
-=======
     const callbacks: CallbackHandlerMethods[] = [
       {
         // eslint-disable-next-line @typescript-eslint/no-explicit-any
@@ -764,15 +748,11 @@
         }
       }
     ];
->>>>>>> 9fc83600
     const model = new ChatGoogle({
       authOptions,
       model: "gemini-1.5-flash",
       mediaManager,
-<<<<<<< HEAD
-=======
       callbacks,
->>>>>>> 9fc83600
     });
 
     const message: MessageContentComplex[] = [
