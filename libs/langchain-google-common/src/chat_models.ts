import { getEnvironmentVariable } from "@langchain/core/utils/env";
import { UsageMetadata, type BaseMessage } from "@langchain/core/messages";
import { CallbackManagerForLLMRun } from "@langchain/core/callbacks/manager";

import {
  BaseChatModel,
  LangSmithParams,
  type BaseChatModelParams,
} from "@langchain/core/language_models/chat_models";
import { ChatGenerationChunk, ChatResult } from "@langchain/core/outputs";
import { AIMessageChunk } from "@langchain/core/messages";
import {
  BaseLanguageModelInput,
  StructuredOutputMethodOptions,
  ToolDefinition,
  isOpenAITool,
} from "@langchain/core/language_models/base";
import type { z } from "zod";
import {
  Runnable,
  RunnablePassthrough,
  RunnableSequence,
} from "@langchain/core/runnables";
import { JsonOutputKeyToolsParser } from "@langchain/core/output_parsers/openai_tools";
import { BaseLLMOutputParser } from "@langchain/core/output_parsers";
import { isStructuredTool } from "@langchain/core/utils/function_calling";
import { AsyncCaller } from "@langchain/core/utils/async_caller";
import { StructuredToolInterface } from "@langchain/core/tools";
import {
  GoogleAIBaseLLMInput,
  GoogleAIModelParams,
  GoogleAISafetySetting,
  GoogleConnectionParams,
  GooglePlatformType,
  GeminiContent,
  GeminiTool,
  GoogleAIBaseLanguageModelCallOptions,
} from "./types.js";
import {
  copyAIModelParams,
  copyAndValidateModelParamsInto,
} from "./utils/common.js";
import { AbstractGoogleLLMConnection } from "./connection.js";
import {DefaultGeminiSafetyHandler, GeminiAPIConfig} from "./utils/gemini.js";
import { ApiKeyGoogleAuth, GoogleAbstractedClient } from "./auth.js";
import { JsonStream } from "./utils/stream.js";
import { ensureParams } from "./utils/failed_handler.js";
import type {
  GoogleBaseLLMInput,
  GoogleAISafetyHandler,
  GoogleAISafetyParams,
  GeminiFunctionDeclaration,
  GeminiFunctionSchema,
} from "./types.js";
import {
  jsonSchemaToGeminiParameters,
  zodToGeminiParameters,
} from "./utils/zod_to_gemini_parameters.js";

class ChatConnection<AuthOptions> extends AbstractGoogleLLMConnection<
  BaseMessage[],
  AuthOptions
> {
  convertSystemMessageToHumanContent: boolean | undefined;

  constructor(
    fields: GoogleAIBaseLLMInput<AuthOptions> | undefined,
    caller: AsyncCaller,
    client: GoogleAbstractedClient,
    streaming: boolean
  ) {
    super(fields, caller, client, streaming);
    this.convertSystemMessageToHumanContent =
      fields?.convertSystemMessageToHumanContent;
  }

  get useSystemInstruction(): boolean {
    return typeof this.convertSystemMessageToHumanContent === "boolean"
      ? !this.convertSystemMessageToHumanContent
      : this.computeUseSystemInstruction;
  }

  get computeUseSystemInstruction(): boolean {
    // This works on models from April 2024 and later
    //   Vertex AI: gemini-1.5-pro and gemini-1.0-002 and later
    //   AI Studio: gemini-1.5-pro-latest
    if (this.modelFamily === "palm") {
      return false;
    } else if (this.modelName === "gemini-1.0-pro-001") {
      return false;
    } else if (this.modelName.startsWith("gemini-pro-vision")) {
      return false;
    } else if (this.modelName.startsWith("gemini-1.0-pro-vision")) {
      return false;
    } else if (this.modelName === "gemini-pro" && this.platform === "gai") {
      // on AI Studio gemini-pro is still pointing at gemini-1.0-pro-001
      return false;
    }
    return true;
  }

  async formatContents(
    input: BaseMessage[],
    _parameters: GoogleAIModelParams
  ): Promise<GeminiContent[]> {

    const inputPromises = input
      .map((msg, i) =>
        this.api.baseMessageToContent(msg, input[i - 1], this.useSystemInstruction)
      );
    const inputs = await Promise.all(inputPromises);

    return inputs
      .reduce((acc, cur) => {
        // Filter out the system content, since those don't belong
        // in the actual content.
        const hasNoSystem = cur.every((content) => content.role !== "system");
        return hasNoSystem ? [...acc, ...cur] : acc;
      }, []);
  }

  async formatSystemInstruction(
    input: BaseMessage[],
    _parameters: GoogleAIModelParams
  ): Promise<GeminiContent> {
    if (!this.useSystemInstruction) {
      return {} as GeminiContent;
    }

    let ret = {} as GeminiContent;
    for (let index=0; index<input.length; index+=1) {
      const message = input[index];
      if (message._getType() === "system") {
        // For system types, we only want it if it is the first message,
        // if it appears anywhere else, it should be an error.
        if (index === 0) {
          // eslint-disable-next-line prefer-destructuring
          ret = (await this.api.baseMessageToContent(message, undefined, true))[0];
        } else {
          throw new Error(
            "System messages are only permitted as the first passed message."
          );
        }
      }
    }

    return ret;
  }
}

/**
 * Input to chat model class.
 */
export interface ChatGoogleBaseInput<AuthOptions>
  extends BaseChatModelParams,
    GoogleConnectionParams<AuthOptions>,
    GoogleAIModelParams,
    GoogleAISafetyParams,
<<<<<<< HEAD
    GeminiAPIConfig {}
=======
    Pick<GoogleAIBaseLanguageModelCallOptions, "streamUsage"> {}
>>>>>>> 7ef4fdb1

function convertToGeminiTools(
  structuredTools: (
    | StructuredToolInterface
    | Record<string, unknown>
    | ToolDefinition
  )[]
): GeminiTool[] {
  return [
    {
      functionDeclarations: structuredTools.map(
        (structuredTool): GeminiFunctionDeclaration => {
          if (isStructuredTool(structuredTool)) {
            const jsonSchema = zodToGeminiParameters(structuredTool.schema);
            return {
              name: structuredTool.name,
              description: structuredTool.description,
              parameters: jsonSchema as GeminiFunctionSchema,
            };
          }
          if (isOpenAITool(structuredTool)) {
            return {
              name: structuredTool.function.name,
              description:
                structuredTool.function.description ??
                `A function available to call.`,
              parameters: jsonSchemaToGeminiParameters(
                structuredTool.function.parameters
              ),
            };
          }
          return structuredTool as unknown as GeminiFunctionDeclaration;
        }
      ),
    },
  ];
}

/**
 * Integration with a chat model.
 */
export abstract class ChatGoogleBase<AuthOptions>
  extends BaseChatModel<GoogleAIBaseLanguageModelCallOptions, AIMessageChunk>
  implements ChatGoogleBaseInput<AuthOptions>
{
  // Used for tracing, replace with the same name as your class
  static lc_name() {
    return "ChatGoogle";
  }

  get lc_secrets(): { [key: string]: string } | undefined {
    return {
      authOptions: "GOOGLE_AUTH_OPTIONS",
    };
  }

  lc_serializable = true;

  // Set based on modelName
  model: string;

  modelName = "gemini-pro";

  temperature = 0.7;

  maxOutputTokens = 1024;

  topP = 0.8;

  topK = 40;

  stopSequences: string[] = [];

  safetySettings: GoogleAISafetySetting[] = [];

  // May intentionally be undefined, meaning to compute this.
  convertSystemMessageToHumanContent: boolean | undefined;

  safetyHandler: GoogleAISafetyHandler;

  streamUsage = true;

  protected connection: ChatConnection<AuthOptions>;

  protected streamedConnection: ChatConnection<AuthOptions>;

  constructor(fields?: ChatGoogleBaseInput<AuthOptions>) {
    super(ensureParams(fields));

    copyAndValidateModelParamsInto(fields, this);
    this.safetyHandler =
      fields?.safetyHandler ?? new DefaultGeminiSafetyHandler();
    this.streamUsage = fields?.streamUsage ?? this.streamUsage;
    const client = this.buildClient(fields);
    this.buildConnection(fields ?? {}, client);
  }

  getLsParams(options: this["ParsedCallOptions"]): LangSmithParams {
    const params = this.invocationParams(options);
    return {
      ls_provider: "google_vertexai",
      ls_model_name: this.model,
      ls_model_type: "chat",
      ls_temperature: params.temperature ?? undefined,
      ls_max_tokens: params.maxOutputTokens ?? undefined,
      ls_stop: options.stop,
    };
  }

  abstract buildAbstractedClient(
    fields?: GoogleAIBaseLLMInput<AuthOptions>
  ): GoogleAbstractedClient;

  buildApiKeyClient(apiKey: string): GoogleAbstractedClient {
    return new ApiKeyGoogleAuth(apiKey);
  }

  buildApiKey(fields?: GoogleAIBaseLLMInput<AuthOptions>): string | undefined {
    return fields?.apiKey ?? getEnvironmentVariable("GOOGLE_API_KEY");
  }

  buildClient(
    fields?: GoogleAIBaseLLMInput<AuthOptions>
  ): GoogleAbstractedClient {
    const apiKey = this.buildApiKey(fields);
    if (apiKey) {
      return this.buildApiKeyClient(apiKey);
    } else {
      return this.buildAbstractedClient(fields);
    }
  }

  buildConnection(
    fields: GoogleBaseLLMInput<AuthOptions>,
    client: GoogleAbstractedClient
  ) {
    this.connection = new ChatConnection(
      { ...fields, ...this },
      this.caller,
      client,
      false
    );

    this.streamedConnection = new ChatConnection(
      { ...fields, ...this },
      this.caller,
      client,
      true
    );
  }

  get platform(): GooglePlatformType {
    return this.connection.platform;
  }

  override bindTools(
    tools: (
      | StructuredToolInterface
      | Record<string, unknown>
      | ToolDefinition
    )[],
    kwargs?: Partial<GoogleAIBaseLanguageModelCallOptions>
  ): Runnable<
    BaseLanguageModelInput,
    AIMessageChunk,
    GoogleAIBaseLanguageModelCallOptions
  > {
    return this.bind({ tools: convertToGeminiTools(tools), ...kwargs });
  }

  // Replace
  _llmType() {
    return "chat_integration";
  }

  /**
   * Get the parameters used to invoke the model
   */
  override invocationParams(options?: this["ParsedCallOptions"]) {
    return copyAIModelParams(this, options);
  }

  async _generate(
    messages: BaseMessage[],
    options: this["ParsedCallOptions"],
    _runManager: CallbackManagerForLLMRun | undefined
  ): Promise<ChatResult> {
    const parameters = this.invocationParams(options);
    const response = await this.connection.request(
      messages,
      parameters,
      options
    );
    const ret = this.connection.api.safeResponseToChatResult(response, this.safetyHandler);
    return ret;
  }

  async *_streamResponseChunks(
    _messages: BaseMessage[],
    options: this["ParsedCallOptions"],
    _runManager?: CallbackManagerForLLMRun
  ): AsyncGenerator<ChatGenerationChunk> {
    // Make the call as a streaming request
    const parameters = this.invocationParams(options);
    const response = await this.streamedConnection.request(
      _messages,
      parameters,
      options
    );

    // Get the streaming parser of the response
    const stream = response.data as JsonStream;
    let usageMetadata: UsageMetadata | undefined;
    // Loop until the end of the stream
    // During the loop, yield each time we get a chunk from the streaming parser
    // that is either available or added to the queue
    while (!stream.streamDone) {
      const output = await stream.nextChunk();
      if (
        output &&
        output.usageMetadata &&
        this.streamUsage !== false &&
        options.streamUsage !== false
      ) {
        usageMetadata = {
          input_tokens: output.usageMetadata.promptTokenCount,
          output_tokens: output.usageMetadata.candidatesTokenCount,
          total_tokens: output.usageMetadata.totalTokenCount,
        };
      }
      const chunk =
        output !== null
          ? this.connection.api.safeResponseToChatGeneration({ data: output }, this.safetyHandler)
          : new ChatGenerationChunk({
              text: "",
              generationInfo: { finishReason: "stop" },
              message: new AIMessageChunk({
                content: "",
                usage_metadata: usageMetadata,
              }),
            });
      yield chunk;
    }
  }

  /** @ignore */
  _combineLLMOutput() {
    return [];
  }

  withStructuredOutput<
    // eslint-disable-next-line @typescript-eslint/no-explicit-any
    RunOutput extends Record<string, any> = Record<string, any>
  >(
    outputSchema:
      | z.ZodType<RunOutput>
      // eslint-disable-next-line @typescript-eslint/no-explicit-any
      | Record<string, any>,
    config?: StructuredOutputMethodOptions<false>
  ): Runnable<BaseLanguageModelInput, RunOutput>;

  withStructuredOutput<
    // eslint-disable-next-line @typescript-eslint/no-explicit-any
    RunOutput extends Record<string, any> = Record<string, any>
  >(
    outputSchema:
      | z.ZodType<RunOutput>
      // eslint-disable-next-line @typescript-eslint/no-explicit-any
      | Record<string, any>,
    config?: StructuredOutputMethodOptions<true>
  ): Runnable<BaseLanguageModelInput, { raw: BaseMessage; parsed: RunOutput }>;

  withStructuredOutput<
    // eslint-disable-next-line @typescript-eslint/no-explicit-any
    RunOutput extends Record<string, any> = Record<string, any>
  >(
    outputSchema:
      | z.ZodType<RunOutput>
      // eslint-disable-next-line @typescript-eslint/no-explicit-any
      | Record<string, any>,
    config?: StructuredOutputMethodOptions<boolean>
  ):
    | Runnable<BaseLanguageModelInput, RunOutput>
    | Runnable<
        BaseLanguageModelInput,
        { raw: BaseMessage; parsed: RunOutput }
      > {
    // eslint-disable-next-line @typescript-eslint/no-explicit-any
    const schema: z.ZodType<RunOutput> | Record<string, any> = outputSchema;
    const name = config?.name;
    const method = config?.method;
    const includeRaw = config?.includeRaw;
    if (method === "jsonMode") {
      throw new Error(`Google only supports "functionCalling" as a method.`);
    }

    let functionName = name ?? "extract";
    let outputParser: BaseLLMOutputParser<RunOutput>;
    let tools: GeminiTool[];
    if (isZodSchema(schema)) {
      const jsonSchema = zodToGeminiParameters(schema);
      tools = [
        {
          functionDeclarations: [
            {
              name: functionName,
              description:
                jsonSchema.description ?? "A function available to call.",
              parameters: jsonSchema as GeminiFunctionSchema,
            },
          ],
        },
      ];
      outputParser = new JsonOutputKeyToolsParser({
        returnSingle: true,
        keyName: functionName,
        zodSchema: schema,
      });
    } else {
      let geminiFunctionDefinition: GeminiFunctionDeclaration;
      if (
        typeof schema.name === "string" &&
        typeof schema.parameters === "object" &&
        schema.parameters != null
      ) {
        geminiFunctionDefinition = schema as GeminiFunctionDeclaration;
        functionName = schema.name;
      } else {
        geminiFunctionDefinition = {
          name: functionName,
          description: schema.description ?? "",
          parameters: schema as GeminiFunctionSchema,
        };
      }
      tools = [
        {
          functionDeclarations: [geminiFunctionDefinition],
        },
      ];
      outputParser = new JsonOutputKeyToolsParser<RunOutput>({
        returnSingle: true,
        keyName: functionName,
      });
    }
    const llm = this.bind({
      tools,
    });

    if (!includeRaw) {
      return llm.pipe(outputParser).withConfig({
        runName: "ChatGoogleStructuredOutput",
      }) as Runnable<BaseLanguageModelInput, RunOutput>;
    }

    const parserAssign = RunnablePassthrough.assign({
      // eslint-disable-next-line @typescript-eslint/no-explicit-any
      parsed: (input: any, config) => outputParser.invoke(input.raw, config),
    });
    const parserNone = RunnablePassthrough.assign({
      parsed: () => null,
    });
    const parsedWithFallback = parserAssign.withFallbacks({
      fallbacks: [parserNone],
    });
    return RunnableSequence.from<
      BaseLanguageModelInput,
      { raw: BaseMessage; parsed: RunOutput }
    >([
      {
        raw: llm,
      },
      parsedWithFallback,
    ]).withConfig({
      runName: "StructuredOutputRunnable",
    });
  }
}

function isZodSchema<
  // eslint-disable-next-line @typescript-eslint/no-explicit-any
  RunOutput extends Record<string, any> = Record<string, any>
>(
  // eslint-disable-next-line @typescript-eslint/no-explicit-any
  input: z.ZodType<RunOutput> | Record<string, any>
): input is z.ZodType<RunOutput> {
  // Check for a characteristic method of Zod schemas
  return typeof (input as z.ZodType<RunOutput>)?.parse === "function";
}<|MERGE_RESOLUTION|>--- conflicted
+++ resolved
@@ -156,11 +156,8 @@
     GoogleConnectionParams<AuthOptions>,
     GoogleAIModelParams,
     GoogleAISafetyParams,
-<<<<<<< HEAD
-    GeminiAPIConfig {}
-=======
+    GeminiAPIConfig,
     Pick<GoogleAIBaseLanguageModelCallOptions, "streamUsage"> {}
->>>>>>> 7ef4fdb1
 
 function convertToGeminiTools(
   structuredTools: (
