import { getEnvironmentVariable } from "@langchain/core/utils/env";
import { UsageMetadata, type BaseMessage } from "@langchain/core/messages";
import { CallbackManagerForLLMRun } from "@langchain/core/callbacks/manager";

import {
  BaseChatModel,
  LangSmithParams,
  type BaseChatModelParams,
} from "@langchain/core/language_models/chat_models";
import { ChatGenerationChunk, ChatResult } from "@langchain/core/outputs";
import { AIMessageChunk } from "@langchain/core/messages";
import {
  BaseLanguageModelInput,
  StructuredOutputMethodOptions,
} from "@langchain/core/language_models/base";
import type { z } from "zod";
import {
  Runnable,
  RunnablePassthrough,
  RunnableSequence,
} from "@langchain/core/runnables";
import { JsonOutputKeyToolsParser } from "@langchain/core/output_parsers/openai_tools";
import { BaseLLMOutputParser } from "@langchain/core/output_parsers";
import { AsyncCaller } from "@langchain/core/utils/async_caller";
import { concat } from "@langchain/core/utils/stream";
import {
  GoogleAIBaseLLMInput,
  GoogleAIModelParams,
  GoogleAISafetySetting,
  GoogleConnectionParams,
  GooglePlatformType,
  GeminiContent,
  GeminiTool,
  GoogleAIBaseLanguageModelCallOptions,
} from "./types.js";
import {
  convertToGeminiTools,
  copyAIModelParams,
  copyAndValidateModelParamsInto,
} from "./utils/common.js";
import { AbstractGoogleLLMConnection } from "./connection.js";
import { DefaultGeminiSafetyHandler } from "./utils/gemini.js";
import { ApiKeyGoogleAuth, GoogleAbstractedClient } from "./auth.js";
import { JsonStream } from "./utils/stream.js";
import { ensureParams } from "./utils/failed_handler.js";
import type {
  GoogleBaseLLMInput,
  GoogleAISafetyHandler,
  GoogleAISafetyParams,
  GeminiFunctionDeclaration,
  GeminiFunctionSchema,
  GoogleAIToolType,
  GeminiAPIConfig,
} from "./types.js";
import { zodToGeminiParameters } from "./utils/zod_to_gemini_parameters.js";

class ChatConnection<AuthOptions> extends AbstractGoogleLLMConnection<
  BaseMessage[],
  AuthOptions
> {
  convertSystemMessageToHumanContent: boolean | undefined;

  constructor(
    fields: GoogleAIBaseLLMInput<AuthOptions> | undefined,
    caller: AsyncCaller,
    client: GoogleAbstractedClient,
    streaming: boolean
  ) {
    super(fields, caller, client, streaming);
    this.convertSystemMessageToHumanContent =
      fields?.convertSystemMessageToHumanContent;
  }

  get useSystemInstruction(): boolean {
    return typeof this.convertSystemMessageToHumanContent === "boolean"
      ? !this.convertSystemMessageToHumanContent
      : this.computeUseSystemInstruction;
  }

  get computeUseSystemInstruction(): boolean {
    // This works on models from April 2024 and later
    //   Vertex AI: gemini-1.5-pro and gemini-1.0-002 and later
    //   AI Studio: gemini-1.5-pro-latest
    if (this.modelFamily === "palm") {
      return false;
    } else if (this.modelName === "gemini-1.0-pro-001") {
      return false;
    } else if (this.modelName.startsWith("gemini-pro-vision")) {
      return false;
    } else if (this.modelName.startsWith("gemini-1.0-pro-vision")) {
      return false;
    } else if (this.modelName === "gemini-pro" && this.platform === "gai") {
      // on AI Studio gemini-pro is still pointing at gemini-1.0-pro-001
      return false;
    }
    return true;
  }

  async formatContents(
    input: BaseMessage[],
    _parameters: GoogleAIModelParams
  ): Promise<GeminiContent[]> {
    const inputPromises: Promise<GeminiContent[]>[] = input.map((msg, i) =>
<<<<<<< HEAD
      this.api.baseMessageToContent(
=======
      this.api.baseMessageToContent!(
>>>>>>> 9fc83600
        msg,
        input[i - 1],
        this.useSystemInstruction
      )
    );
    const inputs = await Promise.all(inputPromises);

    return inputs.reduce((acc, cur) => {
      // Filter out the system content
      if (cur.every((content) => content.role === "system")) {
        return acc;
      }

      // Combine adjacent function messages
      if (
        cur[0]?.role === "function" &&
        acc.length > 0 &&
        acc[acc.length - 1].role === "function"
      ) {
        acc[acc.length - 1].parts = [
          ...acc[acc.length - 1].parts,
          ...cur[0].parts,
        ];
      } else {
        acc.push(...cur);
      }

      return acc;
    }, [] as GeminiContent[]);
  }

  async formatSystemInstruction(
    input: BaseMessage[],
    _parameters: GoogleAIModelParams
  ): Promise<GeminiContent> {
    if (!this.useSystemInstruction) {
      return {} as GeminiContent;
    }

    let ret = {} as GeminiContent;
    for (let index = 0; index < input.length; index += 1) {
      const message = input[index];
      if (message._getType() === "system") {
        // For system types, we only want it if it is the first message,
        // if it appears anywhere else, it should be an error.
        if (index === 0) {
          // eslint-disable-next-line prefer-destructuring
          ret = (
<<<<<<< HEAD
            await this.api.baseMessageToContent(message, undefined, true)
=======
            await this.api.baseMessageToContent!(message, undefined, true)
>>>>>>> 9fc83600
          )[0];
        } else {
          throw new Error(
            "System messages are only permitted as the first passed message."
          );
        }
      }
    }

    return ret;
  }
}

/**
 * Input to chat model class.
 */
export interface ChatGoogleBaseInput<AuthOptions>
  extends BaseChatModelParams,
    GoogleConnectionParams<AuthOptions>,
    GoogleAIModelParams,
    GoogleAISafetyParams,
    GeminiAPIConfig,
    Pick<GoogleAIBaseLanguageModelCallOptions, "streamUsage"> {}

/**
 * Integration with a Google chat model.
 */
export abstract class ChatGoogleBase<AuthOptions>
  extends BaseChatModel<GoogleAIBaseLanguageModelCallOptions, AIMessageChunk>
  implements ChatGoogleBaseInput<AuthOptions>
{
  // Used for tracing, replace with the same name as your class
  static lc_name() {
    return "ChatGoogle";
  }

  get lc_secrets(): { [key: string]: string } | undefined {
    return {
      authOptions: "GOOGLE_AUTH_OPTIONS",
    };
  }

  lc_serializable = true;

  // Set based on modelName
  model: string;

  modelName = "gemini-pro";

  temperature = 0.7;

  maxOutputTokens = 1024;

  topP = 0.8;

  topK = 40;

  stopSequences: string[] = [];

  safetySettings: GoogleAISafetySetting[] = [];

  // May intentionally be undefined, meaning to compute this.
  convertSystemMessageToHumanContent: boolean | undefined;

  safetyHandler: GoogleAISafetyHandler;

  streamUsage = true;

  streaming = false;

  protected connection: ChatConnection<AuthOptions>;

  protected streamedConnection: ChatConnection<AuthOptions>;

  constructor(fields?: ChatGoogleBaseInput<AuthOptions>) {
    super(ensureParams(fields));

    copyAndValidateModelParamsInto(fields, this);
    this.safetyHandler =
      fields?.safetyHandler ?? new DefaultGeminiSafetyHandler();
    this.streamUsage = fields?.streamUsage ?? this.streamUsage;
    const client = this.buildClient(fields);
    this.buildConnection(fields ?? {}, client);
  }

  getLsParams(options: this["ParsedCallOptions"]): LangSmithParams {
    const params = this.invocationParams(options);
    return {
      ls_provider: "google_vertexai",
      ls_model_name: this.model,
      ls_model_type: "chat",
      ls_temperature: params.temperature ?? undefined,
      ls_max_tokens: params.maxOutputTokens ?? undefined,
      ls_stop: options.stop,
    };
  }

  abstract buildAbstractedClient(
    fields?: GoogleAIBaseLLMInput<AuthOptions>
  ): GoogleAbstractedClient;

  buildApiKeyClient(apiKey: string): GoogleAbstractedClient {
    return new ApiKeyGoogleAuth(apiKey);
  }

  buildApiKey(fields?: GoogleAIBaseLLMInput<AuthOptions>): string | undefined {
    return fields?.apiKey ?? getEnvironmentVariable("GOOGLE_API_KEY");
  }

  buildClient(
    fields?: GoogleAIBaseLLMInput<AuthOptions>
  ): GoogleAbstractedClient {
    const apiKey = this.buildApiKey(fields);
    if (apiKey) {
      return this.buildApiKeyClient(apiKey);
    } else {
      return this.buildAbstractedClient(fields);
    }
  }

  buildConnection(
    fields: GoogleBaseLLMInput<AuthOptions>,
    client: GoogleAbstractedClient
  ) {
    this.connection = new ChatConnection(
      { ...fields, ...this },
      this.caller,
      client,
      false
    );

    this.streamedConnection = new ChatConnection(
      { ...fields, ...this },
      this.caller,
      client,
      true
    );
  }

  get platform(): GooglePlatformType {
    return this.connection.platform;
  }

  override bindTools(
    tools: GoogleAIToolType[],
    kwargs?: Partial<GoogleAIBaseLanguageModelCallOptions>
  ): Runnable<
    BaseLanguageModelInput,
    AIMessageChunk,
    GoogleAIBaseLanguageModelCallOptions
  > {
    return this.bind({ tools: convertToGeminiTools(tools), ...kwargs });
  }

  // Replace
  _llmType() {
    return "chat_integration";
  }

  /**
   * Get the parameters used to invoke the model
   */
  override invocationParams(options?: this["ParsedCallOptions"]) {
    return copyAIModelParams(this, options);
  }

  async _generate(
    messages: BaseMessage[],
    options: this["ParsedCallOptions"],
    runManager: CallbackManagerForLLMRun | undefined
  ): Promise<ChatResult> {
    const parameters = this.invocationParams(options);

    if (this.streaming) {
      const stream = this._streamResponseChunks(messages, options, runManager);
      let finalChunk: ChatGenerationChunk | null = null;
      for await (const chunk of stream) {
        finalChunk = !finalChunk ? chunk : concat(finalChunk, chunk);
      }
      if (!finalChunk) {
        throw new Error("No chunks were returned from the stream.");
      }
      return {
        generations: [finalChunk],
      };
    }

    const response = await this.connection.request(
      messages,
      parameters,
      options,
      runManager,
    );
<<<<<<< HEAD
    const ret = this.connection.api.safeResponseToChatResult(
      response,
      this.safetyHandler
    );
=======
    const ret = this.connection.api.responseToChatResult(response);
>>>>>>> 9fc83600
    await runManager?.handleLLMNewToken(ret.generations[0].text);
    return ret;
  }

  async *_streamResponseChunks(
    _messages: BaseMessage[],
    options: this["ParsedCallOptions"],
    runManager?: CallbackManagerForLLMRun
  ): AsyncGenerator<ChatGenerationChunk> {
    // Make the call as a streaming request
    const parameters = this.invocationParams(options);
    const response = await this.streamedConnection.request(
      _messages,
      parameters,
      options
    );

    // Get the streaming parser of the response
    const stream = response.data as JsonStream;
    let usageMetadata: UsageMetadata | undefined;
    // Loop until the end of the stream
    // During the loop, yield each time we get a chunk from the streaming parser
    // that is either available or added to the queue
    while (!stream.streamDone) {
      const output = await stream.nextChunk();
      if (
        output &&
        output.usageMetadata &&
        this.streamUsage !== false &&
        options.streamUsage !== false
      ) {
        usageMetadata = {
          input_tokens: output.usageMetadata.promptTokenCount,
          output_tokens: output.usageMetadata.candidatesTokenCount,
          total_tokens: output.usageMetadata.totalTokenCount,
        };
      }
      const chunk =
        output !== null
<<<<<<< HEAD
          ? this.connection.api.safeResponseToChatGeneration(
              { data: output },
              this.safetyHandler
            )
=======
          ? this.connection.api.responseToChatGeneration({ data: output })
>>>>>>> 9fc83600
          : new ChatGenerationChunk({
            text: "",
            generationInfo: { finishReason: "stop" },
            message: new AIMessageChunk({
              content: "",
              usage_metadata: usageMetadata,
            }),
          });
      yield chunk;
      await runManager?.handleLLMNewToken(chunk.text);
    }
  }

  /** @ignore */
  _combineLLMOutput() {
    return [];
  }

  withStructuredOutput<
    // eslint-disable-next-line @typescript-eslint/no-explicit-any
    RunOutput extends Record<string, any> = Record<string, any>
  >(
    outputSchema:
      | z.ZodType<RunOutput>
      // eslint-disable-next-line @typescript-eslint/no-explicit-any
      | Record<string, any>,
    config?: StructuredOutputMethodOptions<false>
  ): Runnable<BaseLanguageModelInput, RunOutput>;

  withStructuredOutput<
    // eslint-disable-next-line @typescript-eslint/no-explicit-any
    RunOutput extends Record<string, any> = Record<string, any>
  >(
    outputSchema:
      | z.ZodType<RunOutput>
      // eslint-disable-next-line @typescript-eslint/no-explicit-any
      | Record<string, any>,
    config?: StructuredOutputMethodOptions<true>
  ): Runnable<BaseLanguageModelInput, { raw: BaseMessage; parsed: RunOutput }>;

  withStructuredOutput<
    // eslint-disable-next-line @typescript-eslint/no-explicit-any
    RunOutput extends Record<string, any> = Record<string, any>
  >(
    outputSchema:
      | z.ZodType<RunOutput>
      // eslint-disable-next-line @typescript-eslint/no-explicit-any
      | Record<string, any>,
    config?: StructuredOutputMethodOptions<boolean>
  ):
    | Runnable<BaseLanguageModelInput, RunOutput>
    | Runnable<
        BaseLanguageModelInput,
        { raw: BaseMessage; parsed: RunOutput }
      > {
    // eslint-disable-next-line @typescript-eslint/no-explicit-any
    const schema: z.ZodType<RunOutput> | Record<string, any> = outputSchema;
    const name = config?.name;
    const method = config?.method;
    const includeRaw = config?.includeRaw;
    if (method === "jsonMode") {
      throw new Error(`Google only supports "functionCalling" as a method.`);
    }

    let functionName = name ?? "extract";
    let outputParser: BaseLLMOutputParser<RunOutput>;
    let tools: GeminiTool[];
    if (isZodSchema(schema)) {
      const jsonSchema = zodToGeminiParameters(schema);
      tools = [
        {
          functionDeclarations: [
            {
              name: functionName,
              description:
                jsonSchema.description ?? "A function available to call.",
              parameters: jsonSchema as GeminiFunctionSchema,
            },
          ],
        },
      ];
      outputParser = new JsonOutputKeyToolsParser({
        returnSingle: true,
        keyName: functionName,
        zodSchema: schema,
      });
    } else {
      let geminiFunctionDefinition: GeminiFunctionDeclaration;
      if (
        typeof schema.name === "string" &&
        typeof schema.parameters === "object" &&
        schema.parameters != null
      ) {
        geminiFunctionDefinition = schema as GeminiFunctionDeclaration;
        functionName = schema.name;
      } else {
        geminiFunctionDefinition = {
          name: functionName,
          description: schema.description ?? "",
          parameters: schema as GeminiFunctionSchema,
        };
      }
      tools = [
        {
          functionDeclarations: [geminiFunctionDefinition],
        },
      ];
      outputParser = new JsonOutputKeyToolsParser<RunOutput>({
        returnSingle: true,
        keyName: functionName,
      });
    }
    const llm = this.bind({
      tools,
    });

    if (!includeRaw) {
      return llm.pipe(outputParser).withConfig({
        runName: "ChatGoogleStructuredOutput",
      }) as Runnable<BaseLanguageModelInput, RunOutput>;
    }

    const parserAssign = RunnablePassthrough.assign({
      // eslint-disable-next-line @typescript-eslint/no-explicit-any
      parsed: (input: any, config) => outputParser.invoke(input.raw, config),
    });
    const parserNone = RunnablePassthrough.assign({
      parsed: () => null,
    });
    const parsedWithFallback = parserAssign.withFallbacks({
      fallbacks: [parserNone],
    });
    return RunnableSequence.from<
      BaseLanguageModelInput,
      { raw: BaseMessage; parsed: RunOutput }
    >([
      {
        raw: llm,
      },
      parsedWithFallback,
    ]).withConfig({
      runName: "StructuredOutputRunnable",
    });
  }
}

function isZodSchema<
  // eslint-disable-next-line @typescript-eslint/no-explicit-any
  RunOutput extends Record<string, any> = Record<string, any>
>(
  // eslint-disable-next-line @typescript-eslint/no-explicit-any
  input: z.ZodType<RunOutput> | Record<string, any>
): input is z.ZodType<RunOutput> {
  // Check for a characteristic method of Zod schemas
  return typeof (input as z.ZodType<RunOutput>)?.parse === "function";
}<|MERGE_RESOLUTION|>--- conflicted
+++ resolved
@@ -101,11 +101,7 @@
     _parameters: GoogleAIModelParams
   ): Promise<GeminiContent[]> {
     const inputPromises: Promise<GeminiContent[]>[] = input.map((msg, i) =>
-<<<<<<< HEAD
-      this.api.baseMessageToContent(
-=======
       this.api.baseMessageToContent!(
->>>>>>> 9fc83600
         msg,
         input[i - 1],
         this.useSystemInstruction
@@ -154,11 +150,7 @@
         if (index === 0) {
           // eslint-disable-next-line prefer-destructuring
           ret = (
-<<<<<<< HEAD
-            await this.api.baseMessageToContent(message, undefined, true)
-=======
             await this.api.baseMessageToContent!(message, undefined, true)
->>>>>>> 9fc83600
           )[0];
         } else {
           throw new Error(
@@ -352,14 +344,7 @@
       options,
       runManager,
     );
-<<<<<<< HEAD
-    const ret = this.connection.api.safeResponseToChatResult(
-      response,
-      this.safetyHandler
-    );
-=======
     const ret = this.connection.api.responseToChatResult(response);
->>>>>>> 9fc83600
     await runManager?.handleLLMNewToken(ret.generations[0].text);
     return ret;
   }
@@ -399,14 +384,7 @@
       }
       const chunk =
         output !== null
-<<<<<<< HEAD
-          ? this.connection.api.safeResponseToChatGeneration(
-              { data: output },
-              this.safetyHandler
-            )
-=======
           ? this.connection.api.responseToChatGeneration({ data: output })
->>>>>>> 9fc83600
           : new ChatGenerationChunk({
             text: "",
             generationInfo: { finishReason: "stop" },
