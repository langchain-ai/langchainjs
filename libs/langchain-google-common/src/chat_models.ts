import { getEnvironmentVariable } from "@langchain/core/utils/env";
import { UsageMetadata, type BaseMessage } from "@langchain/core/messages";
import { CallbackManagerForLLMRun } from "@langchain/core/callbacks/manager";

import {
  BaseChatModel,
  LangSmithParams,
  type BaseChatModelParams,
} from "@langchain/core/language_models/chat_models";
import { ChatGenerationChunk, ChatResult } from "@langchain/core/outputs";
import { AIMessageChunk } from "@langchain/core/messages";
import {
  BaseLanguageModelInput,
  StructuredOutputMethodOptions,
  ToolDefinition,
} from "@langchain/core/language_models/base";
import type { z } from "zod";
import {
  Runnable,
  RunnablePassthrough,
  RunnableSequence,
  RunnableToolLike,
} from "@langchain/core/runnables";
import { JsonOutputKeyToolsParser } from "@langchain/core/output_parsers/openai_tools";
import { BaseLLMOutputParser } from "@langchain/core/output_parsers";
import { AsyncCaller } from "@langchain/core/utils/async_caller";
import { StructuredToolInterface } from "@langchain/core/tools";
import { concat } from "@langchain/core/utils/stream";
import {
  GoogleAIBaseLLMInput,
  GoogleAIModelParams,
  GoogleAISafetySetting,
  GoogleConnectionParams,
  GooglePlatformType,
  GeminiContent,
  GeminiTool,
  GoogleAIBaseLanguageModelCallOptions,
} from "./types.js";
import {
  convertToGeminiTools,
  copyAIModelParams,
  copyAndValidateModelParamsInto,
} from "./utils/common.js";
import { AbstractGoogleLLMConnection } from "./connection.js";
import { DefaultGeminiSafetyHandler, GeminiAPIConfig } from "./utils/gemini.js";
import { ApiKeyGoogleAuth, GoogleAbstractedClient } from "./auth.js";
import { JsonStream } from "./utils/stream.js";
import { ensureParams } from "./utils/failed_handler.js";
import type {
  GoogleBaseLLMInput,
  GoogleAISafetyHandler,
  GoogleAISafetyParams,
  GeminiFunctionDeclaration,
  GeminiFunctionSchema,
} from "./types.js";
import { zodToGeminiParameters } from "./utils/zod_to_gemini_parameters.js";

class ChatConnection<AuthOptions> extends AbstractGoogleLLMConnection<
  BaseMessage[],
  AuthOptions
> {
  convertSystemMessageToHumanContent: boolean | undefined;

  constructor(
    fields: GoogleAIBaseLLMInput<AuthOptions> | undefined,
    caller: AsyncCaller,
    client: GoogleAbstractedClient,
    streaming: boolean
  ) {
    super(fields, caller, client, streaming);
    this.convertSystemMessageToHumanContent =
      fields?.convertSystemMessageToHumanContent;
  }

  get useSystemInstruction(): boolean {
    return typeof this.convertSystemMessageToHumanContent === "boolean"
      ? !this.convertSystemMessageToHumanContent
      : this.computeUseSystemInstruction;
  }

  get computeUseSystemInstruction(): boolean {
    // This works on models from April 2024 and later
    //   Vertex AI: gemini-1.5-pro and gemini-1.0-002 and later
    //   AI Studio: gemini-1.5-pro-latest
    if (this.modelFamily === "palm") {
      return false;
    } else if (this.modelName === "gemini-1.0-pro-001") {
      return false;
    } else if (this.modelName.startsWith("gemini-pro-vision")) {
      return false;
    } else if (this.modelName.startsWith("gemini-1.0-pro-vision")) {
      return false;
    } else if (this.modelName === "gemini-pro" && this.platform === "gai") {
      // on AI Studio gemini-pro is still pointing at gemini-1.0-pro-001
      return false;
    }
    return true;
  }

  async formatContents(
    input: BaseMessage[],
    _parameters: GoogleAIModelParams
  ): Promise<GeminiContent[]> {
    const inputPromises: Promise<GeminiContent[]>[] = input.map((msg, i) =>
      this.api.baseMessageToContent(
        msg,
        input[i - 1],
        this.useSystemInstruction
      )
    );
    const inputs = await Promise.all(inputPromises);

    return inputs.reduce((acc, cur) => {
      // Filter out the system content, since those don't belong
      // in the actual content.
      const hasNoSystem = cur.every((content) => content.role !== "system");
      return hasNoSystem ? [...acc, ...cur] : acc;
    }, []);
  }

  async formatSystemInstruction(
    input: BaseMessage[],
    _parameters: GoogleAIModelParams
  ): Promise<GeminiContent> {
    if (!this.useSystemInstruction) {
      return {} as GeminiContent;
    }

    let ret = {} as GeminiContent;
    for (let index = 0; index < input.length; index += 1) {
      const message = input[index];
      if (message._getType() === "system") {
        // For system types, we only want it if it is the first message,
        // if it appears anywhere else, it should be an error.
        if (index === 0) {
          // eslint-disable-next-line prefer-destructuring
          ret = (
            await this.api.baseMessageToContent(message, undefined, true)
          )[0];
        } else {
          throw new Error(
            "System messages are only permitted as the first passed message."
          );
        }
      }
    }

    return ret;
  }
}

/**
 * Input to chat model class.
 */
export interface ChatGoogleBaseInput<AuthOptions>
  extends BaseChatModelParams,
    GoogleConnectionParams<AuthOptions>,
    GoogleAIModelParams,
    GoogleAISafetyParams,
    GeminiAPIConfig,
    Pick<GoogleAIBaseLanguageModelCallOptions, "streamUsage"> {}

/**
 * Integration with a chat model.
 */
export abstract class ChatGoogleBase<AuthOptions>
  extends BaseChatModel<GoogleAIBaseLanguageModelCallOptions, AIMessageChunk>
  implements ChatGoogleBaseInput<AuthOptions>
{
  // Used for tracing, replace with the same name as your class
  static lc_name() {
    return "ChatGoogle";
  }

  get lc_secrets(): { [key: string]: string } | undefined {
    return {
      authOptions: "GOOGLE_AUTH_OPTIONS",
    };
  }

  lc_serializable = true;

  // Set based on modelName
  model: string;

  modelName = "gemini-pro";

  temperature = 0.7;

  maxOutputTokens = 1024;

  topP = 0.8;

  topK = 40;

  stopSequences: string[] = [];

  safetySettings: GoogleAISafetySetting[] = [];

  // May intentionally be undefined, meaning to compute this.
  convertSystemMessageToHumanContent: boolean | undefined;

  safetyHandler: GoogleAISafetyHandler;

  streamUsage = true;

  streaming = false;

  protected connection: ChatConnection<AuthOptions>;

  protected streamedConnection: ChatConnection<AuthOptions>;

  constructor(fields?: ChatGoogleBaseInput<AuthOptions>) {
    super(ensureParams(fields));

    copyAndValidateModelParamsInto(fields, this);
    this.safetyHandler =
      fields?.safetyHandler ?? new DefaultGeminiSafetyHandler();
    this.streamUsage = fields?.streamUsage ?? this.streamUsage;
    const client = this.buildClient(fields);
    this.buildConnection(fields ?? {}, client);
  }

  getLsParams(options: this["ParsedCallOptions"]): LangSmithParams {
    const params = this.invocationParams(options);
    return {
      ls_provider: "google_vertexai",
      ls_model_name: this.model,
      ls_model_type: "chat",
      ls_temperature: params.temperature ?? undefined,
      ls_max_tokens: params.maxOutputTokens ?? undefined,
      ls_stop: options.stop,
    };
  }

  abstract buildAbstractedClient(
    fields?: GoogleAIBaseLLMInput<AuthOptions>
  ): GoogleAbstractedClient;

  buildApiKeyClient(apiKey: string): GoogleAbstractedClient {
    return new ApiKeyGoogleAuth(apiKey);
  }

  buildApiKey(fields?: GoogleAIBaseLLMInput<AuthOptions>): string | undefined {
    return fields?.apiKey ?? getEnvironmentVariable("GOOGLE_API_KEY");
  }

  buildClient(
    fields?: GoogleAIBaseLLMInput<AuthOptions>
  ): GoogleAbstractedClient {
    const apiKey = this.buildApiKey(fields);
    if (apiKey) {
      return this.buildApiKeyClient(apiKey);
    } else {
      return this.buildAbstractedClient(fields);
    }
  }

  buildConnection(
    fields: GoogleBaseLLMInput<AuthOptions>,
    client: GoogleAbstractedClient
  ) {
    this.connection = new ChatConnection(
      { ...fields, ...this },
      this.caller,
      client,
      false
    );

    this.streamedConnection = new ChatConnection(
      { ...fields, ...this },
      this.caller,
      client,
      true
    );
  }

  get platform(): GooglePlatformType {
    return this.connection.platform;
  }

  override bindTools(
    tools: (
      | StructuredToolInterface
      | Record<string, unknown>
      | ToolDefinition
      | RunnableToolLike
    )[],
    kwargs?: Partial<GoogleAIBaseLanguageModelCallOptions>
  ): Runnable<
    BaseLanguageModelInput,
    AIMessageChunk,
    GoogleAIBaseLanguageModelCallOptions
  > {
    return this.bind({ tools: convertToGeminiTools(tools), ...kwargs });
  }

  // Replace
  _llmType() {
    return "chat_integration";
  }

  /**
   * Get the parameters used to invoke the model
   */
  override invocationParams(options?: this["ParsedCallOptions"]) {
    return copyAIModelParams(this, options);
  }

  async _generate(
    messages: BaseMessage[],
    options: this["ParsedCallOptions"],
    runManager: CallbackManagerForLLMRun | undefined
  ): Promise<ChatResult> {
    const parameters = this.invocationParams(options);

    if (this.streaming) {
      const stream = this._streamResponseChunks(messages, options, runManager);
      let finalChunk: ChatGenerationChunk | null = null;
      for await (const chunk of stream) {
        finalChunk = !finalChunk ? chunk : concat(finalChunk, chunk);
      }
      if (!finalChunk) {
        throw new Error("No chunks were returned from the stream.");
      }
      return {
        generations: [finalChunk],
      };
    }

    const response = await this.connection.request(
      messages,
      parameters,
      options
    );
<<<<<<< HEAD
    const ret = this.connection.api.safeResponseToChatResult(
      response,
      this.safetyHandler
    );
=======
    const ret = safeResponseToChatResult(response, this.safetyHandler);
    await runManager?.handleLLMNewToken(ret.generations[0].text);
>>>>>>> bc3eaa45
    return ret;
  }

  async *_streamResponseChunks(
    _messages: BaseMessage[],
    options: this["ParsedCallOptions"],
    runManager?: CallbackManagerForLLMRun
  ): AsyncGenerator<ChatGenerationChunk> {
    // Make the call as a streaming request
    const parameters = this.invocationParams(options);
    const response = await this.streamedConnection.request(
      _messages,
      parameters,
      options
    );

    // Get the streaming parser of the response
    const stream = response.data as JsonStream;
    let usageMetadata: UsageMetadata | undefined;
    // Loop until the end of the stream
    // During the loop, yield each time we get a chunk from the streaming parser
    // that is either available or added to the queue
    while (!stream.streamDone) {
      const output = await stream.nextChunk();
      if (
        output &&
        output.usageMetadata &&
        this.streamUsage !== false &&
        options.streamUsage !== false
      ) {
        usageMetadata = {
          input_tokens: output.usageMetadata.promptTokenCount,
          output_tokens: output.usageMetadata.candidatesTokenCount,
          total_tokens: output.usageMetadata.totalTokenCount,
        };
      }
      const chunk =
        output !== null
          ? this.connection.api.safeResponseToChatGeneration(
              { data: output },
              this.safetyHandler
            )
          : new ChatGenerationChunk({
              text: "",
              generationInfo: { finishReason: "stop" },
              message: new AIMessageChunk({
                content: "",
                usage_metadata: usageMetadata,
              }),
            });
      yield chunk;
      await runManager?.handleLLMNewToken(chunk.text);
    }
  }

  /** @ignore */
  _combineLLMOutput() {
    return [];
  }

  withStructuredOutput<
    // eslint-disable-next-line @typescript-eslint/no-explicit-any
    RunOutput extends Record<string, any> = Record<string, any>
  >(
    outputSchema:
      | z.ZodType<RunOutput>
      // eslint-disable-next-line @typescript-eslint/no-explicit-any
      | Record<string, any>,
    config?: StructuredOutputMethodOptions<false>
  ): Runnable<BaseLanguageModelInput, RunOutput>;

  withStructuredOutput<
    // eslint-disable-next-line @typescript-eslint/no-explicit-any
    RunOutput extends Record<string, any> = Record<string, any>
  >(
    outputSchema:
      | z.ZodType<RunOutput>
      // eslint-disable-next-line @typescript-eslint/no-explicit-any
      | Record<string, any>,
    config?: StructuredOutputMethodOptions<true>
  ): Runnable<BaseLanguageModelInput, { raw: BaseMessage; parsed: RunOutput }>;

  withStructuredOutput<
    // eslint-disable-next-line @typescript-eslint/no-explicit-any
    RunOutput extends Record<string, any> = Record<string, any>
  >(
    outputSchema:
      | z.ZodType<RunOutput>
      // eslint-disable-next-line @typescript-eslint/no-explicit-any
      | Record<string, any>,
    config?: StructuredOutputMethodOptions<boolean>
  ):
    | Runnable<BaseLanguageModelInput, RunOutput>
    | Runnable<
        BaseLanguageModelInput,
        { raw: BaseMessage; parsed: RunOutput }
      > {
    // eslint-disable-next-line @typescript-eslint/no-explicit-any
    const schema: z.ZodType<RunOutput> | Record<string, any> = outputSchema;
    const name = config?.name;
    const method = config?.method;
    const includeRaw = config?.includeRaw;
    if (method === "jsonMode") {
      throw new Error(`Google only supports "functionCalling" as a method.`);
    }

    let functionName = name ?? "extract";
    let outputParser: BaseLLMOutputParser<RunOutput>;
    let tools: GeminiTool[];
    if (isZodSchema(schema)) {
      const jsonSchema = zodToGeminiParameters(schema);
      tools = [
        {
          functionDeclarations: [
            {
              name: functionName,
              description:
                jsonSchema.description ?? "A function available to call.",
              parameters: jsonSchema as GeminiFunctionSchema,
            },
          ],
        },
      ];
      outputParser = new JsonOutputKeyToolsParser({
        returnSingle: true,
        keyName: functionName,
        zodSchema: schema,
      });
    } else {
      let geminiFunctionDefinition: GeminiFunctionDeclaration;
      if (
        typeof schema.name === "string" &&
        typeof schema.parameters === "object" &&
        schema.parameters != null
      ) {
        geminiFunctionDefinition = schema as GeminiFunctionDeclaration;
        functionName = schema.name;
      } else {
        geminiFunctionDefinition = {
          name: functionName,
          description: schema.description ?? "",
          parameters: schema as GeminiFunctionSchema,
        };
      }
      tools = [
        {
          functionDeclarations: [geminiFunctionDefinition],
        },
      ];
      outputParser = new JsonOutputKeyToolsParser<RunOutput>({
        returnSingle: true,
        keyName: functionName,
      });
    }
    const llm = this.bind({
      tools,
    });

    if (!includeRaw) {
      return llm.pipe(outputParser).withConfig({
        runName: "ChatGoogleStructuredOutput",
      }) as Runnable<BaseLanguageModelInput, RunOutput>;
    }

    const parserAssign = RunnablePassthrough.assign({
      // eslint-disable-next-line @typescript-eslint/no-explicit-any
      parsed: (input: any, config) => outputParser.invoke(input.raw, config),
    });
    const parserNone = RunnablePassthrough.assign({
      parsed: () => null,
    });
    const parsedWithFallback = parserAssign.withFallbacks({
      fallbacks: [parserNone],
    });
    return RunnableSequence.from<
      BaseLanguageModelInput,
      { raw: BaseMessage; parsed: RunOutput }
    >([
      {
        raw: llm,
      },
      parsedWithFallback,
    ]).withConfig({
      runName: "StructuredOutputRunnable",
    });
  }
}

function isZodSchema<
  // eslint-disable-next-line @typescript-eslint/no-explicit-any
  RunOutput extends Record<string, any> = Record<string, any>
>(
  // eslint-disable-next-line @typescript-eslint/no-explicit-any
  input: z.ZodType<RunOutput> | Record<string, any>
): input is z.ZodType<RunOutput> {
  // Check for a characteristic method of Zod schemas
  return typeof (input as z.ZodType<RunOutput>)?.parse === "function";
}<|MERGE_RESOLUTION|>--- conflicted
+++ resolved
@@ -333,15 +333,11 @@
       parameters,
       options
     );
-<<<<<<< HEAD
     const ret = this.connection.api.safeResponseToChatResult(
       response,
       this.safetyHandler
     );
-=======
-    const ret = safeResponseToChatResult(response, this.safetyHandler);
     await runManager?.handleLLMNewToken(ret.generations[0].text);
->>>>>>> bc3eaa45
     return ret;
   }
 
