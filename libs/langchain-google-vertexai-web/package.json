{
  "name": "@langchain/google-vertexai-web",
  "version": "0.0.26",
  "description": "LangChain.js support for Google Vertex AI Web",
  "type": "module",
  "engines": {
    "node": ">=18"
  },
  "main": "./index.js",
  "types": "./index.d.ts",
  "repository": {
    "type": "git",
    "url": "git@github.com:langchain-ai/langchainjs.git"
  },
  "homepage": "https://github.com/langchain-ai/langchainjs/tree/main/libs/langchain-google-vertexai-web/",
  "scripts": {
    "build": "yarn turbo:command build:internal --filter=@langchain/google-vertexai-web",
    "build:internal": "yarn lc_build_v2 --create-entrypoints --pre --tree-shaking",
    "build:deps": "yarn run turbo:command build --filter=@langchain/google-gauth",
    "build:esm": "NODE_OPTIONS=--max-old-space-size=4096 tsc --outDir dist/ && rm -rf dist/tests dist/**/tests",
    "build:cjs": "NODE_OPTIONS=--max-old-space-size=4096 tsc --outDir dist-cjs/ -p tsconfig.cjs.json && yarn move-cjs-to-dist && rm -rf dist-cjs",
    "build:watch": "yarn create-entrypoints && tsc --outDir dist/ --watch",
    "build:scripts": "yarn create-entrypoints && yarn check-tree-shaking",
    "lint:eslint": "NODE_OPTIONS=--max-old-space-size=4096 eslint --cache --ext .ts,.js src/",
    "lint:dpdm": "dpdm --exit-code circular:1 --no-warning --no-tree src/*.ts src/**/*.ts",
    "lint": "yarn lint:eslint && yarn lint:dpdm",
    "lint:fix": "yarn lint:eslint --fix && yarn lint:dpdm",
    "clean": "rm -rf .turbo dist/",
    "prepack": "yarn build",
    "test": "NODE_OPTIONS=--experimental-vm-modules jest --testPathIgnorePatterns=\\.int\\.test.ts --testTimeout 30000 --maxWorkers=50%",
    "test:watch": "NODE_OPTIONS=--experimental-vm-modules jest --watch --testPathIgnorePatterns=\\.int\\.test.ts",
    "test:single": "NODE_OPTIONS=--experimental-vm-modules yarn run jest --config jest.config.cjs --testTimeout 100000",
    "test:int": "NODE_OPTIONS=--experimental-vm-modules jest --testPathPattern=\\.int\\.test.ts --testTimeout 100000 --maxWorkers=50%",
    "format": "prettier --config .prettierrc --write \"src\"",
    "format:check": "prettier --config .prettierrc --check \"src\"",
    "move-cjs-to-dist": "yarn lc-build --config ./langchain.config.js --move-cjs-dist",
    "create-entrypoints": "yarn lc-build --config ./langchain.config.js --create-entrypoints",
    "check-tree-shaking": "yarn lc-build --config ./langchain.config.js --tree-shaking"
  },
  "author": "LangChain",
  "license": "MIT",
  "dependencies": {
    "@langchain/core": ">=0.2.21 <0.3.0",
    "@langchain/google-webauth": "~0.0.26"
  },
  "devDependencies": {
    "@jest/globals": "^29.5.0",
<<<<<<< HEAD
    "@langchain/google-common": "~0.0",
    "@langchain/scripts": "~0.0.20",
    "@langchain/standard-tests": "0.0.0",
=======
    "@langchain/scripts": "^0.0.21",
>>>>>>> e378d9d1
    "@swc/core": "^1.3.90",
    "@swc/jest": "^0.2.29",
    "@tsconfig/recommended": "^1.0.3",
    "@typescript-eslint/eslint-plugin": "^6.12.0",
    "@typescript-eslint/parser": "^6.12.0",
    "dotenv": "^16.3.1",
    "dpdm": "^3.12.0",
    "eslint": "^8.33.0",
    "eslint-config-airbnb-base": "^15.0.0",
    "eslint-config-prettier": "^8.6.0",
    "eslint-plugin-import": "^2.27.5",
    "eslint-plugin-no-instanceof": "^1.0.1",
    "eslint-plugin-prettier": "^4.2.1",
    "jest": "^29.5.0",
    "jest-environment-node": "^29.6.4",
    "prettier": "^2.8.3",
    "release-it": "^17.6.0",
    "rollup": "^4.5.2",
    "ts-jest": "^29.1.0",
    "typescript": "<5.2.0",
    "zod": "^3.22.4"
  },
  "publishConfig": {
    "access": "public"
  },
  "exports": {
    ".": {
      "types": {
        "import": "./index.d.ts",
        "require": "./index.d.cts",
        "default": "./index.d.ts"
      },
      "import": "./index.js",
      "require": "./index.cjs"
    },
    "./utils": {
      "types": {
        "import": "./utils.d.ts",
        "require": "./utils.d.cts",
        "default": "./utils.d.ts"
      },
      "import": "./utils.js",
      "require": "./utils.cjs"
    },
    "./types": {
      "types": {
        "import": "./types.d.ts",
        "require": "./types.d.cts",
        "default": "./types.d.ts"
      },
      "import": "./types.js",
      "require": "./types.cjs"
    },
    "./package.json": "./package.json"
  },
  "files": [
    "dist/",
    "index.cjs",
    "index.js",
    "index.d.ts",
    "index.d.cts",
    "utils.cjs",
    "utils.js",
    "utils.d.ts",
    "utils.d.cts",
    "types.cjs",
    "types.js",
    "types.d.ts",
    "types.d.cts"
  ]
}<|MERGE_RESOLUTION|>--- conflicted
+++ resolved
@@ -45,13 +45,9 @@
   },
   "devDependencies": {
     "@jest/globals": "^29.5.0",
-<<<<<<< HEAD
     "@langchain/google-common": "~0.0",
-    "@langchain/scripts": "~0.0.20",
+    "@langchain/scripts": "^0.0.21",
     "@langchain/standard-tests": "0.0.0",
-=======
-    "@langchain/scripts": "^0.0.21",
->>>>>>> e378d9d1
     "@swc/core": "^1.3.90",
     "@swc/jest": "^0.2.29",
     "@tsconfig/recommended": "^1.0.3",
