--- conflicted
+++ resolved
@@ -35,10 +35,6 @@
   "author": "LangChain",
   "license": "MIT",
   "dependencies": {
-<<<<<<< HEAD
-=======
-    "@cloudflare/ai": "1.0.47",
->>>>>>> b311ec5c
     "@langchain/core": ">0.1.0 <0.3.0",
     "uuid": "^9.0.1"
   },
