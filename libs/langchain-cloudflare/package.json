{
  "name": "@langchain/cloudflare",
  "version": "0.0.6",
  "description": "Cloudflare integration for LangChain.js",
  "type": "module",
  "engines": {
    "node": ">=18"
  },
  "main": "./index.js",
  "types": "./index.d.ts",
  "repository": {
    "type": "git",
    "url": "git@github.com:langchain-ai/langchainjs.git"
  },
  "homepage": "https://github.com/langchain-ai/langchainjs/tree/main/libs/langchain-cloudflare/",
  "scripts": {
    "build": "yarn turbo:command build:internal --filter=@langchain/cloudflare",
    "build:internal": "yarn lc-build:v2 --create-entrypoints --pre --tree-shaking",
    "lint:eslint": "NODE_OPTIONS=--max-old-space-size=4096 eslint --cache --ext .ts,.js src/",
    "lint:dpdm": "dpdm --exit-code circular:1 --no-warning --no-tree src/*.ts src/**/*.ts",
    "lint": "yarn lint:eslint && yarn lint:dpdm",
    "lint:fix": "yarn lint:eslint --fix && yarn lint:dpdm",
    "clean": "rm -rf .turbo dist/",
    "prepack": "yarn build",
    "test": "NODE_OPTIONS=--experimental-vm-modules jest --testPathIgnorePatterns=\\.int\\.test.ts --testTimeout 30000 --maxWorkers=50%",
    "test:watch": "NODE_OPTIONS=--experimental-vm-modules jest --watch --testPathIgnorePatterns=\\.int\\.test.ts",
    "test:single": "NODE_OPTIONS=--experimental-vm-modules yarn run jest --config jest.config.cjs --testTimeout 100000",
    "test:int": "NODE_OPTIONS=--experimental-vm-modules jest --testPathPattern=\\.int\\.test.ts --testTimeout 100000 --maxWorkers=50%",
    "test:standard:unit": "NODE_OPTIONS=--experimental-vm-modules jest --testPathPattern=\\.standard\\.test.ts --testTimeout 100000 --maxWorkers=50%",
    "test:standard:int": "NODE_OPTIONS=--experimental-vm-modules jest --testPathPattern=\\.standard\\.int\\.test.ts --testTimeout 100000 --maxWorkers=50%",
    "test:standard": "yarn test:standard:unit && yarn test:standard:int",
    "format": "prettier --config .prettierrc --write \"src\"",
    "format:check": "prettier --config .prettierrc --check \"src\""
  },
  "author": "LangChain",
  "license": "MIT",
  "dependencies": {
    "@cloudflare/ai": "1.0.47",
<<<<<<< HEAD
    "@langchain/core": ">=0.2.9 <0.3.0",
    "uuid": "^9.0.1",
    "zod-to-json-schema": "^3.22.3"
=======
    "@langchain/core": ">0.1.0 <0.3.0",
    "uuid": "^10.0.0"
>>>>>>> 7e479150
  },
  "devDependencies": {
    "@cloudflare/workers-types": "^4.20231218.0",
    "@jest/globals": "^29.5.0",
    "@langchain/scripts": "~0.0.14",
    "@langchain/standard-tests": "0.0.0",
    "@swc/core": "^1.3.90",
    "@swc/jest": "^0.2.29",
    "@tsconfig/recommended": "^1.0.3",
    "@types/uuid": "^9",
    "@typescript-eslint/eslint-plugin": "^6.12.0",
    "@typescript-eslint/parser": "^6.12.0",
    "dotenv": "^16.3.1",
    "dpdm": "^3.12.0",
    "eslint": "^8.33.0",
    "eslint-config-airbnb-base": "^15.0.0",
    "eslint-config-prettier": "^8.6.0",
    "eslint-plugin-import": "^2.27.5",
    "eslint-plugin-no-instanceof": "^1.0.1",
    "eslint-plugin-prettier": "^4.2.1",
    "jest": "^29.5.0",
    "jest-environment-node": "^29.6.4",
    "prettier": "^2.8.3",
    "release-it": "^15.10.1",
    "rollup": "^4.5.2",
    "ts-jest": "^29.1.0",
    "typescript": "<5.2.0",
    "zod": "^3.22.4"
  },
  "publishConfig": {
    "access": "public"
  },
  "exports": {
    ".": {
      "types": {
        "import": "./index.d.ts",
        "require": "./index.d.cts",
        "default": "./index.d.ts"
      },
      "import": "./index.js",
      "require": "./index.cjs"
    },
    "./package.json": "./package.json"
  },
  "files": [
    "dist/",
    "index.cjs",
    "index.js",
    "index.d.ts",
    "index.d.cts"
  ]
}<|MERGE_RESOLUTION|>--- conflicted
+++ resolved
@@ -36,14 +36,9 @@
   "license": "MIT",
   "dependencies": {
     "@cloudflare/ai": "1.0.47",
-<<<<<<< HEAD
     "@langchain/core": ">=0.2.9 <0.3.0",
-    "uuid": "^9.0.1",
+    "uuid": "^10.0.0",
     "zod-to-json-schema": "^3.22.3"
-=======
-    "@langchain/core": ">0.1.0 <0.3.0",
-    "uuid": "^10.0.0"
->>>>>>> 7e479150
   },
   "devDependencies": {
     "@cloudflare/workers-types": "^4.20231218.0",
