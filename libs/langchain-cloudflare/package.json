{
  "name": "@langchain/cloudflare",
  "version": "0.0.6",
  "description": "Cloudflare integration for LangChain.js",
  "type": "module",
  "engines": {
    "node": ">=18"
  },
  "main": "./index.js",
  "types": "./index.d.ts",
  "repository": {
    "type": "git",
    "url": "git@github.com:langchain-ai/langchainjs.git"
  },
  "homepage": "https://github.com/langchain-ai/langchainjs/tree/main/libs/langchain-cloudflare/",
  "scripts": {
    "build": "yarn clean && yarn build:esm && yarn build:cjs && yarn build:scripts",
    "build:esm": "NODE_OPTIONS=--max-old-space-size=4096 tsc --outDir dist/ && rm -rf dist/tests dist/**/tests",
    "build:cjs": "NODE_OPTIONS=--max-old-space-size=4096 tsc --outDir dist-cjs/ -p tsconfig.cjs.json && yarn move-cjs-to-dist && rm -rf dist-cjs",
    "build:watch": "yarn create-entrypoints && tsc --outDir dist/ --watch",
    "build:scripts": "yarn create-entrypoints && yarn check-tree-shaking",
    "lint:eslint": "NODE_OPTIONS=--max-old-space-size=4096 eslint --cache --ext .ts,.js src/",
    "lint:dpdm": "dpdm --exit-code circular:1 --no-warning --no-tree src/*.ts src/**/*.ts",
    "lint": "yarn lint:eslint && yarn lint:dpdm",
    "lint:fix": "yarn lint:eslint --fix && yarn lint:dpdm",
    "clean": "rm -rf dist/ && NODE_OPTIONS=--max-old-space-size=4096 yarn lc-build --config ./langchain.config.js --create-entrypoints --pre",
    "prepack": "yarn build",
    "test": "NODE_OPTIONS=--experimental-vm-modules jest --testPathIgnorePatterns=\\.int\\.test.ts --testTimeout 30000 --maxWorkers=50%",
    "test:watch": "NODE_OPTIONS=--experimental-vm-modules jest --watch --testPathIgnorePatterns=\\.int\\.test.ts",
    "test:single": "NODE_OPTIONS=--experimental-vm-modules yarn run jest --config jest.config.cjs --testTimeout 100000",
    "test:int": "NODE_OPTIONS=--experimental-vm-modules jest --testPathPattern=\\.int\\.test.ts --testTimeout 100000 --maxWorkers=50%",
    "format": "prettier --config .prettierrc --write \"src\"",
    "format:check": "prettier --config .prettierrc --check \"src\"",
    "move-cjs-to-dist": "yarn lc-build --config ./langchain.config.js --move-cjs-dist",
    "create-entrypoints": "yarn lc-build --config ./langchain.config.js --create-entrypoints",
    "check-tree-shaking": "yarn lc-build --config ./langchain.config.js --tree-shaking"
  },
  "author": "LangChain",
  "license": "MIT",
  "dependencies": {
<<<<<<< HEAD
    "@langchain/core": "~0.2.0-rc.0",
=======
    "@cloudflare/ai": "^1.0.47",
    "@langchain/core": ">0.1.0 <0.3.0",
>>>>>>> 3ae84b64
    "uuid": "^9.0.1"
  },
  "devDependencies": {
    "@cloudflare/workers-types": "^4.20240502.0",
    "@jest/globals": "^29.5.0",
    "@langchain/scripts": "~0.0.14",
    "@swc/core": "^1.3.90",
    "@swc/jest": "^0.2.29",
    "@tsconfig/recommended": "^1.0.3",
    "@types/uuid": "^9",
    "@typescript-eslint/eslint-plugin": "^6.12.0",
    "@typescript-eslint/parser": "^6.12.0",
    "dotenv": "^16.3.1",
    "dpdm": "^3.12.0",
    "eslint": "^8.33.0",
    "eslint-config-airbnb-base": "^15.0.0",
    "eslint-config-prettier": "^8.6.0",
    "eslint-plugin-import": "^2.27.5",
    "eslint-plugin-no-instanceof": "^1.0.1",
    "eslint-plugin-prettier": "^4.2.1",
    "jest": "^29.5.0",
    "jest-environment-node": "^29.6.4",
    "prettier": "^2.8.3",
    "release-it": "^15.10.1",
    "rollup": "^4.5.2",
    "ts-jest": "^29.1.0",
    "typescript": "<5.2.0"
  },
  "publishConfig": {
    "access": "public"
  },
  "exports": {
    ".": {
      "types": {
        "import": "./index.d.ts",
        "require": "./index.d.cts",
        "default": "./index.d.ts"
      },
      "import": "./index.js",
      "require": "./index.cjs"
    },
    "./package.json": "./package.json"
  },
  "files": [
    "dist/",
    "index.cjs",
    "index.js",
    "index.d.ts",
    "index.d.cts"
  ]
}<|MERGE_RESOLUTION|>--- conflicted
+++ resolved
@@ -38,12 +38,7 @@
   "author": "LangChain",
   "license": "MIT",
   "dependencies": {
-<<<<<<< HEAD
-    "@langchain/core": "~0.2.0-rc.0",
-=======
-    "@cloudflare/ai": "^1.0.47",
     "@langchain/core": ">0.1.0 <0.3.0",
->>>>>>> 3ae84b64
     "uuid": "^9.0.1"
   },
   "devDependencies": {
