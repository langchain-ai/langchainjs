--- conflicted
+++ resolved
@@ -35,11 +35,7 @@
   "author": "LangChain",
   "license": "MIT",
   "dependencies": {
-<<<<<<< HEAD
-    "@cloudflare/ai": "1.0.47",
-=======
     "@langchain/core": ">0.1.0 <0.3.0",
->>>>>>> d5ba68df
     "uuid": "^10.0.0"
   },
   "devDependencies": {
