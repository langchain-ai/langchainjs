--- conflicted
+++ resolved
@@ -151,16 +151,12 @@
   /**
    * The tools to make available for this step.
    */
-<<<<<<< HEAD
-  tools: string[];
+  tools: (ServerTool | ClientTool)[];
 
   /**
    * Extra call options to pass to the model.
    */
   callOptions?: Record<string, unknown>;
-=======
-  tools: (ServerTool | ClientTool)[];
->>>>>>> 875c8286
 }
 
 /**
