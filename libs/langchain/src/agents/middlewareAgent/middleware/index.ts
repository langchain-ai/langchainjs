--- conflicted
+++ resolved
@@ -27,15 +27,13 @@
   type PIIRedactionMiddlewareConfig,
 } from "./piiRedaction.js";
 export {
-<<<<<<< HEAD
   toolCallLimitMiddleware,
   ToolCallLimitExceededError,
   type ToolCallLimitConfig,
 } from "./toolCallLimit.js";
-=======
+export {
   modelCallLimitMiddleware,
   type ModelCallLimitMiddlewareConfig,
 } from "./callLimit.js";
 export { modelFallbackMiddleware } from "./modelFallback.js";
->>>>>>> b2832bd1
 export { type AgentMiddleware } from "../types.js";