/* eslint-disable @typescript-eslint/no-explicit-any */
import { describe, it, expect, vi } from "vitest";
import {
  HumanMessage,
  AIMessage,
  SystemMessage,
  ToolMessage,
} from "@langchain/core/messages";

import { summarizationMiddleware } from "../summarization.js";
import { countTokensApproximately } from "../utils.js";
import { createAgent } from "../../index.js";
import { hasToolCalls } from "../../utils.js";
import { FakeToolCallingChatModel } from "../../tests/utils.js";

// Mock @langchain/anthropic to test model string usage without requiring the built package
vi.mock("@langchain/anthropic", async () => {
  const { AIMessage } = await import("@langchain/core/messages");
  return {
    ChatAnthropic: class MockChatAnthropic {
      lc_kwargs: Record<string, any>;

      constructor(params?: any) {
        this.lc_kwargs = params || {};
      }

      async invoke() {
        return new AIMessage({ content: "Mocked response" });
      }

      getName() {
        return "ChatAnthropic";
      }

      get _modelType() {
        return "chat-anthropic";
      }

      get lc_runnable() {
        return true;
      }
    },
  };
});

describe("summarizationMiddleware", () => {
  // Mock summarization model
  function createMockSummarizationModel() {
    const invokeCallback = vi
      .fn()
      .mockImplementation(async (prompt: string) => {
        // Extract messages from prompt to create a realistic summary
        if (prompt.includes("Context Extraction Assistant")) {
          return {
            content:
              "Previous conversation covered: project architecture discussion, challenges with scalability, and recommendations for improvement. Key decisions: use microservices, implement caching, optimize database queries.",
          };
        }
        return { content: "Summary of previous conversation." };
      });

    return {
      invoke: invokeCallback,
      getName: () => "mock-summarizer",
      _modelType: "mock",
      lc_runnable: true,
    };
  }

  // Helper to create a mock main model
  function createMockMainModel() {
    const responses = [
      new AIMessage(
        "I understand your project. Let me analyze the architecture."
      ),
      new AIMessage({
        content: "I'll check the weather for you.",
        tool_calls: [
          { id: "call_1", name: "get_weather", args: { location: "NYC" } },
        ],
      }),
      new AIMessage("Based on the weather data, it's sunny in NYC."),
      new AIMessage(
        "Here's my recommendation based on everything we discussed."
      ),
    ];

    return new FakeToolCallingChatModel({
      responses,
    });
  }

  it("should trigger summarization when token count exceeds threshold", async () => {
    const summarizationModel = createMockSummarizationModel();
    const model = createMockMainModel();

    const middleware = summarizationMiddleware({
      model: summarizationModel as any,
      maxTokensBeforeSummary: 200, // Low threshold to trigger easily
      messagesToKeep: 3,
      tokenCounter: countTokensApproximately,
    });

    const agent = createAgent({
      model,
      middleware: [middleware],
    });

    // Create a conversation with enough tokens to trigger summarization
    const messages = [
      new HumanMessage(
        `I'm working on a complex software project. ${"x".repeat(200)}`
      ),
      new AIMessage(
        `I understand your project. Let me help. ${"x".repeat(200)}`
      ),
      new HumanMessage(
        `Here are more details about the architecture. ${"x".repeat(200)}`
      ),
      new AIMessage(`That's interesting. Tell me more. ${"x".repeat(200)}`),
      new HumanMessage("What do you recommend?"),
    ];

    const result = await agent.invoke({ messages });

    // Verify summarization model was called
    expect(summarizationModel.invoke).toHaveBeenCalled();

    // Verify the result has a system message with summary
    expect(result.messages[0]).toBeInstanceOf(SystemMessage);
    const systemPrompt = result.messages[0] as SystemMessage;
    expect(systemPrompt.content).toContain("## Previous conversation summary:");
    expect(systemPrompt.content).toContain("Previous conversation covered:");

    // Verify only recent messages are kept (plus the new response)
    expect(result.messages.length).toBeLessThanOrEqual(5); // system + kept messages + new response
  });

  it("should not trigger summarization when below token threshold", async () => {
    const summarizationModel = createMockSummarizationModel();
    const model = createMockMainModel();

    const middleware = summarizationMiddleware({
      model: summarizationModel as any,
      maxTokensBeforeSummary: 5000, // High threshold
      messagesToKeep: 10,
    });

    const agent = createAgent({
      model,
      middleware: [middleware],
    });

    // Short conversation
    const messages = [
      new HumanMessage("Hello"),
      new AIMessage("Hi there!"),
      new HumanMessage("How are you?"),
    ];

    const result = await agent.invoke({ messages });

    // Verify summarization was NOT triggered
    expect(summarizationModel.invoke).not.toHaveBeenCalled();

    // All messages should be preserved
    expect(result.messages.length).toBe(4); // 3 original + 1 new response
  });

  it("should preserve AI/Tool message pairs together", async () => {
    const summarizationModel = createMockSummarizationModel();

    // Create a model that returns tool calls
    const toolCallMessage = new AIMessage({
      content: "Let me check the weather.",
      tool_calls: [
        { id: "call_123", name: "get_weather", args: { location: "Paris" } },
      ],
    });

    const model = new FakeToolCallingChatModel({
      responses: [
        new AIMessage("Based on the weather, I recommend taking an umbrella."),
      ],
    });

    const middleware = summarizationMiddleware({
      model: summarizationModel as any,
      maxTokensBeforeSummary: 400,
      messagesToKeep: 4, // Should keep the AI/Tool pair together
    });

    const agent = createAgent({
      model,
      middleware: [middleware],
    });

    // Create messages with AI/Tool pairs that should stay together
    const messages = [
      new HumanMessage(`Old conversation part 1. ${"x".repeat(100)}`),
      new AIMessage(`Old response 1. ${"x".repeat(100)}`),
      new HumanMessage(`Old conversation part 2. ${"x".repeat(100)}`),
      new AIMessage(`Old response 2. ${"x".repeat(100)}`),
      // This AI/Tool pair should be kept together
      toolCallMessage,
      new ToolMessage({
        content: "Weather in Paris: Rainy, 15°C",
        tool_call_id: "call_123",
      }),
      new HumanMessage("Thanks for checking the weather!"),
    ];

    const result = await agent.invoke({ messages });

    // Find the tool-related messages in the result
    const hasToolCall = result.messages.some(
      (msg) =>
        AIMessage.isInstance(msg) && msg.tool_calls && msg.tool_calls.length > 0
    );
    const hasToolMessage = result.messages.some(
      (msg) => ToolMessage.isInstance(msg) && msg.tool_call_id === "call_123"
    );

    // Both should be present or both should be absent (not split)
    expect(hasToolCall).toBe(hasToolMessage);
  });

  it("should handle existing system message with previous summary", async () => {
    const summarizationModel = createMockSummarizationModel();
    const model = createMockMainModel();

    const middleware = summarizationMiddleware({
      model: summarizationModel as any,
      maxTokensBeforeSummary: 100,
      messagesToKeep: 2,
    });

    const agent = createAgent({
      model,
      middleware: [middleware],
    });

    // Messages with existing system message containing a previous summary
    const messages = [
      new SystemMessage(
        "You are a helpful assistant.\n## Previous conversation summary:\nPrevious discussion about databases."
      ),
      new HumanMessage(`Let's continue our discussion. ${"x".repeat(150)}`),
      new AIMessage(`Sure, building on what we discussed. ${"x".repeat(150)}`),
      new HumanMessage("What's your final recommendation?"),
    ];

    const result = await agent.invoke({ messages });

    // Verify system message is updated with new summary
    expect(result.messages[0]).toBeInstanceOf(SystemMessage);
    const systemPrompt = result.messages[0] as SystemMessage;
    expect(systemPrompt.content).toContain("You are a helpful assistant");
    expect(systemPrompt.content).toContain("## Previous conversation summary:");

    // Should have replaced the old summary with new one
    expect(systemPrompt.content).not.toContain(
      "Previous discussion about databases"
    );
    expect(systemPrompt.content).toContain("Previous conversation covered:");
  });

  it("should use custom token counter when provided", async () => {
    const summarizationModel = createMockSummarizationModel();
    const model = createMockMainModel();

    // Custom token counter that counts words instead
    const customTokenCounter = vi.fn((messages: any[]) => {
      let wordCount = 0;
      for (const msg of messages) {
        if (typeof msg.content === "string") {
          wordCount += msg.content.split(" ").length;
        }
      }
      return wordCount;
    });

    const middleware = summarizationMiddleware({
      model: summarizationModel as any,
      maxTokensBeforeSummary: 47, // 47 words
      messagesToKeep: 2,
      tokenCounter: customTokenCounter,
    });

    const agent = createAgent({
      model,
      middleware: [middleware],
    });

    // Create messages with more than 50 words
    const messages = [
      new HumanMessage(
        "This is a long message with many words that should trigger the summarization because it has more than fifty words in total when combined with other messages in the conversation history."
      ),
      new AIMessage(
        "This is another long response with many words to add to the total count."
      ),
      new HumanMessage("Short question?"),
    ];

    await agent.invoke({ messages });

    // Verify custom token counter was used
    expect(customTokenCounter).toHaveBeenCalled();

    // Verify summarization was triggered
    expect(summarizationModel.invoke).toHaveBeenCalled();
  });

  it("should handle empty conversation gracefully", async () => {
    const summarizationModel = createMockSummarizationModel();
    const model = createMockMainModel();

    const middleware = summarizationMiddleware({
      model: summarizationModel as any,
      maxTokensBeforeSummary: 100,
      messagesToKeep: 5,
    });

    const agent = createAgent({
      model,
      middleware: [middleware],
    });

    const result = await agent.invoke({ messages: [] });

    // Should not crash and should add a response
    expect(result.messages.length).toBeGreaterThan(0);
    expect(summarizationModel.invoke).not.toHaveBeenCalled();
  });

  it("should respect messagesToKeep setting", async () => {
    const summarizationModel = createMockSummarizationModel();
    const model = createMockMainModel();

    const messagesToKeep = 2;
    const middleware = summarizationMiddleware({
      model: summarizationModel as any,
      maxTokensBeforeSummary: 200,
      messagesToKeep,
    });

    const agent = createAgent({
      model,
      middleware: [middleware],
    });

    // Create many messages
    const messages = [];
    for (let i = 0; i < 10; i++) {
      messages.push(new HumanMessage(`Message ${i}: ${"x".repeat(30)}`));
      messages.push(new AIMessage(`Response ${i}: ${"x".repeat(30)}`));
    }

    const result = await agent.invoke({ messages });

    // Should have system message + kept messages + new response
    // The exact count depends on where the cutoff happens
    const nonSystemMessages = result.messages.filter(
      (m) => !SystemMessage.isInstance(m)
    );
    expect(nonSystemMessages.length).toBeGreaterThanOrEqual(messagesToKeep);
    expect(nonSystemMessages.length).toBeLessThanOrEqual(messagesToKeep + 3); // Some buffer for safety
  });

<<<<<<< HEAD
  it("should not start preserved messages with AI message containing tool calls", async () => {
    const summarizationModel = createMockSummarizationModel();
    const model = createMockMainModel();

    const middleware = summarizationMiddleware({
      model: summarizationModel as any,
      maxTokensBeforeSummary: 50, // Very low threshold to trigger summarization
      messagesToKeep: 2, // Keep very few messages to force problematic cutoff
=======
  it("can be created using a model string", async () => {
    const model = "anthropic:claude-sonnet-4-20250514";
    const middleware = summarizationMiddleware({
      model,
      maxTokensBeforeSummary: 100,
      messagesToKeep: 2,
>>>>>>> 0d7328fd
    });

    const agent = createAgent({
      model,
      middleware: [middleware],
    });

<<<<<<< HEAD
    // Create a conversation history that would cause the problematic scenario
    // We need messages where an AI message with tool calls would be the first preserved message
    // after summarization if the cutoff isn't adjusted properly
    const messages = [
      new HumanMessage(`First message with some content to take up tokens. ${"x".repeat(100)}`),
      new AIMessage(`First response. ${"x".repeat(100)}`),
      new HumanMessage(`Second message with more content to build up tokens. ${"x".repeat(100)}`),
      new AIMessage(`Second response. ${"x".repeat(100)}`),
      // This AI message with tool calls should NOT be the first preserved message
      new AIMessage({
        content: "Let me search for information.",
        tool_calls: [{ id: "call_1", name: "search", args: { query: "test" } }],
      }),
      new ToolMessage({
        content: "Search results",
        tool_call_id: "call_1",
      }),
      new HumanMessage("What did you find?"),
    ];

    const result = await agent.invoke({ messages });

    // Verify summarization occurred
    expect(result.messages[0]).toBeInstanceOf(SystemMessage);
    const systemPrompt = result.messages[0] as SystemMessage;
    expect(systemPrompt.content).toContain("## Previous conversation summary:");

    // Verify preserved messages don't start with AI(tool calls)
    const preservedMessages = result.messages.filter(
      (m) => !SystemMessage.isInstance(m)
    );
    expect(preservedMessages.length).toBeGreaterThan(0);
    const firstPreserved = preservedMessages[0];
    // The first preserved message should not be an AI message with tool calls
    expect(
      !(AIMessage.isInstance(firstPreserved) && hasToolCalls(firstPreserved))
    ).toBe(true);
=======
    const result = await agent.invoke({ messages: [] });
    expect(result.messages.at(-1)?.content).toBe("Mocked response");
>>>>>>> 0d7328fd
  });
});<|MERGE_RESOLUTION|>--- conflicted
+++ resolved
@@ -368,7 +368,22 @@
     expect(nonSystemMessages.length).toBeLessThanOrEqual(messagesToKeep + 3); // Some buffer for safety
   });
 
-<<<<<<< HEAD
+  it("can be created using a model string", async () => {
+    const model = "anthropic:claude-sonnet-4-20250514";
+    const middleware = summarizationMiddleware({
+      model,
+      maxTokensBeforeSummary: 100,
+      messagesToKeep: 2,
+    });
+
+    const agent = createAgent({
+      model,
+      middleware: [middleware],
+    });
+    const result = await agent.invoke({ messages: [] });
+    expect(result.messages.at(-1)?.content).toBe("Mocked response");
+  });
+
   it("should not start preserved messages with AI message containing tool calls", async () => {
     const summarizationModel = createMockSummarizationModel();
     const model = createMockMainModel();
@@ -377,22 +392,13 @@
       model: summarizationModel as any,
       maxTokensBeforeSummary: 50, // Very low threshold to trigger summarization
       messagesToKeep: 2, // Keep very few messages to force problematic cutoff
-=======
-  it("can be created using a model string", async () => {
-    const model = "anthropic:claude-sonnet-4-20250514";
-    const middleware = summarizationMiddleware({
-      model,
-      maxTokensBeforeSummary: 100,
-      messagesToKeep: 2,
->>>>>>> 0d7328fd
-    });
-
-    const agent = createAgent({
-      model,
-      middleware: [middleware],
-    });
-
-<<<<<<< HEAD
+    });
+
+    const agent = createAgent({
+      model,
+      middleware: [middleware],
+    });
+
     // Create a conversation history that would cause the problematic scenario
     // We need messages where an AI message with tool calls would be the first preserved message
     // after summarization if the cutoff isn't adjusted properly
@@ -430,9 +436,5 @@
     expect(
       !(AIMessage.isInstance(firstPreserved) && hasToolCalls(firstPreserved))
     ).toBe(true);
-=======
-    const result = await agent.invoke({ messages: [] });
-    expect(result.messages.at(-1)?.content).toBe("Mocked response");
->>>>>>> 0d7328fd
   });
 });