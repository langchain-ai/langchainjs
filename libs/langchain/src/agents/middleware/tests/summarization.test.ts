--- conflicted
+++ resolved
@@ -7,16 +7,10 @@
 import { hasToolCalls } from "../../utils.js";
 import { FakeToolCallingChatModel } from "../../tests/utils.js";
 
-<<<<<<< HEAD
-// Mock @langchain/anthropic to test model string usage without requiring the built package
-=======
->>>>>>> 39dbe63e
 vi.mock(
   "@langchain/anthropic",
   () => import("./__mocks__/@langchain/anthropic.js")
 );
-<<<<<<< HEAD
-=======
 
 // Mock summarization model
 function createMockSummarizationModel() {
@@ -70,7 +64,6 @@
       trigger: { tokens: 50 }, // Lower threshold to trigger easily
       keep: { messages: 2 }, // Keep 2 messages (similar ratio to working test: 7 messages, keep 4)
     });
->>>>>>> 39dbe63e
 
     const agent = createAgent({
       model,
@@ -779,12 +772,6 @@
       middleware: [middleware],
     });
 
-<<<<<<< HEAD
-    const result = await agent.invoke({ messages: [] });
-    expect(result.messages.at(-1)?.content).toBe(
-      "Emulated response for anthropic"
-    );
-=======
     // Create a conversation history that would cause the problematic scenario
     // countTokensApproximately uses 1 token = 4 chars, so 100 tokens = 400 chars
     // Structure: old messages (to summarize) -> HumanMessage -> tool call pair (to keep) -> new message
@@ -841,6 +828,5 @@
     expect(
       !(AIMessage.isInstance(firstPreserved) && hasToolCalls(firstPreserved))
     ).toBe(true);
->>>>>>> 39dbe63e
   });
 });