--- conflicted
+++ resolved
@@ -5,11 +5,8 @@
 import { fillChatIntegrationDocTemplate } from "./chat.js";
 import { fillDocLoaderIntegrationDocTemplate } from "./document_loaders.js";
 import { fillLLMIntegrationDocTemplate } from "./llms.js";
-<<<<<<< HEAD
 import { fillRetrieverIntegrationDocTemplate } from "./retrievers.js";
-=======
 import { fillEmbeddingsIntegrationDocTemplate } from "./embeddings.js";
->>>>>>> 3f77b213
 
 type CLIInput = {
   package: string;
@@ -62,13 +59,15 @@
         isCommunity,
       });
       break;
-<<<<<<< HEAD
     case "retriever":
       await fillRetrieverIntegrationDocTemplate({
-=======
+        packageName,
+        moduleName,
+        isCommunity,
+      });
+      break;
     case "embeddings":
       await fillEmbeddingsIntegrationDocTemplate({
->>>>>>> 3f77b213
         packageName,
         moduleName,
         isCommunity,
@@ -76,11 +75,7 @@
       break;
     default:
       console.error(
-<<<<<<< HEAD
-        `Invalid type: ${type}.\nOnly 'chat', 'llm', 'retriever' and 'doc_loader' are supported at this time.`
-=======
-        `Invalid type: ${type}.\nOnly 'chat', 'llm', 'embeddings' and 'doc_loader' are supported at this time.`
->>>>>>> 3f77b213
+        `Invalid type: ${type}.\nOnly 'chat', 'llm', 'retriever', 'embeddings' and 'doc_loader' are supported at this time.`
       );
       process.exit(1);
   }
