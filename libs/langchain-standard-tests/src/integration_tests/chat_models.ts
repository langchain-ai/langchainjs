import { expect } from "@jest/globals";
import { BaseChatModelCallOptions } from "@langchain/core/language_models/chat_models";
import {
  AIMessage,
  AIMessageChunk,
  BaseMessageChunk,
  HumanMessage,
  ToolMessage,
  UsageMetadata,
  getBufferString,
} from "@langchain/core/messages";
import { z } from "zod";
import { StructuredTool } from "@langchain/core/tools";
import { zodToJsonSchema } from "zod-to-json-schema";
import { ChatPromptTemplate } from "@langchain/core/prompts";
import { RunnableLambda } from "@langchain/core/runnables";
import {
  BaseChatModelsTests,
  BaseChatModelsTestsFields,
  RecordStringAny,
} from "../base.js";

const adderSchema = /* #__PURE__ */ z
  .object({
    a: z.number().int().describe("The first integer to add."),
    b: z.number().int().describe("The second integer to add."),
  })
  .describe("Add two integers");

class AdderTool extends StructuredTool {
  name = "AdderTool";

  description = adderSchema.description ?? "description";

  schema = adderSchema;

  async _call(input: z.infer<typeof adderSchema>) {
    const sum = input.a + input.b;
    return JSON.stringify({ result: sum });
  }
}

const MATH_ADDITION_PROMPT = /* #__PURE__ */ ChatPromptTemplate.fromMessages([
  [
    "system",
    "You are bad at math and must ALWAYS call the {toolName} function.",
  ],
  ["human", "What is the sum of 1836281973 and 19973286?"],
]);

interface ChatModelIntegrationTestsFields<
  CallOptions extends BaseChatModelCallOptions = BaseChatModelCallOptions,
  OutputMessageType extends BaseMessageChunk = BaseMessageChunk,
  ConstructorArgs extends RecordStringAny = RecordStringAny
> extends BaseChatModelsTestsFields<
    CallOptions,
    OutputMessageType,
    ConstructorArgs
  > {
  /**
   * Override the default AIMessage response type
   * to check for.
   * @default AIMessage
   */
  invokeResponseType?: typeof AIMessage | typeof AIMessageChunk;
  /**
   * The ID to set for function calls.
   * Set this field to override the default function ID.
   * @default "abc123"
   */
  functionId?: string;
}

export abstract class ChatModelIntegrationTests<
  CallOptions extends BaseChatModelCallOptions = BaseChatModelCallOptions,
  OutputMessageType extends BaseMessageChunk = BaseMessageChunk,
  ConstructorArgs extends RecordStringAny = RecordStringAny
> extends BaseChatModelsTests<CallOptions, OutputMessageType, ConstructorArgs> {
  functionId = "abc123";

  invokeResponseType: typeof AIMessage | typeof AIMessageChunk = AIMessage;

  constructor(
    fields: ChatModelIntegrationTestsFields<
      CallOptions,
      OutputMessageType,
      ConstructorArgs
    >
  ) {
    super(fields);
    this.functionId = fields.functionId ?? this.functionId;
    this.invokeResponseType =
      fields.invokeResponseType ?? this.invokeResponseType;
  }

  async testInvoke(
    callOptions?: InstanceType<this["Cls"]>["ParsedCallOptions"]
  ) {
    const chatModel = new this.Cls(this.constructorArgs);
    const result = await chatModel.invoke("Hello", callOptions);
    expect(result).toBeDefined();
    expect(result).toBeInstanceOf(this.invokeResponseType);
    expect(typeof result.content).toBe("string");
    expect(result.content.length).toBeGreaterThan(0);
  }

  async testStream(
    callOptions?: InstanceType<this["Cls"]>["ParsedCallOptions"]
  ) {
    const chatModel = new this.Cls(this.constructorArgs);
    let numChars = 0;

    for await (const token of await chatModel.stream("Hello", callOptions)) {
      expect(token).toBeDefined();
      expect(token).toBeInstanceOf(AIMessageChunk);
      expect(typeof token.content).toBe("string");
      numChars += token.content.length;
    }

    expect(numChars).toBeGreaterThan(0);
  }

  async testBatch(
    callOptions?: InstanceType<this["Cls"]>["ParsedCallOptions"]
  ) {
    const chatModel = new this.Cls(this.constructorArgs);
    const batchResults = await chatModel.batch(["Hello", "Hey"], callOptions);
    expect(batchResults).toBeDefined();
    expect(Array.isArray(batchResults)).toBe(true);
    expect(batchResults.length).toBe(2);
    for (const result of batchResults) {
      expect(result).toBeDefined();
      expect(result).toBeInstanceOf(this.invokeResponseType);
      expect(typeof result.content).toBe("string");
      expect(result.content.length).toBeGreaterThan(0);
    }
  }

  async testConversation(
    callOptions?: InstanceType<this["Cls"]>["ParsedCallOptions"]
  ) {
    const chatModel = new this.Cls(this.constructorArgs);
    const messages = [
      new HumanMessage("hello"),
      new AIMessage("hello"),
      new HumanMessage("how are you"),
    ];
    const result = await chatModel.invoke(messages, callOptions);
    expect(result).toBeDefined();
    expect(result).toBeInstanceOf(this.invokeResponseType);
    expect(typeof result.content).toBe("string");
    expect(result.content.length).toBeGreaterThan(0);
  }

  async testUsageMetadata(
    callOptions?: InstanceType<this["Cls"]>["ParsedCallOptions"]
  ) {
    const chatModel = new this.Cls(this.constructorArgs);
    const result = await chatModel.invoke("Hello", callOptions);
    expect(result).toBeDefined();
    expect(result).toBeInstanceOf(this.invokeResponseType);
    if (!("usage_metadata" in result)) {
      throw new Error("result is not an instance of AIMessage");
    }
    const usageMetadata = result.usage_metadata as UsageMetadata;
    expect(usageMetadata).toBeDefined();
    expect(typeof usageMetadata.input_tokens).toBe("number");
    expect(typeof usageMetadata.output_tokens).toBe("number");
    expect(typeof usageMetadata.total_tokens).toBe("number");
  }

  async testUsageMetadataStreaming(
    callOptions?: InstanceType<this["Cls"]>["ParsedCallOptions"]
  ) {
    const chatModel = new this.Cls(this.constructorArgs);
    let finalChunks: AIMessageChunk | undefined;
    for await (const chunk of await chatModel.stream("Hello", callOptions)) {
      expect(chunk).toBeDefined();
      expect(chunk).toBeInstanceOf(AIMessageChunk);
      if (!finalChunks) {
        finalChunks = chunk;
      } else {
        finalChunks = finalChunks.concat(chunk);
      }
    }
    if (!finalChunks) {
      throw new Error("finalChunks is undefined");
    }
    const usageMetadata = finalChunks.usage_metadata;
    expect(usageMetadata).toBeDefined();
    if (!usageMetadata) {
      throw new Error("usageMetadata is undefined");
    }
    expect(typeof usageMetadata.input_tokens).toBe("number");
    expect(typeof usageMetadata.output_tokens).toBe("number");
    expect(typeof usageMetadata.total_tokens).toBe("number");
  }

  /**
   * Test that message histories are compatible with string tool contents
   * (e.g. OpenAI).
   * @returns {Promise<void>}
   */
  async testToolMessageHistoriesStringContent(
    callOptions?: InstanceType<this["Cls"]>["ParsedCallOptions"]
  ) {
    if (!this.chatModelHasToolCalling) {
      console.log("Test requires tool calling. Skipping...");
      return;
    }

    const model = new this.Cls(this.constructorArgs);
    const adderTool = new AdderTool();
    if (!model.bindTools) {
      throw new Error(
        "bindTools undefined. Cannot test tool message histories."
      );
    }
    const modelWithTools = model.bindTools([adderTool]);
    const functionName = adderTool.name;
    const functionArgs = { a: 1, b: 2 };

    const { functionId } = this;
    const functionResult = await adderTool.invoke(functionArgs);

    const messagesStringContent = [
      new HumanMessage("What is 1 + 2"),
      // string content (e.g. OpenAI)
      new AIMessage({
        content: "",
        tool_calls: [
          {
            name: functionName,
            args: functionArgs,
            id: functionId,
          },
        ],
      }),
      new ToolMessage(functionResult, functionId, functionName),
    ];

    const result = await modelWithTools.invoke(
      messagesStringContent,
      callOptions
    );
    expect(result).toBeInstanceOf(this.invokeResponseType);
  }

  /**
   * Test that message histories are compatible with list tool contents
   * (e.g. Anthropic).
   * @returns {Promise<void>}
   */
  async testToolMessageHistoriesListContent(
    callOptions?: InstanceType<this["Cls"]>["ParsedCallOptions"]
  ) {
    if (!this.chatModelHasToolCalling) {
      console.log("Test requires tool calling. Skipping...");
      return;
    }

    const model = new this.Cls(this.constructorArgs);
    const adderTool = new AdderTool();
    if (!model.bindTools) {
      throw new Error(
        "bindTools undefined. Cannot test tool message histories."
      );
    }
    const modelWithTools = model.bindTools([adderTool]);
    const functionName = adderTool.name;
    const functionArgs = { a: 1, b: 2 };

    const { functionId } = this;
    const functionResult = await adderTool.invoke(functionArgs);

    const messagesListContent = [
      new HumanMessage("What is 1 + 2"),
      // List content (e.g., Anthropic)
      new AIMessage({
        content: [
          { type: "text", text: "some text" },
          {
            type: "tool_use",
            id: functionId,
            name: functionName,
            input: functionArgs,
          },
        ],
        tool_calls: [
          {
            name: functionName,
            args: functionArgs,
            id: functionId,
          },
        ],
      }),
      new ToolMessage(functionResult, functionId, functionName),
    ];

    const resultListContent = await modelWithTools.invoke(
      messagesListContent,
      callOptions
    );
    expect(resultListContent).toBeInstanceOf(this.invokeResponseType);
  }

  /**
   * Test that model can process few-shot examples with tool calls.
   * @returns {Promise<void>}
   */
  async testStructuredFewShotExamples(
    callOptions?: InstanceType<this["Cls"]>["ParsedCallOptions"]
  ) {
    if (!this.chatModelHasToolCalling) {
      console.log("Test requires tool calling. Skipping...");
      return;
    }

    const model = new this.Cls(this.constructorArgs);
    const adderTool = new AdderTool();
    if (!model.bindTools) {
      throw new Error("bindTools undefined. Cannot test few-shot examples.");
    }
    const modelWithTools = model.bindTools([adderTool]);
    const functionName = adderTool.name;
    const functionArgs = { a: 1, b: 2 };

    const { functionId } = this;
    const functionResult = await adderTool.invoke(functionArgs);

    const messagesStringContent = [
      new HumanMessage("What is 1 + 2"),
      new AIMessage({
        content: "",
        tool_calls: [
          {
            name: functionName,
            args: functionArgs,
            id: functionId,
          },
        ],
      }),
      new ToolMessage(functionResult, functionId, functionName),
      new AIMessage(functionResult),
      new HumanMessage("What is 3 + 4"),
    ];

    const result = await modelWithTools.invoke(
      messagesStringContent,
      callOptions
    );
    expect(result).toBeInstanceOf(this.invokeResponseType);
  }

  async testWithStructuredOutput() {
    if (!this.chatModelHasStructuredOutput) {
      console.log("Test requires withStructuredOutput. Skipping...");
      return;
    }

    const model = new this.Cls(this.constructorArgs);
    if (!model.withStructuredOutput) {
      throw new Error(
        "withStructuredOutput undefined. Cannot test tool message histories."
      );
    }
    const modelWithTools = model.withStructuredOutput(adderSchema, {
      name: "math_addition",
    });

    const result = await MATH_ADDITION_PROMPT.pipe(modelWithTools).invoke({
      toolName: "math_addition",
    });
    expect(result.a).toBeDefined();
    expect(typeof result.a).toBe("number");
    expect(result.b).toBeDefined();
    expect(typeof result.b).toBe("number");
  }

  async testWithStructuredOutputIncludeRaw() {
    if (!this.chatModelHasStructuredOutput) {
      console.log("Test requires withStructuredOutput. Skipping...");
      return;
    }

    const model = new this.Cls(this.constructorArgs);
    if (!model.withStructuredOutput) {
      throw new Error(
        "withStructuredOutput undefined. Cannot test tool message histories."
      );
    }
    const modelWithTools = model.withStructuredOutput(adderSchema, {
      includeRaw: true,
      name: "math_addition",
    });

    const result = await MATH_ADDITION_PROMPT.pipe(modelWithTools).invoke({
      toolName: "math_addition",
    });
    expect(result.raw).toBeInstanceOf(this.invokeResponseType);
    expect(result.parsed.a).toBeDefined();
    expect(typeof result.parsed.a).toBe("number");
    expect(result.parsed.b).toBeDefined();
    expect(typeof result.parsed.b).toBe("number");
  }

  async testBindToolsWithOpenAIFormattedTools() {
    if (!this.chatModelHasToolCalling) {
      console.log("Test requires tool calling. Skipping...");
      return;
    }

    const model = new this.Cls(this.constructorArgs);
    if (!model.bindTools) {
      throw new Error(
        "bindTools undefined. Cannot test OpenAI formatted tool calls."
      );
    }
    const modelWithTools = model.bindTools([
      {
        type: "function",
        function: {
          name: "math_addition",
          description: adderSchema.description,
          parameters: zodToJsonSchema(adderSchema),
        },
      },
    ]);

    const result: AIMessage = await MATH_ADDITION_PROMPT.pipe(
      modelWithTools
    ).invoke({
      toolName: "math_addition",
    });
    expect(result.tool_calls).toHaveLength(1);
    if (!result.tool_calls) {
      throw new Error("result.tool_calls is undefined");
    }
    const { tool_calls } = result;
    expect(tool_calls[0].name).toBe("math_addition");
  }

<<<<<<< HEAD
  async testBindToolsWithRunnableToolLike() {
    if (!this.chatModelHasToolCalling) {
      console.log("Test requires tool calling. Skipping...");
      return;
    }

    const model = new this.Cls(this.constructorArgs);
    if (!model.bindTools) {
      throw new Error(
        "bindTools undefined. Cannot test OpenAI formatted tool calls."
      );
    }

    const runnableLike = RunnableLambda.from((_) => {
      // no-op
    }).asTool({
      name: "math_addition",
      description: adderSchema.description,
      schema: adderSchema,
    });

    const modelWithTools = model.bindTools([runnableLike]);

    const result: AIMessage = await MATH_ADDITION_PROMPT.pipe(
      modelWithTools
    ).invoke({
      toolName: "math_addition",
    });
    expect(result.tool_calls).toHaveLength(1);
    if (!result.tool_calls) {
      throw new Error("result.tool_calls is undefined");
    }
    const { tool_calls } = result;
    expect(tool_calls[0].name).toBe("math_addition");
=======
  async testCacheComplexMessageTypes() {
    const model = new this.Cls({
      ...this.constructorArgs,
      cache: true,
    });
    if (!model.cache) {
      throw new Error("Cache not enabled");
    }

    const humanMessage = new HumanMessage({
      content: [
        {
          type: "text",
          text: "Hello there!",
        },
      ],
    });
    const prompt = getBufferString([humanMessage]);
    const llmKey = model._getSerializedCacheKeyParametersForCall({} as any);

    // Invoke the model to trigger a cache update.
    await model.invoke([humanMessage]);
    const cacheValue = await model.cache.lookup(prompt, llmKey);

    // Ensure only one generation was added to the cache.
    expect(cacheValue !== null).toBeTruthy();
    if (!cacheValue) return;
    expect(cacheValue).toHaveLength(1);

    expect("message" in cacheValue[0]).toBeTruthy();
    if (!("message" in cacheValue[0])) return;
    const cachedMessage = cacheValue[0].message as AIMessage;

    // Invoke the model again with the same prompt, triggering a cache hit.
    const result = await model.invoke([humanMessage]);

    expect(result.content).toBe(cacheValue[0].text);
    expect(result).toEqual(cachedMessage);

    // Verify a second generation was not added to the cache.
    const cacheValue2 = await model.cache.lookup(prompt, llmKey);
    expect(cacheValue2).toEqual(cacheValue);
>>>>>>> d0d0c2f1
  }

  /**
   * Run all unit tests for the chat model.
   * Each test is wrapped in a try/catch block to prevent the entire test suite from failing.
   * If a test fails, the error is logged to the console, and the test suite continues.
   * @returns {boolean}
   */
  async runTests(): Promise<boolean> {
    let allTestsPassed = true;

    try {
      await this.testInvoke();
    } catch (e: any) {
      allTestsPassed = false;
      console.error("testInvoke failed", e);
    }

    try {
      await this.testStream();
    } catch (e: any) {
      allTestsPassed = false;
      console.error("testStream failed", e);
    }

    try {
      await this.testBatch();
    } catch (e: any) {
      allTestsPassed = false;
      console.error("testBatch failed", e);
    }

    try {
      await this.testConversation();
    } catch (e: any) {
      allTestsPassed = false;
      console.error("testConversation failed", e);
    }

    try {
      await this.testUsageMetadata();
    } catch (e: any) {
      allTestsPassed = false;
      console.error("testUsageMetadata failed", e);
    }

    try {
      await this.testUsageMetadataStreaming();
    } catch (e: any) {
      allTestsPassed = false;
      console.error("testUsageMetadataStreaming failed", e);
    }

    try {
      await this.testToolMessageHistoriesStringContent();
    } catch (e: any) {
      allTestsPassed = false;
      console.error("testToolMessageHistoriesStringContent failed", e);
    }

    try {
      await this.testToolMessageHistoriesListContent();
    } catch (e: any) {
      allTestsPassed = false;
      console.error("testToolMessageHistoriesListContent failed", e);
    }

    try {
      await this.testStructuredFewShotExamples();
    } catch (e: any) {
      allTestsPassed = false;
      console.error("testStructuredFewShotExamples failed", e);
    }

    try {
      await this.testWithStructuredOutput();
    } catch (e: any) {
      allTestsPassed = false;
      console.error("testWithStructuredOutput failed", e);
    }

    try {
      await this.testWithStructuredOutputIncludeRaw();
    } catch (e: any) {
      allTestsPassed = false;
      console.error("testWithStructuredOutputIncludeRaw failed", e);
    }

    try {
      await this.testBindToolsWithOpenAIFormattedTools();
    } catch (e: any) {
      allTestsPassed = false;
      console.error("testBindToolsWithOpenAIFormattedTools failed", e);
    }

    try {
<<<<<<< HEAD
      await this.testBindToolsWithRunnableToolLike();
    } catch (e: any) {
      allTestsPassed = false;
      console.error("testBindToolsWithRunnableToolLike failed", e);
=======
      await this.testCacheComplexMessageTypes();
    } catch (e: any) {
      allTestsPassed = false;
      console.error("testCacheComplexMessageTypes failed", e);
>>>>>>> d0d0c2f1
    }

    return allTestsPassed;
  }
}<|MERGE_RESOLUTION|>--- conflicted
+++ resolved
@@ -440,7 +440,6 @@
     expect(tool_calls[0].name).toBe("math_addition");
   }
 
-<<<<<<< HEAD
   async testBindToolsWithRunnableToolLike() {
     if (!this.chatModelHasToolCalling) {
       console.log("Test requires tool calling. Skipping...");
@@ -475,7 +474,8 @@
     }
     const { tool_calls } = result;
     expect(tool_calls[0].name).toBe("math_addition");
-=======
+  }
+
   async testCacheComplexMessageTypes() {
     const model = new this.Cls({
       ...this.constructorArgs,
@@ -518,7 +518,6 @@
     // Verify a second generation was not added to the cache.
     const cacheValue2 = await model.cache.lookup(prompt, llmKey);
     expect(cacheValue2).toEqual(cacheValue);
->>>>>>> d0d0c2f1
   }
 
   /**
@@ -615,17 +614,17 @@
     }
 
     try {
-<<<<<<< HEAD
       await this.testBindToolsWithRunnableToolLike();
     } catch (e: any) {
       allTestsPassed = false;
       console.error("testBindToolsWithRunnableToolLike failed", e);
-=======
+    }
+
+    try {
       await this.testCacheComplexMessageTypes();
     } catch (e: any) {
       allTestsPassed = false;
       console.error("testCacheComplexMessageTypes failed", e);
->>>>>>> d0d0c2f1
     }
 
     return allTestsPassed;
