import {
  isFilterEmpty,
  isString,
  isInt,
  isFloat,
  BaseTranslator,
  type Comparator,
  Comparators,
  Comparison,
  type NOT,
  Operation,
  type Operator,
  Operators,
  StructuredQuery,
  Visitor,
} from "@langchain/core/structured_query";
<<<<<<< HEAD
import { WeaviateStore } from "./vectorstores.js";
import {
  FilterValue,
} from "weaviate-client";
=======
import { FilterValue } from "weaviate-client";
import { WeaviateStore } from "./vectorstores.js";
>>>>>>> 19c17498

type AllowedOperator = Exclude<Operator, NOT>;

type WeaviateOperatorValues = {
  value: string | number | boolean;
};

type WeaviateOperatorKeys = keyof WeaviateOperatorValues;

type ExclusiveOperatorValue = {
  [L in WeaviateOperatorKeys]: {
    [key in L]: WeaviateOperatorValues[key];
  } & Omit<{ [key in WeaviateOperatorKeys]?: never }, L>;
}[WeaviateOperatorKeys];

export type WeaviateVisitorResult =
  | WeaviateOperationResult
  | WeaviateComparisonResult
  | WeaviateStructuredQueryResult;

export type WeaviateOperationResult = {
  operator: string;
  filters: WeaviateVisitorResult[];
  value: null;
};
export type WeaviateComparisonResult = {
  target: { property: string };
  operator: string;
} & ExclusiveOperatorValue;

export type WeaviateStructuredQueryResult = {
  filter?: WeaviateComparisonResult | WeaviateOperationResult;
};

/**
 * A class that translates or converts data into a format that can be used
 * with Weaviate, a vector search engine. It extends the `BaseTranslator`
 * class and provides specific implementation for Weaviate.
 * @example
 * ```typescript
 * const selfQueryRetriever = new SelfQueryRetriever({
 *   llm: new ChatOpenAI(),
 *   vectorStore: new WeaviateStore(),
 *   documentContents: "Brief summary of a movie",
 *   attributeInfo: [],
 *   structuredQueryTranslator: new WeaviateTranslator(),
 * });
 *
 * const relevantDocuments = await selfQueryRetriever.getRelevantDocuments(
 *   "Which movies are rated higher than 8.5?",
 * );
 * ```
 */
export class WeaviateTranslator<
  T extends WeaviateStore
> extends BaseTranslator<T> {
  declare VisitOperationOutput: WeaviateOperationResult;

  declare VisitComparisonOutput: WeaviateComparisonResult;

  allowedOperators: Operator[] = [Operators.and, Operators.or];

  allowedComparators: Comparator[] = [
    Comparators.eq,
    Comparators.ne,
    Comparators.lt,
    Comparators.lte,
    Comparators.gt,
    Comparators.gte,
  ];

  /**
   * Formats the given function into a string representation. Throws an
   * error if the function is not a known comparator or operator, or if it
   * is not allowed.
   * @param func The function to format, which can be an Operator or Comparator.
   * @returns A string representation of the function.
   */
  formatFunction(func: Operator | Comparator): string {
    if (func in Comparators) {
      if (
        this.allowedComparators.length > 0 &&
        this.allowedComparators.indexOf(func as Comparator) === -1
      ) {
        throw new Error(
          `Comparator ${func} not allowed. Allowed operators: ${this.allowedComparators.join(
            ", "
          )}`
        );
      }
    } else if (func in Operators) {
      if (
        this.allowedOperators.length > 0 &&
        this.allowedOperators.indexOf(func as Operator) === -1
      ) {
        throw new Error(
          `Operator ${func} not allowed. Allowed operators: ${this.allowedOperators.join(
            ", "
          )}`
        );
      }
    } else {
      throw new Error("Unknown comparator or operator");
    }
    const dict = {
      and: "And",
      or: "Or",
      eq: "Equal",
      ne: "NotEqual",
      lt: "LessThan",
      lte: "LessThanEqual",
      gt: "GreaterThan",
      gte: "GreaterThanEqual",
    };
    return dict[func as Comparator | AllowedOperator];
  }

  /**
   * Visits an operation and returns a WeaviateOperationResult. The
   * operation's arguments are visited and the operator is formatted.
   * @param operation The operation to visit.
   * @returns A WeaviateOperationResult.
   */
  visitOperation(operation: Operation): this["VisitOperationOutput"] {
<<<<<<< HEAD
    const args = operation.args?.map((arg) => arg.accept(this as Visitor)) as (WeaviateComparisonResult | WeaviateOperationResult)[];
  
    return {
      operator: this.formatFunction(operation.operator),  // Usually 'And' or 'Or'
=======
    const args = operation.args?.map((arg) => arg.accept(this as Visitor)) as (
      | WeaviateComparisonResult
      | WeaviateOperationResult
    )[];

    return {
      operator: this.formatFunction(operation.operator), // Usually 'And' or 'Or'
>>>>>>> 19c17498
      filters: args,
      value: null,
    };
  }

  /**
   * Visits a comparison and returns a WeaviateComparisonResult. The
   * comparison's value is checked for type and the comparator is formatted.
   * Throws an error if the value type is not supported.
   * @param comparison The comparison to visit.
   * @returns A WeaviateComparisonResult.
   */
<<<<<<< HEAD
  visitComparison(comparison: Comparison): this["VisitComparisonOutput"] {
    const result = {
      operator: this.formatFunction(comparison.comparator),
      target:  {property: comparison.attribute},
      value: null as any,
    };
    if (isString(comparison.value)) {
      result.value = comparison.value as string;
    } else if (isInt(comparison.value)) {
      result.value = parseInt(comparison.value as string, 10);
    } else if (isFloat(comparison.value)) {
      result.value = parseFloat(comparison.value as string);
    } else {
      throw new Error("Value type is not supported");
    }
    return result as this["VisitComparisonOutput"];
=======
  visitComparison(comparison: Comparison): WeaviateComparisonResult {
    const result: WeaviateComparisonResult = {
      operator: this.formatFunction(comparison.comparator),
      target: { property: comparison.attribute },
      value: "",
    };

    if (typeof comparison.value === "string") {
      if (isString(comparison.value)) {
        result.value = comparison.value;
      } else if (isInt(comparison.value)) {
        result.value = parseInt(comparison.value, 10);
      } else if (isFloat(comparison.value)) {
        result.value = parseFloat(comparison.value as string);
      } else {
        throw new Error("Value type is not supported");
      }
    } else {
      result.value = comparison.value;
    }
    return result;
>>>>>>> 19c17498
  }

  /**
   * Visits a structured query and returns a WeaviateStructuredQueryResult.
   * If the query has a filter, it is visited.
   * @param query The structured query to visit.
   * @returns A WeaviateStructuredQueryResult.
   */
  visitStructuredQuery(
    query: StructuredQuery
  ): this["VisitStructuredQueryOutput"] {
    let nextArg = {};
    if (query.filter) {
      nextArg = {
<<<<<<< HEAD
        filter:  query.filter.accept(this as Visitor) ,
=======
        filter: query.filter.accept(this as Visitor),
>>>>>>> 19c17498
      };
    }
    return nextArg;
  }

  /**
   * Merges two filters into one. If both filters are empty, returns
   * undefined. If one filter is empty or the merge type is 'replace',
   * returns the other filter. If the merge type is 'and' or 'or', returns a
   * new filter with the merged results. Throws an error for unknown merge
   * types.
   * @param defaultFilter The default filter to merge.
   * @param generatedFilter The generated filter to merge.
   * @param mergeType The type of merge to perform. Can be 'and', 'or', or 'replace'. Defaults to 'and'.
   * @returns A merged FilterValue, or undefined if both filters are empty.
   */
  mergeFilters(
    defaultFilter: FilterValue | undefined,
    generatedFilter: FilterValue | undefined,
    mergeType = "and"
  ): FilterValue | undefined {
<<<<<<< HEAD
    if (
      isFilterEmpty(defaultFilter) &&
      isFilterEmpty(generatedFilter)
    ) {
=======
    if (isFilterEmpty(defaultFilter) && isFilterEmpty(generatedFilter)) {
>>>>>>> 19c17498
      return undefined;
    }
    if (isFilterEmpty(defaultFilter) || mergeType === "replace") {
      if (isFilterEmpty(generatedFilter)) {
        return undefined;
      }
      return generatedFilter;
    }
    if (isFilterEmpty(generatedFilter)) {
      if (mergeType === "and") {
        return undefined;
      }
      return defaultFilter;
    }
    const merged: WeaviateOperationResult = {
      operator: "And",
      filters: [
        defaultFilter as WeaviateVisitorResult,
        generatedFilter as WeaviateVisitorResult,
      ],
<<<<<<< HEAD
      value: null
=======
      value: null,
>>>>>>> 19c17498
    };

    if (mergeType === "or") {
      merged.operator = "Or";
    }
    const temp = {
<<<<<<< HEAD
        operator: merged.operator,
        operands: merged.filters,
        value: null,  
=======
      operator: merged.operator,
      operands: merged.filters,
      value: null,
>>>>>>> 19c17498
    } as FilterValue;
    return temp;
  }
}<|MERGE_RESOLUTION|>--- conflicted
+++ resolved
@@ -14,15 +14,8 @@
   StructuredQuery,
   Visitor,
 } from "@langchain/core/structured_query";
-<<<<<<< HEAD
-import { WeaviateStore } from "./vectorstores.js";
-import {
-  FilterValue,
-} from "weaviate-client";
-=======
 import { FilterValue } from "weaviate-client";
 import { WeaviateStore } from "./vectorstores.js";
->>>>>>> 19c17498
 
 type AllowedOperator = Exclude<Operator, NOT>;
 
@@ -147,12 +140,6 @@
    * @returns A WeaviateOperationResult.
    */
   visitOperation(operation: Operation): this["VisitOperationOutput"] {
-<<<<<<< HEAD
-    const args = operation.args?.map((arg) => arg.accept(this as Visitor)) as (WeaviateComparisonResult | WeaviateOperationResult)[];
-  
-    return {
-      operator: this.formatFunction(operation.operator),  // Usually 'And' or 'Or'
-=======
     const args = operation.args?.map((arg) => arg.accept(this as Visitor)) as (
       | WeaviateComparisonResult
       | WeaviateOperationResult
@@ -160,7 +147,6 @@
 
     return {
       operator: this.formatFunction(operation.operator), // Usually 'And' or 'Or'
->>>>>>> 19c17498
       filters: args,
       value: null,
     };
@@ -173,24 +159,6 @@
    * @param comparison The comparison to visit.
    * @returns A WeaviateComparisonResult.
    */
-<<<<<<< HEAD
-  visitComparison(comparison: Comparison): this["VisitComparisonOutput"] {
-    const result = {
-      operator: this.formatFunction(comparison.comparator),
-      target:  {property: comparison.attribute},
-      value: null as any,
-    };
-    if (isString(comparison.value)) {
-      result.value = comparison.value as string;
-    } else if (isInt(comparison.value)) {
-      result.value = parseInt(comparison.value as string, 10);
-    } else if (isFloat(comparison.value)) {
-      result.value = parseFloat(comparison.value as string);
-    } else {
-      throw new Error("Value type is not supported");
-    }
-    return result as this["VisitComparisonOutput"];
-=======
   visitComparison(comparison: Comparison): WeaviateComparisonResult {
     const result: WeaviateComparisonResult = {
       operator: this.formatFunction(comparison.comparator),
@@ -212,7 +180,6 @@
       result.value = comparison.value;
     }
     return result;
->>>>>>> 19c17498
   }
 
   /**
@@ -227,11 +194,7 @@
     let nextArg = {};
     if (query.filter) {
       nextArg = {
-<<<<<<< HEAD
-        filter:  query.filter.accept(this as Visitor) ,
-=======
         filter: query.filter.accept(this as Visitor),
->>>>>>> 19c17498
       };
     }
     return nextArg;
@@ -253,14 +216,7 @@
     generatedFilter: FilterValue | undefined,
     mergeType = "and"
   ): FilterValue | undefined {
-<<<<<<< HEAD
-    if (
-      isFilterEmpty(defaultFilter) &&
-      isFilterEmpty(generatedFilter)
-    ) {
-=======
     if (isFilterEmpty(defaultFilter) && isFilterEmpty(generatedFilter)) {
->>>>>>> 19c17498
       return undefined;
     }
     if (isFilterEmpty(defaultFilter) || mergeType === "replace") {
@@ -281,26 +237,16 @@
         defaultFilter as WeaviateVisitorResult,
         generatedFilter as WeaviateVisitorResult,
       ],
-<<<<<<< HEAD
-      value: null
-=======
       value: null,
->>>>>>> 19c17498
     };
 
     if (mergeType === "or") {
       merged.operator = "Or";
     }
     const temp = {
-<<<<<<< HEAD
-        operator: merged.operator,
-        operands: merged.filters,
-        value: null,  
-=======
       operator: merged.operator,
       operands: merged.filters,
       value: null,
->>>>>>> 19c17498
     } as FilterValue;
     return temp;
   }
