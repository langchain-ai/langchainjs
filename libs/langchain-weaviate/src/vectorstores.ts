import * as uuid from "uuid";
import {
<<<<<<< HEAD
  WeaviateClient,
  FilterValue,
  configure,
  DataObject,
=======
  configure,
  type DataObject,
  type FilterValue,
  WeaviateClient,
  type WeaviateField,
>>>>>>> 19c17498
} from "weaviate-client";
import {
  type MaxMarginalRelevanceSearchOptions,
  VectorStore,
} from "@langchain/core/vectorstores";
import type { EmbeddingsInterface } from "@langchain/core/embeddings";
import { Document } from "@langchain/core/documents";
import { maximalMarginalRelevance } from "@langchain/core/utils/math";

// Note this function is not generic, it is designed specifically for Weaviate
// https://weaviate.io/developers/weaviate/config-refs/datatypes#introduction
<<<<<<< HEAD
export const flattenObjectForWeaviate = (
  obj: Record<string, any>
) => {
  const flattenedObject: Record<string, any> = {};
=======
export const flattenObjectForWeaviate = (obj: Record<string, unknown>) => {
  const flattenedObject: Record<string, unknown> = {};
>>>>>>> 19c17498

  for (const key in obj) {
    if (!Object.hasOwn(obj, key)) {
      continue;
    }
    const value = obj[key];
    if (typeof value === "object" && !Array.isArray(value)) {
      const recursiveResult = flattenObjectForWeaviate(
        value as Record<string, unknown>
      );

      for (const deepKey in recursiveResult) {
        if (Object.hasOwn(obj, key)) {
          flattenedObject[`${key}_${deepKey}`] = recursiveResult[deepKey];
        }
      }
    } else if (Array.isArray(value)) {
      if (value.length === 0) {
        flattenedObject[key] = value;
      } else if (
        typeof value[0] !== "object" &&
<<<<<<< HEAD
        value.every((el: any) => typeof el === typeof value[0])
=======
        value.every((el: unknown) => typeof el === typeof value[0])
>>>>>>> 19c17498
      ) {
        // Weaviate only supports arrays of primitive types,
        // where all elements are of the same type
        flattenedObject[key] = value;
      }
    } else {
      flattenedObject[key] = value;
    }
  }

  return flattenedObject;
};

/**
 * Interface that defines the arguments required to create a new instance
 * of the `WeaviateStore` class. It includes the Weaviate client, the name
 * of the class in Weaviate, and optional keys for text and metadata.
 */
export interface WeaviateLibArgs {
  client: WeaviateClient;
  /**
   * The name of the class in Weaviate. Must start with a capital letter.
   */
  indexName: string;
  textKey?: string;
  metadataKeys?: string[];
  tenant?: string;
}

/**
 * Class that extends the `VectorStore` base class. It provides methods to
 * interact with a Weaviate index, including adding vectors and documents,
 * deleting data, and performing similarity searches.
 */
export class WeaviateStore extends VectorStore {
  declare FilterType: FilterValue;

  private client: WeaviateClient;

  private indexName: string;

  private textKey: string;

  private queryAttrs: string[];

  private tenant?: string;

  _vectorstoreType(): string {
    return "weaviate";
  }

  constructor(public embeddings: EmbeddingsInterface, args: WeaviateLibArgs) {
    super(embeddings, args);

    this.client = args.client;
    this.indexName = args.indexName;
    this.textKey = args.textKey || "text";
    this.queryAttrs = [this.textKey];
    this.tenant = args.tenant;

    if (args.metadataKeys) {
      this.queryAttrs = [
        ...new Set([
          ...this.queryAttrs,
          ...args.metadataKeys.filter((k) => {
            // https://spec.graphql.org/June2018/#sec-Names
            // queryAttrs need to be valid GraphQL Names
            const keyIsValid = /^[_A-Za-z][_0-9A-Za-z]*$/.test(k);
            if (!keyIsValid) {
              console.warn(
                `Skipping metadata key ${k} as it is not a valid GraphQL Name`
              );
            }
            return keyIsValid;
          }),
        ]),
      ];
    }
  }

  static async initialize(
    embeddings: EmbeddingsInterface,
    config: WeaviateLibArgs & { dimensions?: number }
  ): Promise<WeaviateStore> {
    const weaviateStore = new this(embeddings, config);
<<<<<<< HEAD
    var collection = await weaviateStore.client.collections.exists(weaviateStore.indexName)
    if(!collection) {
      if(config.tenant) {     
        await weaviateStore.client.collections.create({
          name: weaviateStore.indexName,
          multiTenancy: configure.multiTenancy({
              enabled: true,
              autoTenantCreation: true
            })
        })
      } else {
        await weaviateStore.client.collections.create({
          name: weaviateStore.indexName
        })
      }
    }    
=======
    const collection = await weaviateStore.client.collections.exists(
      weaviateStore.indexName
    );
    if (!collection) {
      if (config.tenant) {
        await weaviateStore.client.collections.create({
          name: weaviateStore.indexName,
          multiTenancy: configure.multiTenancy({
            enabled: true,
            autoTenantCreation: true,
          }),
        });
      } else {
        await weaviateStore.client.collections.create({
          name: weaviateStore.indexName,
        });
      }
    }
>>>>>>> 19c17498
    return weaviateStore;
  }

  /**
   * Method to add vectors and corresponding documents to the Weaviate
   * index.
   * @param vectors Array of vectors to be added.
   * @param documents Array of documents corresponding to the vectors.
   * @param options Optional parameter that can include specific IDs for the documents.
   * @returns An array of document IDs.
   */
  async addVectors(
    vectors: number[][],
    documents: Document[],
    options?: { ids?: string[] }
  ) {
    const documentIds = options?.ids ?? documents.map((_) => uuid.v4());
    const batch: DataObject<undefined>[] = documents.map((document, index) => {
      if (Object.hasOwn(document.metadata, "id"))
        throw new Error(
          "Document inserted to Weaviate vectorstore should not have `id` in their metadata."
        );
<<<<<<< HEAD
      const flattenedMetadata = flattenObjectForWeaviate(document.metadata);
      return {
        id: documentIds[index],
        vectors : vectors[index],
        references : {},
=======
      const flattenedMetadata = flattenObjectForWeaviate(
        document.metadata
      ) as Record<string, WeaviateField>;
      return {
        id: documentIds[index],
        vectors: vectors[index],
        references: {},
>>>>>>> 19c17498
        properties: {
          [this.textKey]: document.pageContent,
          ...flattenedMetadata,
        },
      };
    });

    try {
<<<<<<< HEAD
      const collection = this.client.collections.get(this.indexName)
      var response
      if(this.tenant) {
        response = await collection.withTenant(this.tenant).data.insertMany(batch)
      } else {
        response = await collection.data.insertMany(batch);
      } 
      console.log(`Successfully imported batch of ${Object.values(response.uuids).length} items`);
      if (response.hasErrors) {
        console.log("this the error", response.errors);
        throw new Error("Error in batch import!");
      }
      return Object.values(response.uuids);
    } catch (error) {
      console.error('Error importing batch:', error);
      throw error;
    }  
=======
      const collection = this.client.collections.get(this.indexName);
      let response;
      if (this.tenant) {
        response = await collection
          .withTenant(this.tenant)
          .data.insertMany(batch);
      } else {
        response = await collection.data.insertMany(batch);
      }
      console.log(
        `Successfully imported batch of ${
          Object.values(response.uuids).length
        } items`
      );
      if (response.hasErrors) {
        console.log("this the error", response.errors);
        throw new Error("Error in batch import!");
      }
      return Object.values(response.uuids);
    } catch (error) {
      console.error("Error importing batch:", error);
      throw error;
    }
>>>>>>> 19c17498
  }

  /**
   * Method to add documents to the Weaviate index. It first generates
   * vectors for the documents using the embeddings, then adds the vectors
   * and documents to the index.
   * @param documents Array of documents to be added.
   * @param options Optional parameter that can include specific IDs for the documents.
   * @returns An array of document IDs.
   */
  async addDocuments(documents: Document[], options?: { ids?: string[] }) {
    return this.addVectors(
      await this.embeddings.embedDocuments(documents.map((d) => d.pageContent)),
      documents,
      options
    );
  }

  /**
   * Method to delete data from the Weaviate index. It can delete data based
   * on specific IDs or a filter.
   * @param params Object that includes either an array of IDs or a filter for the data to be deleted.
   * @returns Promise that resolves when the deletion is complete.
   */
  async delete(params: {
    ids?: string[];
    filter?: FilterValue;
  }): Promise<void> {
    const { ids, filter } = params;
<<<<<<< HEAD
    const collection = this.client.collections.get(this.indexName)
    if (ids && ids.length > 0) {
      if (this.tenant) {
        await collection.withTenant(this.tenant).data.deleteMany(
          collection.filter.byId().containsAny(ids)
        )
      } else {
        await collection.data.deleteMany(
          collection.filter.byId().containsAny(ids)
        )
      }      
    } else if (filter) {      
      if (this.tenant) {
        collection.withTenant(this.tenant).data.deleteMany(filter);
      } else {
        collection.data.deleteMany(filter);
      }

=======
    const collection = this.client.collections.get(this.indexName);
    if (ids && ids.length > 0) {
      if (this.tenant) {
        await collection
          .withTenant(this.tenant)
          .data.deleteMany(collection.filter.byId().containsAny(ids));
      } else {
        await collection.data.deleteMany(
          collection.filter.byId().containsAny(ids)
        );
      }
    } else if (filter) {
      if (this.tenant) {
        await collection.withTenant(this.tenant).data.deleteMany(filter);
      } else {
        await collection.data.deleteMany(filter);
      }
>>>>>>> 19c17498
    } else {
      throw new Error(
        `This method requires either "ids" or "filter" to be set in the input object`
      );
    }
  }

  /**
   * Method to perform a similarity search on the stored vectors in the
   * Weaviate index. It returns the top k most similar documents and their
   * similarity scores.
   * @param query The query vector.
   * @param k The number of most similar documents to return.
   * @param filter Optional filter to apply to the search.
   * @returns An array of tuples, where each tuple contains a document and its similarity score.
   */
  async similaritySearchVectorWithScore(
    query: number[],
    k: number,
    filter?: FilterValue
  ): Promise<[Document, number][]> {
    const resultsWithEmbedding =
      await this.similaritySearchVectorWithScoreAndEmbedding(query, k, filter);
    return resultsWithEmbedding.map(([document, score, _embedding]) => [
      document,
      score,
    ]);
  }

  /**
   * Method to perform a similarity search on the stored vectors in the
   * Weaviate index. It returns the top k most similar documents, their
   * similarity scores and embedding vectors.
   * @param query The query vector.
   * @param k The number of most similar documents to return.
   * @param filter Optional filter to apply to the search.
   * @returns An array of tuples, where each tuple contains a document, its similarity score and its embedding vector.
   */
  async similaritySearchVectorWithScoreAndEmbedding(
    query: number[],
    k: number,
    filter?: FilterValue
  ): Promise<[Document, number, number, number[]][]> {
    try {
<<<<<<< HEAD
      const collection = this.client.collections.get(this.indexName)      
      var result;
      if (this.tenant) {
        result = await collection.withTenant(this.tenant).query.nearVector(query, {
          filters: filter,
          limit: k,
          returnMetadata: ['distance', 'score']
        })
=======
      const collection = this.client.collections.get(this.indexName);
      let result;
      if (this.tenant) {
        result = await collection
          .withTenant(this.tenant)
          .query.nearVector(query, {
            filters: filter,
            limit: k,
            returnMetadata: ["distance", "score"],
          });
>>>>>>> 19c17498
      } else {
        result = await collection.query.nearVector(query, {
          filters: filter,
          limit: k,
          includeVector: true,
<<<<<<< HEAD
          returnMetadata: ['distance', 'score']
        })
=======
          returnMetadata: ["distance", "score"],
        });
>>>>>>> 19c17498
      }

      const documents: [Document, number, number, number[]][] = [];

<<<<<<< HEAD
      for (let data of result.objects) {
=======
      for (const data of result.objects) {
>>>>>>> 19c17498
        const { properties = {}, metadata = {} } = data ?? {};
        const { [this.textKey]: text, ...rest } = properties;

        documents.push([
          new Document({
<<<<<<< HEAD
            pageContent: String(data.properties?.[this.textKey] ?? ''),
=======
            pageContent: String(text ?? ""),
>>>>>>> 19c17498
            metadata: {
              ...rest,
            },
            id: data.uuid,
          }),
          metadata?.distance ?? 0,
          metadata?.score ?? 0,
<<<<<<< HEAD
          Object.values(data.vectors)[0]
=======
          Object.values(data.vectors)[0],
>>>>>>> 19c17498
        ]);
      }
      return documents;
    } catch (e) {
      throw Error(`Error in similaritySearch ${e}`);
    }
  }

  /**
   * Return documents selected using the maximal marginal relevance.
   * Maximal marginal relevance optimizes for similarity to the query AND diversity
   * among selected documents.
   *
   * @param {string} query - Text to look up documents similar to.
   * @param {number} options.k - Number of documents to return.
   * @param {number} options.fetchK - Number of documents to fetch before passing to the MMR algorithm.
   * @param {number} options.lambda - Number between 0 and 1 that determines the degree of diversity among the results,
   *                 where 0 corresponds to maximum diversity and 1 to minimum diversity.
   * @param {this["FilterType"]} options.filter - Optional filter
   * @param _callbacks
   *
   * @returns {Promise<Document[]>} - List of documents selected by maximal marginal relevance.
   */
  override async maxMarginalRelevanceSearch(
    query: string,
    options: MaxMarginalRelevanceSearchOptions<this["FilterType"]>,
    _callbacks?: undefined
  ): Promise<Document[]> {
    const { k, fetchK = 20, lambda = 0.5, filter } = options;
    const queryEmbedding: number[] = await this.embeddings.embedQuery(query);
    const allResults: [Document, number, number, number[]][] =
      await this.similaritySearchVectorWithScoreAndEmbedding(
        queryEmbedding,
        fetchK,
        filter
      );
    const embeddingList = allResults.map(
      ([_doc, _distance, _score, embedding]) => embedding
    );
    const mmrIndexes = maximalMarginalRelevance(
      queryEmbedding,
      embeddingList,
      lambda,
      k
    );
    return mmrIndexes
      .filter((idx) => idx !== -1)
      .map((idx) => allResults[idx][0]);
  }

  /**
   * Static method to create a new `WeaviateStore` instance from a list of
   * texts. It first creates documents from the texts and metadata, then
   * adds the documents to the Weaviate index.
   * @param texts Array of texts.
   * @param metadatas Metadata for the texts. Can be a single object or an array of objects.
   * @param embeddings Embeddings to be used for the texts.
   * @param args Arguments required to create a new `WeaviateStore` instance.
   * @returns A new `WeaviateStore` instance.
   */
  static fromTexts(
    texts: string[],
    metadatas: object | object[],
    embeddings: EmbeddingsInterface,
    args: WeaviateLibArgs
  ): Promise<WeaviateStore> {
    const docs: Document[] = [];
    for (let i = 0; i < texts.length; i += 1) {
      const metadata = Array.isArray(metadatas) ? metadatas[i] : metadatas;
      const newDoc = new Document({
        pageContent: texts[i],
        metadata,
      });
      docs.push(newDoc);
    }
    return WeaviateStore.fromDocuments(docs, embeddings, args);
  }

  /**
   * Static method to create a new `WeaviateStore` instance from a list of
   * documents. It adds the documents to the Weaviate index.
   * @param docs Array of documents.
   * @param embeddings Embeddings to be used for the documents.
   * @param args Arguments required to create a new `WeaviateStore` instance.
   * @returns A new `WeaviateStore` instance.
   */
  static async fromDocuments(
    docs: Document[],
    embeddings: EmbeddingsInterface,
    args: WeaviateLibArgs
  ): Promise<WeaviateStore> {
    const instance = await this.initialize(embeddings, args);
    await instance.addDocuments(docs);
    return instance;
  }

  /**
   * Static method to create a new `WeaviateStore` instance from an existing
   * Weaviate index.
   * @param embeddings Embeddings to be used for the Weaviate index.
   * @param args Arguments required to create a new `WeaviateStore` instance.
   * @returns A new `WeaviateStore` instance.
   */
  static async fromExistingIndex(
    embeddings: EmbeddingsInterface,
    args: WeaviateLibArgs
  ): Promise<WeaviateStore> {
    return new this(embeddings, args);
  }
}<|MERGE_RESOLUTION|>--- conflicted
+++ resolved
@@ -1,17 +1,10 @@
 import * as uuid from "uuid";
 import {
-<<<<<<< HEAD
-  WeaviateClient,
-  FilterValue,
-  configure,
-  DataObject,
-=======
   configure,
   type DataObject,
   type FilterValue,
   WeaviateClient,
   type WeaviateField,
->>>>>>> 19c17498
 } from "weaviate-client";
 import {
   type MaxMarginalRelevanceSearchOptions,
@@ -23,15 +16,8 @@
 
 // Note this function is not generic, it is designed specifically for Weaviate
 // https://weaviate.io/developers/weaviate/config-refs/datatypes#introduction
-<<<<<<< HEAD
-export const flattenObjectForWeaviate = (
-  obj: Record<string, any>
-) => {
-  const flattenedObject: Record<string, any> = {};
-=======
 export const flattenObjectForWeaviate = (obj: Record<string, unknown>) => {
   const flattenedObject: Record<string, unknown> = {};
->>>>>>> 19c17498
 
   for (const key in obj) {
     if (!Object.hasOwn(obj, key)) {
@@ -53,11 +39,7 @@
         flattenedObject[key] = value;
       } else if (
         typeof value[0] !== "object" &&
-<<<<<<< HEAD
-        value.every((el: any) => typeof el === typeof value[0])
-=======
         value.every((el: unknown) => typeof el === typeof value[0])
->>>>>>> 19c17498
       ) {
         // Weaviate only supports arrays of primitive types,
         // where all elements are of the same type
@@ -143,24 +125,6 @@
     config: WeaviateLibArgs & { dimensions?: number }
   ): Promise<WeaviateStore> {
     const weaviateStore = new this(embeddings, config);
-<<<<<<< HEAD
-    var collection = await weaviateStore.client.collections.exists(weaviateStore.indexName)
-    if(!collection) {
-      if(config.tenant) {     
-        await weaviateStore.client.collections.create({
-          name: weaviateStore.indexName,
-          multiTenancy: configure.multiTenancy({
-              enabled: true,
-              autoTenantCreation: true
-            })
-        })
-      } else {
-        await weaviateStore.client.collections.create({
-          name: weaviateStore.indexName
-        })
-      }
-    }    
-=======
     const collection = await weaviateStore.client.collections.exists(
       weaviateStore.indexName
     );
@@ -179,7 +143,6 @@
         });
       }
     }
->>>>>>> 19c17498
     return weaviateStore;
   }
 
@@ -202,13 +165,6 @@
         throw new Error(
           "Document inserted to Weaviate vectorstore should not have `id` in their metadata."
         );
-<<<<<<< HEAD
-      const flattenedMetadata = flattenObjectForWeaviate(document.metadata);
-      return {
-        id: documentIds[index],
-        vectors : vectors[index],
-        references : {},
-=======
       const flattenedMetadata = flattenObjectForWeaviate(
         document.metadata
       ) as Record<string, WeaviateField>;
@@ -216,7 +172,6 @@
         id: documentIds[index],
         vectors: vectors[index],
         references: {},
->>>>>>> 19c17498
         properties: {
           [this.textKey]: document.pageContent,
           ...flattenedMetadata,
@@ -225,25 +180,6 @@
     });
 
     try {
-<<<<<<< HEAD
-      const collection = this.client.collections.get(this.indexName)
-      var response
-      if(this.tenant) {
-        response = await collection.withTenant(this.tenant).data.insertMany(batch)
-      } else {
-        response = await collection.data.insertMany(batch);
-      } 
-      console.log(`Successfully imported batch of ${Object.values(response.uuids).length} items`);
-      if (response.hasErrors) {
-        console.log("this the error", response.errors);
-        throw new Error("Error in batch import!");
-      }
-      return Object.values(response.uuids);
-    } catch (error) {
-      console.error('Error importing batch:', error);
-      throw error;
-    }  
-=======
       const collection = this.client.collections.get(this.indexName);
       let response;
       if (this.tenant) {
@@ -267,7 +203,6 @@
       console.error("Error importing batch:", error);
       throw error;
     }
->>>>>>> 19c17498
   }
 
   /**
@@ -297,26 +232,6 @@
     filter?: FilterValue;
   }): Promise<void> {
     const { ids, filter } = params;
-<<<<<<< HEAD
-    const collection = this.client.collections.get(this.indexName)
-    if (ids && ids.length > 0) {
-      if (this.tenant) {
-        await collection.withTenant(this.tenant).data.deleteMany(
-          collection.filter.byId().containsAny(ids)
-        )
-      } else {
-        await collection.data.deleteMany(
-          collection.filter.byId().containsAny(ids)
-        )
-      }      
-    } else if (filter) {      
-      if (this.tenant) {
-        collection.withTenant(this.tenant).data.deleteMany(filter);
-      } else {
-        collection.data.deleteMany(filter);
-      }
-
-=======
     const collection = this.client.collections.get(this.indexName);
     if (ids && ids.length > 0) {
       if (this.tenant) {
@@ -334,7 +249,6 @@
       } else {
         await collection.data.deleteMany(filter);
       }
->>>>>>> 19c17498
     } else {
       throw new Error(
         `This method requires either "ids" or "filter" to be set in the input object`
@@ -379,16 +293,6 @@
     filter?: FilterValue
   ): Promise<[Document, number, number, number[]][]> {
     try {
-<<<<<<< HEAD
-      const collection = this.client.collections.get(this.indexName)      
-      var result;
-      if (this.tenant) {
-        result = await collection.withTenant(this.tenant).query.nearVector(query, {
-          filters: filter,
-          limit: k,
-          returnMetadata: ['distance', 'score']
-        })
-=======
       const collection = this.client.collections.get(this.indexName);
       let result;
       if (this.tenant) {
@@ -399,38 +303,24 @@
             limit: k,
             returnMetadata: ["distance", "score"],
           });
->>>>>>> 19c17498
       } else {
         result = await collection.query.nearVector(query, {
           filters: filter,
           limit: k,
           includeVector: true,
-<<<<<<< HEAD
-          returnMetadata: ['distance', 'score']
-        })
-=======
           returnMetadata: ["distance", "score"],
         });
->>>>>>> 19c17498
       }
 
       const documents: [Document, number, number, number[]][] = [];
 
-<<<<<<< HEAD
-      for (let data of result.objects) {
-=======
       for (const data of result.objects) {
->>>>>>> 19c17498
         const { properties = {}, metadata = {} } = data ?? {};
         const { [this.textKey]: text, ...rest } = properties;
 
         documents.push([
           new Document({
-<<<<<<< HEAD
-            pageContent: String(data.properties?.[this.textKey] ?? ''),
-=======
             pageContent: String(text ?? ""),
->>>>>>> 19c17498
             metadata: {
               ...rest,
             },
@@ -438,11 +328,7 @@
           }),
           metadata?.distance ?? 0,
           metadata?.score ?? 0,
-<<<<<<< HEAD
-          Object.values(data.vectors)[0]
-=======
           Object.values(data.vectors)[0],
->>>>>>> 19c17498
         ]);
       }
       return documents;
