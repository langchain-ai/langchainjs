--- conflicted
+++ resolved
@@ -1,10 +1,6 @@
 /* eslint-disable no-process-env */
 import { test } from "@jest/globals";
-<<<<<<< HEAD
-import weaviate, {  Filters, WeaviateClient }  from "weaviate-client";
-=======
 import weaviate, { Filters, WeaviateClient } from "weaviate-client";
->>>>>>> 19c17498
 import { Document } from "@langchain/core/documents";
 import { OpenAIEmbeddings, ChatOpenAI } from "@langchain/openai";
 import { AttributeInfo } from "langchain/chains/query_constructor";
@@ -12,25 +8,6 @@
 import { WeaviateStore } from "../vectorstores.js";
 import { WeaviateTranslator } from "../translator.js";
 
-<<<<<<< HEAD
-function sleep(ms: number): Promise<void> {
-  return new Promise(resolve => setTimeout(resolve, ms));
-}
-
-var client: WeaviateClient;
-const indexName = 'Test';
-
-beforeAll(async () => {
-  client = await (weaviate as any).connectToWeaviateCloud(
-    process.env.WEAVIATE_URL, { 
-      authCredentials: new weaviate.ApiKey(process.env.WEAVIATE_API_KEY || ''),
-      headers: {
-        'X-OpenAI-Api-Key': process.env.OPENAI_API_KEY || '',  
-        "X-Azure-Api-Key": process.env.AZURE_OPENAI_API_KEY || '',  
-      }
-    }
-  );
-=======
 let client: WeaviateClient;
 const indexName = "Test";
 
@@ -45,7 +22,6 @@
       "X-Azure-Api-Key": process.env.AZURE_OPENAI_API_KEY || "",
     },
   });
->>>>>>> 19c17498
 });
 
 test("Weaviate Self Query Retriever Test", async () => {
@@ -120,38 +96,6 @@
   });
   const weaviateArgs = {
     client,
-<<<<<<< HEAD
-    indexName: indexName,
-    textKey: "text",
-    metadataKeys: ["year", "director", "rating", "genre"],
-  }
-  const documentContents = "Brief summary of a movie";
-  const vectorStore = await WeaviateStore.fromDocuments(docs, embeddings, weaviateArgs);
-  const selfQueryRetriever = SelfQueryRetriever.fromLLM({
-    llm,
-    vectorStore,
-    documentContents,
-    attributeInfo,
-    structuredQueryTranslator: new WeaviateTranslator(),
-  });
-
-  await sleep(3000)
-
-  const query2 = await selfQueryRetriever.invoke(
-    "Which movies are rated higher than 8.5?"
-  );
-  // this query isn't correctly converted by Langchain selfQuery
-  // const _query3 = await selfQueryRetriever.invoke(
-  //   "Which movies are directed by Greta Gerwig?"
-  // );
-  const query4 = await selfQueryRetriever.invoke(
-    "Wau wau wau wau hello gello hello?"
-  );
-  // weaviate will always return results but with lesser score
-  expect(query4.length).toBe(4);
-  expect(query2.length).toBe(2);
-  client.collections.delete(indexName);
-=======
     indexName,
     textKey: "text",
     metadataKeys: ["year", "director", "rating", "genre"],
@@ -187,7 +131,6 @@
   } finally {
     await client.collections.delete(indexName);
   }
->>>>>>> 19c17498
 });
 
 test.skip("Weaviate Vector Store Self Query Retriever Test With Default Filter Or Merge Operator", async () => {
@@ -293,36 +236,6 @@
   });
   const weaviateArgs = {
     client,
-<<<<<<< HEAD
-    indexName: indexName,
-    textKey: "text",
-    metadataKeys: ["year", "director", "rating", "genre", "type"],
-  }
-  const documentContents = "Brief summary of a movie";
-  const vectorStore = await WeaviateStore.fromDocuments(docs, embeddings, weaviateArgs);
-  
-  await sleep(3000)
-  const collection = client.collections.get(weaviateArgs.indexName)
-  const selfQueryRetriever = SelfQueryRetriever.fromLLM({
-    llm,
-    vectorStore,
-    documentContents,
-    attributeInfo,
-    structuredQueryTranslator: new WeaviateTranslator(),
-    searchParams: {
-      filter: Filters.and(collection.filter.byProperty('type').equal('movie') ),
-      mergeFiltersOperator: "or",
-      k: docs.length,
-    },
-  });
-  
-  const query4 = await selfQueryRetriever.invoke(
-    "Wau wau wau wau hello gello hello?"
-  );
-  // console.log(query4); // query4 has to return documents, since the default filter takes over with
-  expect(query4.length).toEqual(7);
-  client.collections.delete(indexName);
-=======
     indexName,
     textKey: "text",
     metadataKeys: ["year", "director", "rating", "genre", "type"],
@@ -359,7 +272,6 @@
   } finally {
     await client.collections.delete(indexName);
   }
->>>>>>> 19c17498
 });
 
 test("Weaviate Vector Store Self Query Retriever Test With Default Filter And Merge Operator", async () => {
@@ -463,15 +375,6 @@
   const llm = new ChatOpenAI({
     modelName: "gpt-3.5-turbo",
   });
-<<<<<<< HEAD
-  const client = await (weaviate as any).connectToWeaviateCloud(
-    process.env.WEAVIATE_URL, { 
-      authCredentials: new weaviate.ApiKey(process.env.WEAVIATE_API_KEY || ''),
-      headers: {
-        'X-OpenAI-Api-Key': process.env.OPENAI_API_KEY || '',  
-        "X-Azure-Api-Key": process.env.AZURE_OPENAI_API_KEY || '',  
-      }
-=======
   expect(process.env.WEAVIATE_URL).toBeDefined();
   expect(process.env.WEAVIATE_URL!.length).toBeGreaterThan(0);
 
@@ -483,42 +386,10 @@
         "X-OpenAI-Api-Key": process.env.OPENAI_API_KEY || "",
         "X-Azure-Api-Key": process.env.AZURE_OPENAI_API_KEY || "",
       },
->>>>>>> 19c17498
     }
   );
   const weaviateArgs = {
     client,
-<<<<<<< HEAD
-    indexName: indexName,
-    textKey: "text",
-    metadataKeys: ["year", "director", "rating", "genre", "type"],
-  };
-  
-
-  const documentContents = "Brief summary of a movie";
-  const vectorStore = await WeaviateStore.fromDocuments(docs, embeddings, weaviateArgs);
-  await sleep(3000)
-  const collection = client.collections.get(weaviateArgs.indexName)
-  const selfQueryRetriever = SelfQueryRetriever.fromLLM({
-    llm,
-    vectorStore,
-    documentContents,
-    attributeInfo,
-    structuredQueryTranslator: new WeaviateTranslator(),
-    searchParams: {
-      filter: Filters.and(collection.filter.byProperty('type').equal('movie') ),
-      mergeFiltersOperator: "and",
-      k: docs.length,
-    },
-  });
-  
-  const query4 = await selfQueryRetriever.invoke(
-    "Wau wau wau wau hello gello hello?"
-  );
-  // console.log(query4); // query4 has to return empty array, since the default filter takes over with and filter
-  expect(query4.length).toEqual(7);
-  client.collections.delete(indexName);
-=======
     indexName,
     textKey: "text",
     metadataKeys: ["year", "director", "rating", "genre", "type"],
@@ -555,7 +426,6 @@
   } finally {
     await client.collections.delete(indexName);
   }
->>>>>>> 19c17498
 });
 
 afterAll(async () => {
