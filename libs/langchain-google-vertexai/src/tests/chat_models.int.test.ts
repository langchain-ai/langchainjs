--- conflicted
+++ resolved
@@ -20,17 +20,15 @@
 import { z } from "zod";
 import { concat } from "@langchain/core/utils/stream";
 import {
-<<<<<<< HEAD
   BackedBlobStore,
   MediaManager,
   SimpleWebBlobStore,
 } from "@langchain/google-common/experimental/utils/media_core";
 import { GoogleCloudStorageUri } from "@langchain/google-common/experimental/media";
-=======
+import {
   ChatPromptTemplate,
   MessagesPlaceholder,
 } from "@langchain/core/prompts";
->>>>>>> 47f73af8
 import { GeminiTool } from "../types.js";
 import { ChatVertexAI } from "../chat_models.js";
 
