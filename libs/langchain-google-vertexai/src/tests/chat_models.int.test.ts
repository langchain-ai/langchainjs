import { test } from "@jest/globals";
import { BaseLanguageModelInput } from "@langchain/core/language_models/base";
import { ChatPromptValue } from "@langchain/core/prompt_values";
import {
  AIMessage,
  AIMessageChunk,
  BaseMessage,
  BaseMessageChunk,
  BaseMessageLike,
  HumanMessage,
  HumanMessageChunk,
  MessageContentComplex,
  SystemMessage,
  ToolMessage,
} from "@langchain/core/messages";
<<<<<<< HEAD
import { InMemoryStore } from "@langchain/core/stores";
import { BlobStoreGoogleCloudStorage } from "@langchain/google-gauth";
import { ChatVertexAI } from "../chat_models.js";
=======
import { tool } from "@langchain/core/tools";
import { z } from "zod";
import { concat } from "@langchain/core/utils/stream";
>>>>>>> bc3eaa45
import { GeminiTool } from "../types.js";
import { ChatVertexAI } from "../chat_models.js";

describe("GAuth Chat", () => {
  test("invoke", async () => {
    const model = new ChatVertexAI();
    const res = await model.invoke("What is 1 + 1?");
    expect(res).toBeDefined();
    expect(res._getType()).toEqual("ai");

    const aiMessage = res as AIMessageChunk;
    expect(aiMessage.content).toBeDefined();

    expect(typeof aiMessage.content).toBe("string");
    const text = aiMessage.content as string;
    expect(text).toMatch(/(1 + 1 (equals|is|=) )?2.? ?/);
  });

  test("generate", async () => {
    const model = new ChatVertexAI();
    const messages: BaseMessage[] = [
      new SystemMessage(
        "You will reply to all requests to flip a coin with either H, indicating heads, or T, indicating tails."
      ),
      new HumanMessage("Flip it"),
      new AIMessage("T"),
      new HumanMessage("Flip the coin again"),
    ];
    const res = await model.predictMessages(messages);
    expect(res).toBeDefined();
    expect(res._getType()).toEqual("ai");

    const aiMessage = res as AIMessageChunk;
    expect(aiMessage.content).toBeDefined();

    expect(typeof aiMessage.content).toBe("string");
    const text = aiMessage.content as string;
    expect(["H", "T"]).toContainEqual(text);
  });

  test("stream", async () => {
    const model = new ChatVertexAI();
    const input: BaseLanguageModelInput = new ChatPromptValue([
      new SystemMessage(
        "You will reply to all requests to flip a coin with either H, indicating heads, or T, indicating tails."
      ),
      new HumanMessage("Flip it"),
      new AIMessage("T"),
      new HumanMessage("Flip the coin again"),
    ]);
    const res = await model.stream(input);
    const resArray: BaseMessageChunk[] = [];
    for await (const chunk of res) {
      resArray.push(chunk);
    }
    expect(resArray).toBeDefined();
    expect(resArray.length).toBeGreaterThanOrEqual(1);

    const lastChunk = resArray[resArray.length - 1];
    expect(lastChunk).toBeDefined();
    expect(lastChunk._getType()).toEqual("ai");
  });

  test("function", async () => {
    const tools: GeminiTool[] = [
      {
        functionDeclarations: [
          {
            name: "test",
            description:
              "Run a test with a specific name and get if it passed or failed",
            parameters: {
              type: "object",
              properties: {
                testName: {
                  type: "string",
                  description: "The name of the test that should be run.",
                },
              },
              required: ["testName"],
            },
          },
        ],
      },
    ];
    const model = new ChatVertexAI().bind({ tools });
    const result = await model.invoke("Run a test on the cobalt project");
    expect(result).toHaveProperty("content");
    expect(result.content).toBe("");
    const args = result?.lc_kwargs?.additional_kwargs;
    expect(args).toBeDefined();
    expect(args).toHaveProperty("tool_calls");
    expect(Array.isArray(args.tool_calls)).toBeTruthy();
    expect(args.tool_calls).toHaveLength(1);
    const call = args.tool_calls[0];
    expect(call).toHaveProperty("type");
    expect(call.type).toBe("function");
    expect(call).toHaveProperty("function");
    const func = call.function;
    expect(func).toBeDefined();
    expect(func).toHaveProperty("name");
    expect(func.name).toBe("test");
    expect(func).toHaveProperty("arguments");
    expect(typeof func.arguments).toBe("string");
    expect(func.arguments.replaceAll("\n", "")).toBe('{"testName":"cobalt"}');
  });

  test("function reply", async () => {
    const tools: GeminiTool[] = [
      {
        functionDeclarations: [
          {
            name: "test",
            description:
              "Run a test with a specific name and get if it passed or failed",
            parameters: {
              type: "object",
              properties: {
                testName: {
                  type: "string",
                  description: "The name of the test that should be run.",
                },
              },
              required: ["testName"],
            },
          },
        ],
      },
    ];
    const model = new ChatVertexAI().bind({ tools });
    const toolResult = {
      testPassed: true,
    };
    const messages: BaseMessageLike[] = [
      new HumanMessage("Run a test on the cobalt project."),
      new AIMessage("", {
        tool_calls: [
          {
            id: "test",
            type: "function",
            function: {
              name: "test",
              arguments: '{"testName":"cobalt"}',
            },
          },
        ],
      }),
      new ToolMessage(JSON.stringify(toolResult), "test"),
    ];
    const res = await model.stream(messages);
    const resArray: BaseMessageChunk[] = [];
    for await (const chunk of res) {
      resArray.push(chunk);
    }
    // console.log(JSON.stringify(resArray, null, 2));
  });

  test("withStructuredOutput", async () => {
    const tool = {
      name: "get_weather",
      description:
        "Get the weather of a specific location and return the temperature in Celsius.",
      parameters: {
        type: "object",
        properties: {
          location: {
            type: "string",
            description: "The name of city to get the weather for.",
          },
        },
        required: ["location"],
      },
    };
    const model = new ChatVertexAI().withStructuredOutput(tool);
    const result = await model.invoke("What is the weather in Paris?");
    expect(result).toHaveProperty("location");
  });

  test("media - fileData", async () => {
    const aliasStore = new BackedBlobStore({
      backingStore: new InMemoryStore(),
    });
    const canonicalStore = new BlobStoreGoogleCloudStorage({
      uriPrefix: new GoogleCloudStorageUri("gs://test-langchainjs/mediatest/"),
      defaultStoreOptions: {
        actionIfInvalid: "prefixPath",
      },
    });
    const resolver = new SimpleWebBlobStore();
    const mediaManager = new MediaManager({
      aliasStore,
      canonicalStore,
      resolver,
    });
    const model = new ChatVertexAI({
      modelName: "gemini-1.5-flash",
      mediaManager,
    });

    const message: MessageContentComplex[] = [
      {
        type: "text",
        text: "What is in this image?",
      },
      {
        type: "media",
        fileUri: "https://js.langchain.com/v0.2/img/brand/wordmark.png",
      },
    ];

    const messages: BaseMessage[] = [
      new HumanMessageChunk({ content: message }),
    ];

    try {
      const res = await model.invoke(messages);

      console.log(res);

      expect(res).toBeDefined();
      expect(res._getType()).toEqual("ai");

      const aiMessage = res as AIMessageChunk;
      expect(aiMessage.content).toBeDefined();

      expect(typeof aiMessage.content).toBe("string");
      const text = aiMessage.content as string;
      expect(text).toMatch(/LangChain/);
    } catch (e) {
      console.error(e);
      throw e;
    }
  });
});

test("Stream token count usage_metadata", async () => {
  const model = new ChatVertexAI({
    temperature: 0,
    maxOutputTokens: 10,
  });
  let res: AIMessageChunk | null = null;
  for await (const chunk of await model.stream(
    "Why is the sky blue? Be concise."
  )) {
    if (!res) {
      res = chunk;
    } else {
      res = res.concat(chunk);
    }
  }
  // console.log(res);
  expect(res?.usage_metadata).toBeDefined();
  if (!res?.usage_metadata) {
    return;
  }
  expect(res.usage_metadata.input_tokens).toBeGreaterThan(1);
  expect(res.usage_metadata.output_tokens).toBeGreaterThan(1);
  expect(res.usage_metadata.total_tokens).toBe(
    res.usage_metadata.input_tokens + res.usage_metadata.output_tokens
  );
});

test("streamUsage excludes token usage", async () => {
  const model = new ChatVertexAI({
    temperature: 0,
    streamUsage: false,
  });
  let res: AIMessageChunk | null = null;
  for await (const chunk of await model.stream(
    "Why is the sky blue? Be concise."
  )) {
    if (!res) {
      res = chunk;
    } else {
      res = res.concat(chunk);
    }
  }
  // console.log(res);
  expect(res?.usage_metadata).not.toBeDefined();
});

test("Invoke token count usage_metadata", async () => {
  const model = new ChatVertexAI({
    temperature: 0,
    maxOutputTokens: 10,
  });
  const res = await model.invoke("Why is the sky blue? Be concise.");
  // console.log(res);
  expect(res?.usage_metadata).toBeDefined();
  if (!res?.usage_metadata) {
    return;
  }
  expect(res.usage_metadata.input_tokens).toBeGreaterThan(1);
  expect(res.usage_metadata.output_tokens).toBeGreaterThan(1);
  expect(res.usage_metadata.total_tokens).toBe(
    res.usage_metadata.input_tokens + res.usage_metadata.output_tokens
  );
});

test("Streaming true constructor param will stream", async () => {
  const modelWithStreaming = new ChatVertexAI({
    maxOutputTokens: 50,
    streaming: true,
  });

  let totalTokenCount = 0;
  let tokensString = "";
  const result = await modelWithStreaming.invoke("What is 1 + 1?", {
    callbacks: [
      {
        handleLLMNewToken: (tok) => {
          totalTokenCount += 1;
          tokensString += tok;
        },
      },
    ],
  });

  expect(result).toBeDefined();
  expect(result.content).toBe(tokensString);

  expect(totalTokenCount).toBeGreaterThan(1);
});

test("Can force a model to invoke a tool", async () => {
  const model = new ChatVertexAI({
    model: "gemini-1.5-pro",
  });
  const weatherTool = tool((_) => "no-op", {
    name: "get_weather",
    description:
      "Get the weather of a specific location and return the temperature in Celsius.",
    schema: z.object({
      location: z.string().describe("The name of city to get the weather for."),
    }),
  });
  const calculatorTool = tool((_) => "no-op", {
    name: "calculator",
    description: "Calculate the result of a math expression.",
    schema: z.object({
      expression: z.string().describe("The math expression to calculate."),
    }),
  });
  const modelWithTools = model.bind({
    tools: [calculatorTool, weatherTool],
    tool_choice: "calculator",
  });

  const result = await modelWithTools.invoke(
    "Whats the weather like in paris today? What's 1836 plus 7262?"
  );

  expect(result.tool_calls).toHaveLength(1);
  expect(result.tool_calls?.[0]).toBeDefined();
  if (!result.tool_calls?.[0]) return;
  expect(result.tool_calls?.[0].name).toBe("calculator");
  expect(result.tool_calls?.[0].args).toHaveProperty("expression");
});

test("ChatGoogleGenerativeAI can stream tools", async () => {
  const model = new ChatVertexAI({});

  const weatherTool = tool(
    (_) => "The weather in San Francisco today is 18 degrees and sunny.",
    {
      name: "current_weather_tool",
      description: "Get the current weather for a given location.",
      schema: z.object({
        location: z.string().describe("The location to get the weather for."),
      }),
    }
  );

  const modelWithTools = model.bindTools([weatherTool]);
  const stream = await modelWithTools.stream(
    "Whats the weather like today in San Francisco?"
  );
  let finalChunk: AIMessageChunk | undefined;
  for await (const chunk of stream) {
    finalChunk = !finalChunk ? chunk : concat(finalChunk, chunk);
  }

  expect(finalChunk).toBeDefined();
  if (!finalChunk) return;

  const toolCalls = finalChunk.tool_calls;
  expect(toolCalls).toBeDefined();
  if (!toolCalls) {
    throw new Error("tool_calls not in response");
  }
  expect(toolCalls.length).toBe(1);
  expect(toolCalls[0].name).toBe("current_weather_tool");
  expect(toolCalls[0].args).toHaveProperty("location");
});<|MERGE_RESOLUTION|>--- conflicted
+++ resolved
@@ -13,15 +13,17 @@
   SystemMessage,
   ToolMessage,
 } from "@langchain/core/messages";
-<<<<<<< HEAD
 import { InMemoryStore } from "@langchain/core/stores";
 import { BlobStoreGoogleCloudStorage } from "@langchain/google-gauth";
-import { ChatVertexAI } from "../chat_models.js";
-=======
 import { tool } from "@langchain/core/tools";
 import { z } from "zod";
 import { concat } from "@langchain/core/utils/stream";
->>>>>>> bc3eaa45
+import {
+  BackedBlobStore,
+  MediaManager,
+  SimpleWebBlobStore
+} from "@langchain/google-common/experimental/utils/media_core";
+import {GoogleCloudStorageUri} from "@langchain/google-common/experimental/media";
 import { GeminiTool } from "../types.js";
 import { ChatVertexAI } from "../chat_models.js";
 
