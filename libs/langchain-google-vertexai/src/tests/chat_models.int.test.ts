--- conflicted
+++ resolved
@@ -234,7 +234,6 @@
     const result = await model.invoke("What is the weather in Paris?");
     expect(result).toHaveProperty("location");
   });
-<<<<<<< HEAD
 
   test("media - fileData", async () => {
     const aliasStore = new BackedBlobStore({
@@ -292,7 +291,6 @@
       throw e;
     }
   })
-=======
 });
 
 test("Stream token count usage_metadata", async () => {
@@ -355,5 +353,4 @@
   expect(res.usage_metadata.total_tokens).toBe(
     res.usage_metadata.input_tokens + res.usage_metadata.output_tokens
   );
->>>>>>> 7ef4fdb1
 });