--- conflicted
+++ resolved
@@ -192,7 +192,55 @@
   });
 });
 
-<<<<<<< HEAD
+test("Can properly format messages with container_upload blocks", async () => {
+  const messageHistory = [
+    new HumanMessage({
+      content: [
+        { type: "text", text: "Analyze this CSV data" },
+        { type: "container_upload", file_id: "file_abc123" },
+      ],
+    }),
+  ];
+
+  const formattedMessages = _convertMessagesToAnthropicPayload(messageHistory);
+
+  expect(formattedMessages).toEqual({
+    messages: [
+      {
+        role: "user",
+        content: [
+          { type: "text", text: "Analyze this CSV data" },
+          { type: "container_upload", file_id: "file_abc123" },
+        ],
+      },
+    ],
+    system: undefined,
+  });
+});
+
+test("Drop content blocks that we don't know how to handle", async () => {
+  const messageHistory = [
+    new HumanMessage({
+      content: [
+        { type: "text", text: "Hello" },
+        { type: "some-unexpected-block-type", some_unexpected_field: "abc123" },
+      ],
+    }),
+  ];
+
+  const formattedMessages = _convertMessagesToAnthropicPayload(messageHistory);
+
+  expect(formattedMessages).toEqual({
+    messages: [
+      {
+        role: "user",
+        content: [{ type: "text", text: "Hello" }],
+      },
+    ],
+    system: undefined,
+  });
+});
+
 test("Can properly format messages with bash_code_execution_tool_result blocks", async () => {
   const messageHistory = [
     new AIMessage({
@@ -214,24 +262,15 @@
             content: [],
           },
         },
-=======
-test("Can properly format messages with container_upload blocks", async () => {
-  const messageHistory = [
-    new HumanMessage({
-      content: [
-        { type: "text", text: "Analyze this CSV data" },
-        { type: "container_upload", file_id: "file_abc123" },
->>>>>>> 775a9763
-      ],
-    }),
-  ];
-
-  const formattedMessages = _convertMessagesToAnthropicPayload(messageHistory);
-
-  expect(formattedMessages).toEqual({
-    messages: [
-      {
-<<<<<<< HEAD
+      ],
+    }),
+  ];
+
+  const formattedMessages = _convertMessagesToAnthropicPayload(messageHistory);
+
+  expect(formattedMessages).toEqual({
+    messages: [
+      {
         role: "assistant",
         content: [
           {
@@ -251,20 +290,13 @@
               content: [],
             },
           },
-=======
-        role: "user",
-        content: [
-          { type: "text", text: "Analyze this CSV data" },
-          { type: "container_upload", file_id: "file_abc123" },
->>>>>>> 775a9763
-        ],
-      },
-    ],
-    system: undefined,
-  });
-});
-
-<<<<<<< HEAD
+        ],
+      },
+    ],
+    system: undefined,
+  });
+});
+
 test("Can properly format messages with text_editor_code_execution_tool_result blocks", async () => {
   const messageHistory = [
     new AIMessage({
@@ -287,24 +319,15 @@
             total_lines: 1,
           },
         },
-=======
-test("Drop content blocks that we don't know how to handle", async () => {
-  const messageHistory = [
-    new HumanMessage({
-      content: [
-        { type: "text", text: "Hello" },
-        { type: "some-unexpected-block-type", some_unexpected_field: "abc123" },
->>>>>>> 775a9763
-      ],
-    }),
-  ];
-
-  const formattedMessages = _convertMessagesToAnthropicPayload(messageHistory);
-
-  expect(formattedMessages).toEqual({
-    messages: [
-      {
-<<<<<<< HEAD
+      ],
+    }),
+  ];
+
+  const formattedMessages = _convertMessagesToAnthropicPayload(messageHistory);
+
+  expect(formattedMessages).toEqual({
+    messages: [
+      {
         role: "assistant",
         content: [
           {
@@ -326,10 +349,6 @@
             },
           },
         ],
-=======
-        role: "user",
-        content: [{ type: "text", text: "Hello" }],
->>>>>>> 775a9763
       },
     ],
     system: undefined,
