--- conflicted
+++ resolved
@@ -192,7 +192,6 @@
   });
 });
 
-<<<<<<< HEAD
 test("invocationParams includes container when provided in call options", () => {
   const model = new ChatAnthropic({
     modelName: "claude-3-haiku-20240307",
@@ -229,7 +228,8 @@
 
   expect(params.container).toBe("container_456");
   expect(params.thinking).toEqual({ type: "enabled", budget_tokens: 1000 });
-=======
+});
+
 test("Can properly format messages with container_upload blocks", async () => {
   const messageHistory = [
     new HumanMessage({
@@ -277,5 +277,4 @@
     ],
     system: undefined,
   });
->>>>>>> 775a9763
 });