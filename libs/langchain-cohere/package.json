{
  "name": "@langchain/cohere",
  "version": "0.3.0",
  "description": "Cohere integration for LangChain.js",
  "type": "module",
  "engines": {
    "node": ">=18"
  },
  "main": "./index.js",
  "types": "./index.d.ts",
  "repository": {
    "type": "git",
    "url": "git@github.com:langchain-ai/langchainjs.git"
  },
  "homepage": "https://github.com/langchain-ai/langchainjs/tree/main/libs/langchain-cohere/",
  "scripts": {
    "build": "yarn turbo:command build:internal --filter=@langchain/cohere",
    "build:internal": "yarn lc_build --create-entrypoints --pre --tree-shaking",
    "lint:eslint": "NODE_OPTIONS=--max-old-space-size=4096 eslint --cache --ext .ts,.js src/",
    "lint:dpdm": "dpdm --exit-code circular:1 --no-warning --no-tree src/*.ts src/**/*.ts",
    "lint": "yarn lint:eslint && yarn lint:dpdm",
    "lint:fix": "yarn lint:eslint --fix && yarn lint:dpdm",
    "clean": "rm -rf .turbo dist/",
    "prepack": "yarn build",
    "test": "NODE_OPTIONS=--experimental-vm-modules jest --testPathIgnorePatterns=\\.int\\.test.ts --testTimeout 30000 --maxWorkers=50%",
    "test:watch": "NODE_OPTIONS=--experimental-vm-modules jest --watch --testPathIgnorePatterns=\\.int\\.test.ts",
    "test:single": "NODE_OPTIONS=--experimental-vm-modules yarn run jest --config jest.config.cjs --testTimeout 100000",
    "test:int": "NODE_OPTIONS=--experimental-vm-modules jest --testPathPattern=\\.int\\.test.ts --testTimeout 100000 --maxWorkers=50%",
    "test:standard:unit": "NODE_OPTIONS=--experimental-vm-modules jest --testPathPattern=\\.standard\\.test.ts --testTimeout 100000 --maxWorkers=50%",
    "test:standard:int": "NODE_OPTIONS=--experimental-vm-modules jest --testPathPattern=\\.standard\\.int\\.test.ts --testTimeout 100000 --maxWorkers=50%",
    "test:standard": "yarn test:standard:unit && yarn test:standard:int",
    "format": "prettier --config .prettierrc --write \"src\"",
    "format:check": "prettier --config .prettierrc --check \"src\""
  },
  "author": "LangChain",
  "license": "MIT",
  "dependencies": {
<<<<<<< HEAD
    "@langchain/core": ">=0.2.16 <0.3.0",
    "cohere-ai": "^7.11.2",
=======
    "cohere-ai": "^7.10.5",
>>>>>>> e0654862
    "uuid": "^10.0.0",
    "zod": "^3.23.8",
    "zod-to-json-schema": "^3.23.1"
  },
  "peerDependencies": {
    "@langchain/core": ">=0.2.21 <0.4.0"
  },
  "devDependencies": {
    "@jest/globals": "^29.5.0",
    "@langchain/core": "workspace:*",
    "@langchain/scripts": ">=0.1.0 <0.2.0",
    "@langchain/standard-tests": "0.0.0",
    "@swc/core": "^1.3.90",
    "@swc/jest": "^0.2.29",
    "@tsconfig/recommended": "^1.0.3",
    "@typescript-eslint/eslint-plugin": "^6.12.0",
    "@typescript-eslint/parser": "^6.12.0",
    "dotenv": "^16.3.1",
    "dpdm": "^3.12.0",
    "eslint": "^8.33.0",
    "eslint-config-airbnb-base": "^15.0.0",
    "eslint-config-prettier": "^8.6.0",
    "eslint-plugin-import": "^2.27.5",
    "eslint-plugin-jest": "^27.6.0",
    "eslint-plugin-no-instanceof": "^1.0.1",
    "eslint-plugin-prettier": "^4.2.1",
    "jest": "^29.5.0",
    "jest-environment-node": "^29.6.4",
    "prettier": "^2.8.3",
    "release-it": "^17.6.0",
    "rollup": "^4.5.2",
    "ts-jest": "^29.1.0",
    "typescript": "<5.2.0"
  },
  "publishConfig": {
    "access": "public"
  },
  "exports": {
    ".": {
      "types": {
        "import": "./index.d.ts",
        "require": "./index.d.cts",
        "default": "./index.d.ts"
      },
      "import": "./index.js",
      "require": "./index.cjs"
    },
    "./package.json": "./package.json"
  },
  "files": [
    "dist/",
    "index.cjs",
    "index.js",
    "index.d.ts",
    "index.d.cts"
  ]
}<|MERGE_RESOLUTION|>--- conflicted
+++ resolved
@@ -35,12 +35,7 @@
   "author": "LangChain",
   "license": "MIT",
   "dependencies": {
-<<<<<<< HEAD
-    "@langchain/core": ">=0.2.16 <0.3.0",
     "cohere-ai": "^7.11.2",
-=======
-    "cohere-ai": "^7.10.5",
->>>>>>> e0654862
     "uuid": "^10.0.0",
     "zod": "^3.23.8",
     "zod-to-json-schema": "^3.23.1"
