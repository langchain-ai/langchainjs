{
  "name": "@langchain/community",
  "version": "0.3.55",
  "description": "Third-party integrations for LangChain.js",
  "type": "module",
  "engines": {
    "node": ">=18"
  },
  "main": "./index.js",
  "types": "./index.d.ts",
  "repository": {
    "type": "git",
    "url": "git@github.com:langchain-ai/langchainjs.git"
  },
  "homepage": "https://github.com/langchain-ai/langchainjs/tree/main/libs/langchain-community/",
  "scripts": {
    "build": "yarn turbo:command build:internal --filter=@langchain/community",
    "build:internal": "yarn lc_build --create-entrypoints --pre --tree-shaking --gen-maps",
    "lint:eslint": "NODE_OPTIONS=--max-old-space-size=4096 eslint --cache --ext .ts,.js src/",
    "lint:dpdm": "dpdm --skip-dynamic-imports circular --exit-code circular:1 --no-warning --no-tree src/*.ts src/**/*.ts",
    "lint": "yarn lint:eslint && yarn lint:dpdm",
    "lint:fix": "yarn lint:eslint --fix && yarn lint:dpdm",
    "clean": "rm -rf .turbo dist/",
    "prepack": "yarn build",
    "test": "NODE_OPTIONS=--experimental-vm-modules jest --testPathIgnorePatterns=\\.int\\.test.ts --testTimeout 30000 --maxWorkers=50%",
    "test:watch": "NODE_OPTIONS=--experimental-vm-modules jest --watch --testPathIgnorePatterns=\\.int\\.test.ts",
    "test:single": "NODE_OPTIONS=--experimental-vm-modules yarn run jest --config jest.config.cjs --testTimeout 100000",
    "test:int": "NODE_OPTIONS=--experimental-vm-modules jest --testPathPattern=\\.int\\.test.ts --testTimeout 100000 --maxWorkers=50%",
    "test:standard:unit": "NODE_OPTIONS=--experimental-vm-modules jest --testPathPattern=\\.standard\\.test.ts --testTimeout 100000 --maxWorkers=50%",
    "test:standard:int": "NODE_OPTIONS=--experimental-vm-modules jest --testPathPattern=\\.standard\\.int\\.test.ts --testTimeout 100000 --maxWorkers=50%",
    "test:standard": "yarn test:standard:unit && yarn test:standard:int",
    "format": "prettier --config .prettierrc --write \"src\"",
    "format:check": "prettier --config .prettierrc --check \"src\""
  },
  "author": "LangChain",
  "license": "MIT",
  "dependencies": {
    "@langchain/openai": ">=0.2.0 <0.7.0",
    "@langchain/weaviate": "^0.2.0",
    "binary-extensions": "^2.2.0",
    "expr-eval": "^2.0.2",
    "flat": "^5.0.2",
    "js-yaml": "^4.1.0",
    "langchain": ">=0.2.3 <0.3.0 || >=0.3.4 <0.4.0",
    "langsmith": "^0.3.67",
    "uuid": "^10.0.0",
    "zod": "^3.25.32"
  },
  "devDependencies": {
    "@arcjet/redact": "^v1.0.0-alpha.23",
    "@aws-crypto/sha256-js": "^5.0.0",
    "@aws-sdk/client-bedrock-agent-runtime": "^3.749.0",
    "@aws-sdk/client-bedrock-runtime": "^3.840.0",
    "@aws-sdk/client-dynamodb": "^3.749.0",
    "@aws-sdk/client-kendra": "^3.749.0",
    "@aws-sdk/client-lambda": "^3.749.0",
    "@aws-sdk/client-s3": "^3.749.0",
    "@aws-sdk/client-sagemaker-runtime": "^3.749.0",
    "@aws-sdk/client-sfn": "^3.749.0",
    "@aws-sdk/credential-provider-node": "^3.749.0",
    "@aws-sdk/dsql-signer": "^3.844.0",
    "@aws-sdk/types": "^3.734.0",
    "@azure/search-documents": "^12.0.0",
    "@azure/storage-blob": "^12.15.0",
    "@browserbasehq/sdk": "^1.1.5",
    "@browserbasehq/stagehand": "^1.0.0",
    "@clickhouse/client": "^0.2.5",
    "@cloudflare/ai": "1.0.12",
    "@cloudflare/workers-types": "^4.20230922.0",
    "@datastax/astra-db-ts": "^1.0.1",
    "@elastic/elasticsearch": "^8.4.0",
    "@faker-js/faker": "8.4.1",
    "@getmetal/metal-sdk": "^4.0.0",
    "@getzep/zep-cloud": "^1.0.6",
    "@getzep/zep-js": "^0.9.0",
    "@gomomento/sdk": "^1.51.1",
    "@gomomento/sdk-core": "^1.51.1",
    "@google-ai/generativelanguage": "^2.5.0",
    "@google-cloud/storage": "^7.15.2",
    "@gradientai/nodejs-sdk": "^1.2.0",
    "@huggingface/inference": "^4.0.5",
    "@huggingface/transformers": "^3.5.2",
    "@ibm-cloud/watsonx-ai": "^1.6.10",
    "@jest/globals": "^29.5.0",
    "@lancedb/lancedb": "^0.19.1",
    "@langchain/core": "workspace:*",
    "@langchain/scripts": ">=0.1.0 <0.2.0",
    "@langchain/standard-tests": "0.0.0",
    "@layerup/layerup-security": "^1.5.12",
    "@libsql/client": "^0.14.0",
    "@mendable/firecrawl-js": "^1.4.3",
    "@mlc-ai/web-llm": ">=0.2.62 <0.3.0",
    "@mozilla/readability": "^0.4.4",
    "@neondatabase/serverless": "^0.9.1",
    "@notionhq/client": "^2.2.10",
    "@opensearch-project/opensearch": "^2.2.0",
    "@planetscale/database": "^1.8.0",
    "@playwright/test": "^1.48.2",
    "@premai/prem-sdk": "^0.3.25",
    "@qdrant/js-client-rest": "^1.15.0",
    "@raycast/api": "^1.83.1",
    "@rockset/client": "^0.9.1",
    "@smithy/eventstream-codec": "^2.0.5",
    "@smithy/protocol-http": "^3.0.6",
    "@smithy/signature-v4": "^2.0.10",
    "@smithy/util-utf8": "^2.0.0",
    "@spider-cloud/spider-client": "^0.0.21",
    "@supabase/supabase-js": "^2.45.0",
    "@swc/core": "^1.3.90",
    "@swc/jest": "^0.2.29",
    "@tensorflow-models/universal-sentence-encoder": "^1.3.3",
    "@tensorflow/tfjs-backend-cpu": "^3",
    "@tensorflow/tfjs-converter": "^3.6.0",
    "@tensorflow/tfjs-core": "^3.6.0",
    "@testcontainers/mariadb": "^10.16.0",
    "@tsconfig/recommended": "^1.0.2",
    "@types/better-sqlite3": "^7.6.10",
    "@types/crypto-js": "^4.2.2",
    "@types/d3-dsv": "^3.0.7",
    "@types/flat": "^5.0.2",
    "@types/html-to-text": "^9",
    "@types/jsdom": "^21.1.1",
    "@types/jsonwebtoken": "^9",
    "@types/lodash": "^4",
    "@types/mozilla-readability": "^0.2.1",
    "@types/pdf-parse": "^1.1.1",
    "@types/pg": "^8.11.0",
    "@types/pg-copy-streams": "^1.2.2",
    "@types/uuid": "^9",
    "@types/word-extractor": "^1",
    "@types/ws": "^8",
    "@typescript-eslint/eslint-plugin": "^5.58.0",
    "@typescript-eslint/parser": "^5.58.0",
    "@upstash/ratelimit": "^2.0.5",
    "@upstash/redis": "^1.34.7",
    "@upstash/vector": "^1.2.1",
    "@vercel/kv": "^3.0.0",
    "@vercel/postgres": "^0.10.0",
    "@writerai/writer-sdk": "^0.40.2",
    "@xata.io/client": "^0.28.0",
    "@zilliz/milvus2-sdk-node": ">=2.3.5",
    "apify-client": "^2.7.1",
    "assemblyai": "^4.6.0",
    "azion": "^1.11.1",
    "better-sqlite3": "9.5.0",
    "cassandra-driver": "^4.7.2",
    "cborg": "^4.1.1",
    "cheerio": "^1.0.0-rc.12",
    "chromadb": "^3.0.10",
    "closevector-common": "0.1.3",
    "closevector-node": "0.1.6",
    "closevector-web": "0.1.6",
    "cohere-ai": ">=6.0.0",
    "convex": "^1.3.1",
    "couchbase": "^4.3.0",
    "crypto-js": "^4.2.0",
    "d3-dsv": "^2.0.0",
    "datastore-core": "^9.2.9",
    "discord.js": "^14.14.1",
    "dotenv": "^16.0.3",
    "dpdm": "^3.14.0",
    "dria": "^0.0.3",
    "duck-duck-scrape": "^2.2.5",
    "epub2": "^3.0.1",
    "eslint": "^8.33.0",
    "eslint-config-airbnb-base": "^15.0.0",
    "eslint-config-prettier": "^8.6.0",
    "eslint-plugin-import": "^2.27.5",
    "eslint-plugin-jest": "^27.6.0",
    "eslint-plugin-no-instanceof": "^1.0.1",
    "eslint-plugin-prettier": "^4.2.1",
    "fast-xml-parser": "^4.5.1",
    "firebase-admin": "^11.9.0 || ^12.0.0 || ^13.0.0",
    "google-auth-library": "^9.10.0",
    "googleapis": "^126.0.1",
    "graphql": "^16.6.0",
    "hdb": "0.19.8",
    "hnswlib-node": "^3.0.0",
    "html-to-text": "^9.0.5",
    "ibm-cloud-sdk-core": "^5.0.2",
    "ignore": "^5.2.0",
    "interface-datastore": "^8.2.11",
    "ioredis": "^5.3.2",
    "it-all": "^3.0.4",
    "jest": "^29.5.0",
    "jest-environment-node": "^29.6.4",
    "jsdom": "^22.1.0",
    "jsonwebtoken": "^9.0.2",
    "llmonitor": "^0.5.9",
    "lodash": "^4.17.21",
    "lunary": "^0.7.10",
    "mammoth": "^1.6.0",
    "mariadb": "^3.4.0",
    "mem0ai": "^2.1.8",
    "mongodb": "^6.17.0",
    "mysql2": "^3.9.8",
    "neo4j-driver": "^5.17.0",
    "node-llama-cpp": "3.1.1",
    "notion-to-md": "^3.1.0",
    "officeparser": "^4.0.4",
    "openai": "*",
    "pdf-parse": "1.1.1",
    "pg": "^8.11.0",
    "pg-copy-streams": "^6.0.5",
    "pickleparser": "^0.2.1",
    "playwright": "^1.32.1",
    "portkey-ai": "^0.1.11",
    "prettier": "^2.8.3",
    "puppeteer": "^22.0.0",
    "pyodide": "^0.26.2",
    "redis": "^4.6.6",
    "release-it": "^18.1.2",
    "replicate": "^1.0.1",
    "rollup": "^3.19.1",
    "sonix-speech-recognition": "^2.1.1",
    "srt-parser-2": "^1.2.3",
    "ts-jest": "^29.1.0",
    "typeorm": "^0.3.20",
    "typescript": "~5.8.3",
    "typesense": "^1.5.3",
    "usearch": "^2.17.1",
    "voy-search": "0.6.2",
    "weaviate-client": "^3.5.2",
    "web-auth-library": "^1.0.3",
    "word-extractor": "^1.0.4",
    "youtubei.js": "^12.2.0"
  },
  "peerDependencies": {
    "@arcjet/redact": "^v1.0.0-alpha.23",
    "@aws-crypto/sha256-js": "^5.0.0",
    "@aws-sdk/client-bedrock-agent-runtime": "^3.749.0",
    "@aws-sdk/client-bedrock-runtime": "^3.749.0",
    "@aws-sdk/client-dynamodb": "^3.749.0",
    "@aws-sdk/client-kendra": "^3.749.0",
    "@aws-sdk/client-lambda": "^3.749.0",
    "@aws-sdk/client-s3": "^3.749.0",
    "@aws-sdk/client-sagemaker-runtime": "^3.749.0",
    "@aws-sdk/client-sfn": "^3.749.0",
    "@aws-sdk/credential-provider-node": "^3.388.0",
    "@azure/search-documents": "^12.0.0",
    "@azure/storage-blob": "^12.15.0",
    "@browserbasehq/sdk": "*",
    "@browserbasehq/stagehand": "^1.0.0",
    "@clickhouse/client": "^0.2.5",
    "@cloudflare/ai": "*",
    "@datastax/astra-db-ts": "^1.0.0",
    "@elastic/elasticsearch": "^8.4.0",
    "@getmetal/metal-sdk": "*",
    "@getzep/zep-cloud": "^1.0.6",
    "@getzep/zep-js": "^0.9.0",
    "@gomomento/sdk": "^1.51.1",
    "@gomomento/sdk-core": "^1.51.1",
    "@google-ai/generativelanguage": "*",
    "@google-cloud/storage": "^6.10.1 || ^7.7.0",
    "@gradientai/nodejs-sdk": "^1.2.0",
    "@huggingface/inference": "^4.0.5",
    "@huggingface/transformers": "^3.5.2",
    "@ibm-cloud/watsonx-ai": "*",
<<<<<<< HEAD
    "@lancedb/lancedb": "^0.19.1",
    "@langchain/core": ">=0.2.21 <0.4.0",
=======
    "@lancedb/lancedb": "^0.12.0",
    "@langchain/core": ">=0.3.58 <0.4.0",
>>>>>>> 9d952236
    "@layerup/layerup-security": "^1.5.12",
    "@libsql/client": "^0.14.0",
    "@mendable/firecrawl-js": "^1.4.3",
    "@mlc-ai/web-llm": "*",
    "@mozilla/readability": "*",
    "@neondatabase/serverless": "*",
    "@notionhq/client": "^2.2.10",
    "@opensearch-project/opensearch": "*",
    "@pinecone-database/pinecone": "*",
    "@planetscale/database": "^1.8.0",
    "@premai/prem-sdk": "^0.3.25",
    "@qdrant/js-client-rest": "^1.15.0",
    "@raycast/api": "^1.55.2",
    "@rockset/client": "^0.9.1",
    "@smithy/eventstream-codec": "^2.0.5",
    "@smithy/protocol-http": "^3.0.6",
    "@smithy/signature-v4": "^2.0.10",
    "@smithy/util-utf8": "^2.0.0",
    "@spider-cloud/spider-client": "^0.0.21",
    "@supabase/supabase-js": "^2.45.0",
    "@tensorflow-models/universal-sentence-encoder": "*",
    "@tensorflow/tfjs-converter": "*",
    "@tensorflow/tfjs-core": "*",
    "@upstash/ratelimit": "^1.1.3 || ^2.0.3",
    "@upstash/redis": "^1.20.6",
    "@upstash/vector": "^1.1.1",
    "@vercel/kv": "*",
    "@vercel/postgres": "*",
    "@writerai/writer-sdk": "^0.40.2",
    "@xata.io/client": "^0.28.0",
    "@zilliz/milvus2-sdk-node": ">=2.3.5",
    "apify-client": "^2.7.1",
    "assemblyai": "^4.6.0",
    "azion": "^1.11.1",
    "better-sqlite3": ">=9.4.0 <12.0.0",
    "cassandra-driver": "^4.7.2",
    "cborg": "^4.1.1",
    "cheerio": "^1.0.0-rc.12",
    "chromadb": "*",
    "closevector-common": "0.1.3",
    "closevector-node": "0.1.6",
    "closevector-web": "0.1.6",
    "cohere-ai": "*",
    "convex": "^1.3.1",
    "crypto-js": "^4.2.0",
    "d3-dsv": "^2.0.0",
    "discord.js": "^14.14.1",
    "dria": "^0.0.3",
    "duck-duck-scrape": "^2.2.5",
    "epub2": "^3.0.1",
    "fast-xml-parser": "*",
    "firebase-admin": "^11.9.0 || ^12.0.0 || ^13.0.0",
    "google-auth-library": "*",
    "googleapis": "*",
    "hnswlib-node": "^3.0.0",
    "html-to-text": "^9.0.5",
    "ibm-cloud-sdk-core": "*",
    "ignore": "^5.2.0",
    "interface-datastore": "^8.2.11",
    "ioredis": "^5.3.2",
    "it-all": "^3.0.4",
    "jsdom": "*",
    "jsonwebtoken": "^9.0.2",
    "llmonitor": "^0.5.9",
    "lodash": "^4.17.21",
    "lunary": "^0.7.10",
    "mammoth": "^1.6.0",
    "mariadb": "^3.4.0",
    "mem0ai": "^2.1.8",
    "mongodb": "^6.17.0",
    "mysql2": "^3.9.8",
    "neo4j-driver": "*",
    "notion-to-md": "^3.1.0",
    "officeparser": "^4.0.4",
    "openai": "*",
    "pdf-parse": "1.1.1",
    "pg": "^8.11.0",
    "pg-copy-streams": "^6.0.5",
    "pickleparser": "^0.2.1",
    "playwright": "^1.32.1",
    "portkey-ai": "^0.1.11",
    "puppeteer": "*",
    "pyodide": ">=0.24.1 <0.27.0",
    "redis": "*",
    "replicate": "*",
    "sonix-speech-recognition": "^2.1.1",
    "srt-parser-2": "^1.2.3",
    "typeorm": "^0.3.20",
    "typesense": "^1.5.3",
    "usearch": "^1.1.1",
    "voy-search": "0.6.2",
    "weaviate-client": "^3.5.2",
    "web-auth-library": "^1.0.3",
    "word-extractor": "*",
    "ws": "^8.14.2",
    "youtubei.js": "*"
  },
  "peerDependenciesMeta": {
    "@arcjet/redact": {
      "optional": true
    },
    "@aws-crypto/sha256-js": {
      "optional": true
    },
    "@aws-sdk/client-bedrock-agent-runtime": {
      "optional": true
    },
    "@aws-sdk/client-bedrock-runtime": {
      "optional": true
    },
    "@aws-sdk/client-dynamodb": {
      "optional": true
    },
    "@aws-sdk/client-kendra": {
      "optional": true
    },
    "@aws-sdk/client-lambda": {
      "optional": true
    },
    "@aws-sdk/client-s3": {
      "optional": true
    },
    "@aws-sdk/client-sagemaker-runtime": {
      "optional": true
    },
    "@aws-sdk/client-sfn": {
      "optional": true
    },
    "@aws-sdk/credential-provider-node": {
      "optional": true
    },
    "@aws-sdk/dsql-signer": {
      "optional": true
    },
    "@azure/search-documents": {
      "optional": true
    },
    "@azure/storage-blob": {
      "optional": true
    },
    "@browserbasehq/sdk": {
      "optional": true
    },
    "@clickhouse/client": {
      "optional": true
    },
    "@cloudflare/ai": {
      "optional": true
    },
    "@datastax/astra-db-ts": {
      "optional": true
    },
    "@elastic/elasticsearch": {
      "optional": true
    },
    "@getmetal/metal-sdk": {
      "optional": true
    },
    "@getzep/zep-cloud": {
      "optional": true
    },
    "@getzep/zep-js": {
      "optional": true
    },
    "@gomomento/sdk": {
      "optional": true
    },
    "@gomomento/sdk-core": {
      "optional": true
    },
    "@google-ai/generativelanguage": {
      "optional": true
    },
    "@google-cloud/storage": {
      "optional": true
    },
    "@gradientai/nodejs-sdk": {
      "optional": true
    },
    "@huggingface/inference": {
      "optional": true
    },
    "@huggingface/transformers": {
      "optional": true
    },
    "@lancedb/lancedb": {
      "optional": true
    },
    "@layerup/layerup-security": {
      "optional": true
    },
    "@libsql/client": {
      "optional": true
    },
    "@mendable/firecrawl-js": {
      "optional": true
    },
    "@mlc-ai/web-llm": {
      "optional": true
    },
    "@mozilla/readability": {
      "optional": true
    },
    "@neondatabase/serverless": {
      "optional": true
    },
    "@notionhq/client": {
      "optional": true
    },
    "@opensearch-project/opensearch": {
      "optional": true
    },
    "@pinecone-database/pinecone": {
      "optional": true
    },
    "@planetscale/database": {
      "optional": true
    },
    "@premai/prem-sdk": {
      "optional": true
    },
    "@qdrant/js-client-rest": {
      "optional": true
    },
    "@raycast/api": {
      "optional": true
    },
    "@rockset/client": {
      "optional": true
    },
    "@smithy/eventstream-codec": {
      "optional": true
    },
    "@smithy/protocol-http": {
      "optional": true
    },
    "@smithy/signature-v4": {
      "optional": true
    },
    "@smithy/util-utf8": {
      "optional": true
    },
    "@spider-cloud/spider-client": {
      "optional": true
    },
    "@supabase/supabase-js": {
      "optional": true
    },
    "@tensorflow-models/universal-sentence-encoder": {
      "optional": true
    },
    "@tensorflow/tfjs-converter": {
      "optional": true
    },
    "@tensorflow/tfjs-core": {
      "optional": true
    },
    "@upstash/ratelimit": {
      "optional": true
    },
    "@upstash/redis": {
      "optional": true
    },
    "@upstash/vector": {
      "optional": true
    },
    "@vercel/kv": {
      "optional": true
    },
    "@vercel/postgres": {
      "optional": true
    },
    "@writerai/writer-sdk": {
      "optional": true
    },
    "@xata.io/client": {
      "optional": true
    },
    "@zilliz/milvus2-sdk-node": {
      "optional": true
    },
    "apify-client": {
      "optional": true
    },
    "assemblyai": {
      "optional": true
    },
    "azion": {
      "optional": true
    },
    "better-sqlite3": {
      "optional": true
    },
    "cassandra-driver": {
      "optional": true
    },
    "cborg": {
      "optional": true
    },
    "cheerio": {
      "optional": true
    },
    "chromadb": {
      "optional": true
    },
    "closevector-common": {
      "optional": true
    },
    "closevector-node": {
      "optional": true
    },
    "closevector-web": {
      "optional": true
    },
    "cohere-ai": {
      "optional": true
    },
    "convex": {
      "optional": true
    },
    "crypto-js": {
      "optional": true
    },
    "d3-dsv": {
      "optional": true
    },
    "discord.js": {
      "optional": true
    },
    "dria": {
      "optional": true
    },
    "duck-duck-scrape": {
      "optional": true
    },
    "epub2": {
      "optional": true
    },
    "fast-xml-parser": {
      "optional": true
    },
    "firebase-admin": {
      "optional": true
    },
    "google-auth-library": {
      "optional": true
    },
    "googleapis": {
      "optional": true
    },
    "hnswlib-node": {
      "optional": true
    },
    "html-to-text": {
      "optional": true
    },
    "ignore": {
      "optional": true
    },
    "interface-datastore": {
      "optional": true
    },
    "ioredis": {
      "optional": true
    },
    "it-all": {
      "optional": true
    },
    "jsdom": {
      "optional": true
    },
    "jsonwebtoken": {
      "optional": true
    },
    "llmonitor": {
      "optional": true
    },
    "lodash": {
      "optional": true
    },
    "lunary": {
      "optional": true
    },
    "mammoth": {
      "optional": true
    },
    "mariadb": {
      "optional": true
    },
    "mem0ai": {
      "optional": true
    },
    "mongodb": {
      "optional": true
    },
    "mysql2": {
      "optional": true
    },
    "neo4j-driver": {
      "optional": true
    },
    "notion-to-md": {
      "optional": true
    },
    "officeparser": {
      "optional": true
    },
    "pdf-parse": {
      "optional": true
    },
    "pg": {
      "optional": true
    },
    "pg-copy-streams": {
      "optional": true
    },
    "pickleparser": {
      "optional": true
    },
    "playwright": {
      "optional": true
    },
    "portkey-ai": {
      "optional": true
    },
    "puppeteer": {
      "optional": true
    },
    "pyodide": {
      "optional": true
    },
    "redis": {
      "optional": true
    },
    "replicate": {
      "optional": true
    },
    "sonix-speech-recognition": {
      "optional": true
    },
    "srt-parser-2": {
      "optional": true
    },
    "typeorm": {
      "optional": true
    },
    "typesense": {
      "optional": true
    },
    "usearch": {
      "optional": true
    },
    "voy-search": {
      "optional": true
    },
    "weaviate-client": {
      "optional": true
    },
    "web-auth-library": {
      "optional": true
    },
    "word-extractor": {
      "optional": true
    },
    "ws": {
      "optional": true
    },
    "youtubei.js": {
      "optional": true
    }
  },
  "publishConfig": {
    "access": "public"
  },
  "exports": {
    "./load": {
      "types": {
        "import": "./load.d.ts",
        "require": "./load.d.cts",
        "default": "./load.d.ts"
      },
      "import": "./load.js",
      "require": "./load.cjs"
    },
    "./load/serializable": {
      "types": {
        "import": "./load/serializable.d.ts",
        "require": "./load/serializable.d.cts",
        "default": "./load/serializable.d.ts"
      },
      "import": "./load/serializable.js",
      "require": "./load/serializable.cjs"
    },
    "./tools/aiplugin": {
      "types": {
        "import": "./tools/aiplugin.d.ts",
        "require": "./tools/aiplugin.d.cts",
        "default": "./tools/aiplugin.d.ts"
      },
      "import": "./tools/aiplugin.js",
      "require": "./tools/aiplugin.cjs"
    },
    "./tools/aws_lambda": {
      "types": {
        "import": "./tools/aws_lambda.d.ts",
        "require": "./tools/aws_lambda.d.cts",
        "default": "./tools/aws_lambda.d.ts"
      },
      "import": "./tools/aws_lambda.js",
      "require": "./tools/aws_lambda.cjs"
    },
    "./tools/aws_sfn": {
      "types": {
        "import": "./tools/aws_sfn.d.ts",
        "require": "./tools/aws_sfn.d.cts",
        "default": "./tools/aws_sfn.d.ts"
      },
      "import": "./tools/aws_sfn.js",
      "require": "./tools/aws_sfn.cjs"
    },
    "./tools/bingserpapi": {
      "types": {
        "import": "./tools/bingserpapi.d.ts",
        "require": "./tools/bingserpapi.d.cts",
        "default": "./tools/bingserpapi.d.ts"
      },
      "import": "./tools/bingserpapi.js",
      "require": "./tools/bingserpapi.cjs"
    },
    "./tools/brave_search": {
      "types": {
        "import": "./tools/brave_search.d.ts",
        "require": "./tools/brave_search.d.cts",
        "default": "./tools/brave_search.d.ts"
      },
      "import": "./tools/brave_search.js",
      "require": "./tools/brave_search.cjs"
    },
    "./tools/duckduckgo_search": {
      "types": {
        "import": "./tools/duckduckgo_search.d.ts",
        "require": "./tools/duckduckgo_search.d.cts",
        "default": "./tools/duckduckgo_search.d.ts"
      },
      "import": "./tools/duckduckgo_search.js",
      "require": "./tools/duckduckgo_search.cjs"
    },
    "./tools/calculator": {
      "types": {
        "import": "./tools/calculator.d.ts",
        "require": "./tools/calculator.d.cts",
        "default": "./tools/calculator.d.ts"
      },
      "import": "./tools/calculator.js",
      "require": "./tools/calculator.cjs"
    },
    "./tools/connery": {
      "types": {
        "import": "./tools/connery.d.ts",
        "require": "./tools/connery.d.cts",
        "default": "./tools/connery.d.ts"
      },
      "import": "./tools/connery.js",
      "require": "./tools/connery.cjs"
    },
    "./tools/dadjokeapi": {
      "types": {
        "import": "./tools/dadjokeapi.d.ts",
        "require": "./tools/dadjokeapi.d.cts",
        "default": "./tools/dadjokeapi.d.ts"
      },
      "import": "./tools/dadjokeapi.js",
      "require": "./tools/dadjokeapi.cjs"
    },
    "./tools/discord": {
      "types": {
        "import": "./tools/discord.d.ts",
        "require": "./tools/discord.d.cts",
        "default": "./tools/discord.d.ts"
      },
      "import": "./tools/discord.js",
      "require": "./tools/discord.cjs"
    },
    "./tools/dynamic": {
      "types": {
        "import": "./tools/dynamic.d.ts",
        "require": "./tools/dynamic.d.cts",
        "default": "./tools/dynamic.d.ts"
      },
      "import": "./tools/dynamic.js",
      "require": "./tools/dynamic.cjs"
    },
    "./tools/dataforseo_api_search": {
      "types": {
        "import": "./tools/dataforseo_api_search.d.ts",
        "require": "./tools/dataforseo_api_search.d.cts",
        "default": "./tools/dataforseo_api_search.d.ts"
      },
      "import": "./tools/dataforseo_api_search.js",
      "require": "./tools/dataforseo_api_search.cjs"
    },
    "./tools/gmail": {
      "types": {
        "import": "./tools/gmail.d.ts",
        "require": "./tools/gmail.d.cts",
        "default": "./tools/gmail.d.ts"
      },
      "import": "./tools/gmail.js",
      "require": "./tools/gmail.cjs"
    },
    "./tools/google_calendar": {
      "types": {
        "import": "./tools/google_calendar.d.ts",
        "require": "./tools/google_calendar.d.cts",
        "default": "./tools/google_calendar.d.ts"
      },
      "import": "./tools/google_calendar.js",
      "require": "./tools/google_calendar.cjs"
    },
    "./tools/google_custom_search": {
      "types": {
        "import": "./tools/google_custom_search.d.ts",
        "require": "./tools/google_custom_search.d.cts",
        "default": "./tools/google_custom_search.d.ts"
      },
      "import": "./tools/google_custom_search.js",
      "require": "./tools/google_custom_search.cjs"
    },
    "./tools/google_places": {
      "types": {
        "import": "./tools/google_places.d.ts",
        "require": "./tools/google_places.d.cts",
        "default": "./tools/google_places.d.ts"
      },
      "import": "./tools/google_places.js",
      "require": "./tools/google_places.cjs"
    },
    "./tools/google_trends": {
      "types": {
        "import": "./tools/google_trends.d.ts",
        "require": "./tools/google_trends.d.cts",
        "default": "./tools/google_trends.d.ts"
      },
      "import": "./tools/google_trends.js",
      "require": "./tools/google_trends.cjs"
    },
    "./tools/google_routes": {
      "types": {
        "import": "./tools/google_routes.d.ts",
        "require": "./tools/google_routes.d.cts",
        "default": "./tools/google_routes.d.ts"
      },
      "import": "./tools/google_routes.js",
      "require": "./tools/google_routes.cjs"
    },
    "./tools/google_scholar": {
      "types": {
        "import": "./tools/google_scholar.d.ts",
        "require": "./tools/google_scholar.d.cts",
        "default": "./tools/google_scholar.d.ts"
      },
      "import": "./tools/google_scholar.js",
      "require": "./tools/google_scholar.cjs"
    },
    "./tools/ifttt": {
      "types": {
        "import": "./tools/ifttt.d.ts",
        "require": "./tools/ifttt.d.cts",
        "default": "./tools/ifttt.d.ts"
      },
      "import": "./tools/ifttt.js",
      "require": "./tools/ifttt.cjs"
    },
    "./tools/searchapi": {
      "types": {
        "import": "./tools/searchapi.d.ts",
        "require": "./tools/searchapi.d.cts",
        "default": "./tools/searchapi.d.ts"
      },
      "import": "./tools/searchapi.js",
      "require": "./tools/searchapi.cjs"
    },
    "./tools/searxng_search": {
      "types": {
        "import": "./tools/searxng_search.d.ts",
        "require": "./tools/searxng_search.d.cts",
        "default": "./tools/searxng_search.d.ts"
      },
      "import": "./tools/searxng_search.js",
      "require": "./tools/searxng_search.cjs"
    },
    "./tools/serpapi": {
      "types": {
        "import": "./tools/serpapi.d.ts",
        "require": "./tools/serpapi.d.cts",
        "default": "./tools/serpapi.d.ts"
      },
      "import": "./tools/serpapi.js",
      "require": "./tools/serpapi.cjs"
    },
    "./tools/serper": {
      "types": {
        "import": "./tools/serper.d.ts",
        "require": "./tools/serper.d.cts",
        "default": "./tools/serper.d.ts"
      },
      "import": "./tools/serper.js",
      "require": "./tools/serper.cjs"
    },
    "./tools/stackexchange": {
      "types": {
        "import": "./tools/stackexchange.d.ts",
        "require": "./tools/stackexchange.d.cts",
        "default": "./tools/stackexchange.d.ts"
      },
      "import": "./tools/stackexchange.js",
      "require": "./tools/stackexchange.cjs"
    },
    "./tools/tavily_search": {
      "types": {
        "import": "./tools/tavily_search.d.ts",
        "require": "./tools/tavily_search.d.cts",
        "default": "./tools/tavily_search.d.ts"
      },
      "import": "./tools/tavily_search.js",
      "require": "./tools/tavily_search.cjs"
    },
    "./tools/wikipedia_query_run": {
      "types": {
        "import": "./tools/wikipedia_query_run.d.ts",
        "require": "./tools/wikipedia_query_run.d.cts",
        "default": "./tools/wikipedia_query_run.d.ts"
      },
      "import": "./tools/wikipedia_query_run.js",
      "require": "./tools/wikipedia_query_run.cjs"
    },
    "./tools/wolframalpha": {
      "types": {
        "import": "./tools/wolframalpha.d.ts",
        "require": "./tools/wolframalpha.d.cts",
        "default": "./tools/wolframalpha.d.ts"
      },
      "import": "./tools/wolframalpha.js",
      "require": "./tools/wolframalpha.cjs"
    },
    "./agents/toolkits/aws_sfn": {
      "types": {
        "import": "./agents/toolkits/aws_sfn.d.ts",
        "require": "./agents/toolkits/aws_sfn.d.cts",
        "default": "./agents/toolkits/aws_sfn.d.ts"
      },
      "import": "./agents/toolkits/aws_sfn.js",
      "require": "./agents/toolkits/aws_sfn.cjs"
    },
    "./agents/toolkits/base": {
      "types": {
        "import": "./agents/toolkits/base.d.ts",
        "require": "./agents/toolkits/base.d.cts",
        "default": "./agents/toolkits/base.d.ts"
      },
      "import": "./agents/toolkits/base.js",
      "require": "./agents/toolkits/base.cjs"
    },
    "./agents/toolkits/connery": {
      "types": {
        "import": "./agents/toolkits/connery.d.ts",
        "require": "./agents/toolkits/connery.d.cts",
        "default": "./agents/toolkits/connery.d.ts"
      },
      "import": "./agents/toolkits/connery.js",
      "require": "./agents/toolkits/connery.cjs"
    },
    "./agents/toolkits/ibm": {
      "types": {
        "import": "./agents/toolkits/ibm.d.ts",
        "require": "./agents/toolkits/ibm.d.cts",
        "default": "./agents/toolkits/ibm.d.ts"
      },
      "import": "./agents/toolkits/ibm.js",
      "require": "./agents/toolkits/ibm.cjs"
    },
    "./agents/toolkits/stagehand": {
      "types": {
        "import": "./agents/toolkits/stagehand.d.ts",
        "require": "./agents/toolkits/stagehand.d.cts",
        "default": "./agents/toolkits/stagehand.d.ts"
      },
      "import": "./agents/toolkits/stagehand.js",
      "require": "./agents/toolkits/stagehand.cjs"
    },
    "./embeddings/alibaba_tongyi": {
      "types": {
        "import": "./embeddings/alibaba_tongyi.d.ts",
        "require": "./embeddings/alibaba_tongyi.d.cts",
        "default": "./embeddings/alibaba_tongyi.d.ts"
      },
      "import": "./embeddings/alibaba_tongyi.js",
      "require": "./embeddings/alibaba_tongyi.cjs"
    },
    "./embeddings/baidu_qianfan": {
      "types": {
        "import": "./embeddings/baidu_qianfan.d.ts",
        "require": "./embeddings/baidu_qianfan.d.cts",
        "default": "./embeddings/baidu_qianfan.d.ts"
      },
      "import": "./embeddings/baidu_qianfan.js",
      "require": "./embeddings/baidu_qianfan.cjs"
    },
    "./embeddings/bedrock": {
      "types": {
        "import": "./embeddings/bedrock.d.ts",
        "require": "./embeddings/bedrock.d.cts",
        "default": "./embeddings/bedrock.d.ts"
      },
      "import": "./embeddings/bedrock.js",
      "require": "./embeddings/bedrock.cjs"
    },
    "./embeddings/bytedance_doubao": {
      "types": {
        "import": "./embeddings/bytedance_doubao.d.ts",
        "require": "./embeddings/bytedance_doubao.d.cts",
        "default": "./embeddings/bytedance_doubao.d.ts"
      },
      "import": "./embeddings/bytedance_doubao.js",
      "require": "./embeddings/bytedance_doubao.cjs"
    },
    "./embeddings/cloudflare_workersai": {
      "types": {
        "import": "./embeddings/cloudflare_workersai.d.ts",
        "require": "./embeddings/cloudflare_workersai.d.cts",
        "default": "./embeddings/cloudflare_workersai.d.ts"
      },
      "import": "./embeddings/cloudflare_workersai.js",
      "require": "./embeddings/cloudflare_workersai.cjs"
    },
    "./embeddings/cohere": {
      "types": {
        "import": "./embeddings/cohere.d.ts",
        "require": "./embeddings/cohere.d.cts",
        "default": "./embeddings/cohere.d.ts"
      },
      "import": "./embeddings/cohere.js",
      "require": "./embeddings/cohere.cjs"
    },
    "./embeddings/deepinfra": {
      "types": {
        "import": "./embeddings/deepinfra.d.ts",
        "require": "./embeddings/deepinfra.d.cts",
        "default": "./embeddings/deepinfra.d.ts"
      },
      "import": "./embeddings/deepinfra.js",
      "require": "./embeddings/deepinfra.cjs"
    },
    "./embeddings/fireworks": {
      "types": {
        "import": "./embeddings/fireworks.d.ts",
        "require": "./embeddings/fireworks.d.cts",
        "default": "./embeddings/fireworks.d.ts"
      },
      "import": "./embeddings/fireworks.js",
      "require": "./embeddings/fireworks.cjs"
    },
    "./embeddings/gradient_ai": {
      "types": {
        "import": "./embeddings/gradient_ai.d.ts",
        "require": "./embeddings/gradient_ai.d.cts",
        "default": "./embeddings/gradient_ai.d.ts"
      },
      "import": "./embeddings/gradient_ai.js",
      "require": "./embeddings/gradient_ai.cjs"
    },
    "./embeddings/hf": {
      "types": {
        "import": "./embeddings/hf.d.ts",
        "require": "./embeddings/hf.d.cts",
        "default": "./embeddings/hf.d.ts"
      },
      "import": "./embeddings/hf.js",
      "require": "./embeddings/hf.cjs"
    },
    "./embeddings/hf_transformers": {
      "types": {
        "import": "./embeddings/hf_transformers.d.ts",
        "require": "./embeddings/hf_transformers.d.cts",
        "default": "./embeddings/hf_transformers.d.ts"
      },
      "import": "./embeddings/hf_transformers.js",
      "require": "./embeddings/hf_transformers.cjs"
    },
    "./embeddings/huggingface_transformers": {
      "types": {
        "import": "./embeddings/huggingface_transformers.d.ts",
        "require": "./embeddings/huggingface_transformers.d.cts",
        "default": "./embeddings/huggingface_transformers.d.ts"
      },
      "import": "./embeddings/huggingface_transformers.js",
      "require": "./embeddings/huggingface_transformers.cjs"
    },
    "./embeddings/ibm": {
      "types": {
        "import": "./embeddings/ibm.d.ts",
        "require": "./embeddings/ibm.d.cts",
        "default": "./embeddings/ibm.d.ts"
      },
      "import": "./embeddings/ibm.js",
      "require": "./embeddings/ibm.cjs"
    },
    "./embeddings/jina": {
      "types": {
        "import": "./embeddings/jina.d.ts",
        "require": "./embeddings/jina.d.cts",
        "default": "./embeddings/jina.d.ts"
      },
      "import": "./embeddings/jina.js",
      "require": "./embeddings/jina.cjs"
    },
    "./embeddings/llama_cpp": {
      "types": {
        "import": "./embeddings/llama_cpp.d.ts",
        "require": "./embeddings/llama_cpp.d.cts",
        "default": "./embeddings/llama_cpp.d.ts"
      },
      "import": "./embeddings/llama_cpp.js",
      "require": "./embeddings/llama_cpp.cjs"
    },
    "./embeddings/minimax": {
      "types": {
        "import": "./embeddings/minimax.d.ts",
        "require": "./embeddings/minimax.d.cts",
        "default": "./embeddings/minimax.d.ts"
      },
      "import": "./embeddings/minimax.js",
      "require": "./embeddings/minimax.cjs"
    },
    "./embeddings/ollama": {
      "types": {
        "import": "./embeddings/ollama.d.ts",
        "require": "./embeddings/ollama.d.cts",
        "default": "./embeddings/ollama.d.ts"
      },
      "import": "./embeddings/ollama.js",
      "require": "./embeddings/ollama.cjs"
    },
    "./embeddings/premai": {
      "types": {
        "import": "./embeddings/premai.d.ts",
        "require": "./embeddings/premai.d.cts",
        "default": "./embeddings/premai.d.ts"
      },
      "import": "./embeddings/premai.js",
      "require": "./embeddings/premai.cjs"
    },
    "./embeddings/tensorflow": {
      "types": {
        "import": "./embeddings/tensorflow.d.ts",
        "require": "./embeddings/tensorflow.d.cts",
        "default": "./embeddings/tensorflow.d.ts"
      },
      "import": "./embeddings/tensorflow.js",
      "require": "./embeddings/tensorflow.cjs"
    },
    "./embeddings/tencent_hunyuan": {
      "types": {
        "import": "./embeddings/tencent_hunyuan.d.ts",
        "require": "./embeddings/tencent_hunyuan.d.cts",
        "default": "./embeddings/tencent_hunyuan.d.ts"
      },
      "import": "./embeddings/tencent_hunyuan.js",
      "require": "./embeddings/tencent_hunyuan.cjs"
    },
    "./embeddings/tencent_hunyuan/web": {
      "types": {
        "import": "./embeddings/tencent_hunyuan/web.d.ts",
        "require": "./embeddings/tencent_hunyuan/web.d.cts",
        "default": "./embeddings/tencent_hunyuan/web.d.ts"
      },
      "import": "./embeddings/tencent_hunyuan/web.js",
      "require": "./embeddings/tencent_hunyuan/web.cjs"
    },
    "./embeddings/togetherai": {
      "types": {
        "import": "./embeddings/togetherai.d.ts",
        "require": "./embeddings/togetherai.d.cts",
        "default": "./embeddings/togetherai.d.ts"
      },
      "import": "./embeddings/togetherai.js",
      "require": "./embeddings/togetherai.cjs"
    },
    "./embeddings/voyage": {
      "types": {
        "import": "./embeddings/voyage.d.ts",
        "require": "./embeddings/voyage.d.cts",
        "default": "./embeddings/voyage.d.ts"
      },
      "import": "./embeddings/voyage.js",
      "require": "./embeddings/voyage.cjs"
    },
    "./embeddings/zhipuai": {
      "types": {
        "import": "./embeddings/zhipuai.d.ts",
        "require": "./embeddings/zhipuai.d.cts",
        "default": "./embeddings/zhipuai.d.ts"
      },
      "import": "./embeddings/zhipuai.js",
      "require": "./embeddings/zhipuai.cjs"
    },
    "./llms/ai21": {
      "types": {
        "import": "./llms/ai21.d.ts",
        "require": "./llms/ai21.d.cts",
        "default": "./llms/ai21.d.ts"
      },
      "import": "./llms/ai21.js",
      "require": "./llms/ai21.cjs"
    },
    "./llms/aleph_alpha": {
      "types": {
        "import": "./llms/aleph_alpha.d.ts",
        "require": "./llms/aleph_alpha.d.cts",
        "default": "./llms/aleph_alpha.d.ts"
      },
      "import": "./llms/aleph_alpha.js",
      "require": "./llms/aleph_alpha.cjs"
    },
    "./llms/arcjet": {
      "types": {
        "import": "./llms/arcjet.d.ts",
        "require": "./llms/arcjet.d.cts",
        "default": "./llms/arcjet.d.ts"
      },
      "import": "./llms/arcjet.js",
      "require": "./llms/arcjet.cjs"
    },
    "./llms/bedrock": {
      "types": {
        "import": "./llms/bedrock.d.ts",
        "require": "./llms/bedrock.d.cts",
        "default": "./llms/bedrock.d.ts"
      },
      "import": "./llms/bedrock.js",
      "require": "./llms/bedrock.cjs"
    },
    "./llms/bedrock/web": {
      "types": {
        "import": "./llms/bedrock/web.d.ts",
        "require": "./llms/bedrock/web.d.cts",
        "default": "./llms/bedrock/web.d.ts"
      },
      "import": "./llms/bedrock/web.js",
      "require": "./llms/bedrock/web.cjs"
    },
    "./llms/cloudflare_workersai": {
      "types": {
        "import": "./llms/cloudflare_workersai.d.ts",
        "require": "./llms/cloudflare_workersai.d.cts",
        "default": "./llms/cloudflare_workersai.d.ts"
      },
      "import": "./llms/cloudflare_workersai.js",
      "require": "./llms/cloudflare_workersai.cjs"
    },
    "./llms/cohere": {
      "types": {
        "import": "./llms/cohere.d.ts",
        "require": "./llms/cohere.d.cts",
        "default": "./llms/cohere.d.ts"
      },
      "import": "./llms/cohere.js",
      "require": "./llms/cohere.cjs"
    },
    "./llms/deepinfra": {
      "types": {
        "import": "./llms/deepinfra.d.ts",
        "require": "./llms/deepinfra.d.cts",
        "default": "./llms/deepinfra.d.ts"
      },
      "import": "./llms/deepinfra.js",
      "require": "./llms/deepinfra.cjs"
    },
    "./llms/fireworks": {
      "types": {
        "import": "./llms/fireworks.d.ts",
        "require": "./llms/fireworks.d.cts",
        "default": "./llms/fireworks.d.ts"
      },
      "import": "./llms/fireworks.js",
      "require": "./llms/fireworks.cjs"
    },
    "./llms/friendli": {
      "types": {
        "import": "./llms/friendli.d.ts",
        "require": "./llms/friendli.d.cts",
        "default": "./llms/friendli.d.ts"
      },
      "import": "./llms/friendli.js",
      "require": "./llms/friendli.cjs"
    },
    "./llms/gradient_ai": {
      "types": {
        "import": "./llms/gradient_ai.d.ts",
        "require": "./llms/gradient_ai.d.cts",
        "default": "./llms/gradient_ai.d.ts"
      },
      "import": "./llms/gradient_ai.js",
      "require": "./llms/gradient_ai.cjs"
    },
    "./llms/hf": {
      "types": {
        "import": "./llms/hf.d.ts",
        "require": "./llms/hf.d.cts",
        "default": "./llms/hf.d.ts"
      },
      "import": "./llms/hf.js",
      "require": "./llms/hf.cjs"
    },
    "./llms/ibm": {
      "types": {
        "import": "./llms/ibm.d.ts",
        "require": "./llms/ibm.d.cts",
        "default": "./llms/ibm.d.ts"
      },
      "import": "./llms/ibm.js",
      "require": "./llms/ibm.cjs"
    },
    "./llms/llama_cpp": {
      "types": {
        "import": "./llms/llama_cpp.d.ts",
        "require": "./llms/llama_cpp.d.cts",
        "default": "./llms/llama_cpp.d.ts"
      },
      "import": "./llms/llama_cpp.js",
      "require": "./llms/llama_cpp.cjs"
    },
    "./llms/ollama": {
      "types": {
        "import": "./llms/ollama.d.ts",
        "require": "./llms/ollama.d.cts",
        "default": "./llms/ollama.d.ts"
      },
      "import": "./llms/ollama.js",
      "require": "./llms/ollama.cjs"
    },
    "./llms/portkey": {
      "types": {
        "import": "./llms/portkey.d.ts",
        "require": "./llms/portkey.d.cts",
        "default": "./llms/portkey.d.ts"
      },
      "import": "./llms/portkey.js",
      "require": "./llms/portkey.cjs"
    },
    "./llms/raycast": {
      "types": {
        "import": "./llms/raycast.d.ts",
        "require": "./llms/raycast.d.cts",
        "default": "./llms/raycast.d.ts"
      },
      "import": "./llms/raycast.js",
      "require": "./llms/raycast.cjs"
    },
    "./llms/replicate": {
      "types": {
        "import": "./llms/replicate.d.ts",
        "require": "./llms/replicate.d.cts",
        "default": "./llms/replicate.d.ts"
      },
      "import": "./llms/replicate.js",
      "require": "./llms/replicate.cjs"
    },
    "./llms/sagemaker_endpoint": {
      "types": {
        "import": "./llms/sagemaker_endpoint.d.ts",
        "require": "./llms/sagemaker_endpoint.d.cts",
        "default": "./llms/sagemaker_endpoint.d.ts"
      },
      "import": "./llms/sagemaker_endpoint.js",
      "require": "./llms/sagemaker_endpoint.cjs"
    },
    "./llms/togetherai": {
      "types": {
        "import": "./llms/togetherai.d.ts",
        "require": "./llms/togetherai.d.cts",
        "default": "./llms/togetherai.d.ts"
      },
      "import": "./llms/togetherai.js",
      "require": "./llms/togetherai.cjs"
    },
    "./llms/watsonx_ai": {
      "types": {
        "import": "./llms/watsonx_ai.d.ts",
        "require": "./llms/watsonx_ai.d.cts",
        "default": "./llms/watsonx_ai.d.ts"
      },
      "import": "./llms/watsonx_ai.js",
      "require": "./llms/watsonx_ai.cjs"
    },
    "./llms/writer": {
      "types": {
        "import": "./llms/writer.d.ts",
        "require": "./llms/writer.d.cts",
        "default": "./llms/writer.d.ts"
      },
      "import": "./llms/writer.js",
      "require": "./llms/writer.cjs"
    },
    "./llms/yandex": {
      "types": {
        "import": "./llms/yandex.d.ts",
        "require": "./llms/yandex.d.cts",
        "default": "./llms/yandex.d.ts"
      },
      "import": "./llms/yandex.js",
      "require": "./llms/yandex.cjs"
    },
    "./llms/layerup_security": {
      "types": {
        "import": "./llms/layerup_security.d.ts",
        "require": "./llms/layerup_security.d.cts",
        "default": "./llms/layerup_security.d.ts"
      },
      "import": "./llms/layerup_security.js",
      "require": "./llms/layerup_security.cjs"
    },
    "./vectorstores/analyticdb": {
      "types": {
        "import": "./vectorstores/analyticdb.d.ts",
        "require": "./vectorstores/analyticdb.d.cts",
        "default": "./vectorstores/analyticdb.d.ts"
      },
      "import": "./vectorstores/analyticdb.js",
      "require": "./vectorstores/analyticdb.cjs"
    },
    "./vectorstores/astradb": {
      "types": {
        "import": "./vectorstores/astradb.d.ts",
        "require": "./vectorstores/astradb.d.cts",
        "default": "./vectorstores/astradb.d.ts"
      },
      "import": "./vectorstores/astradb.js",
      "require": "./vectorstores/astradb.cjs"
    },
    "./vectorstores/azion_edgesql": {
      "types": {
        "import": "./vectorstores/azion_edgesql.d.ts",
        "require": "./vectorstores/azion_edgesql.d.cts",
        "default": "./vectorstores/azion_edgesql.d.ts"
      },
      "import": "./vectorstores/azion_edgesql.js",
      "require": "./vectorstores/azion_edgesql.cjs"
    },
    "./vectorstores/azure_aisearch": {
      "types": {
        "import": "./vectorstores/azure_aisearch.d.ts",
        "require": "./vectorstores/azure_aisearch.d.cts",
        "default": "./vectorstores/azure_aisearch.d.ts"
      },
      "import": "./vectorstores/azure_aisearch.js",
      "require": "./vectorstores/azure_aisearch.cjs"
    },
    "./vectorstores/azure_cosmosdb": {
      "types": {
        "import": "./vectorstores/azure_cosmosdb.d.ts",
        "require": "./vectorstores/azure_cosmosdb.d.cts",
        "default": "./vectorstores/azure_cosmosdb.d.ts"
      },
      "import": "./vectorstores/azure_cosmosdb.js",
      "require": "./vectorstores/azure_cosmosdb.cjs"
    },
    "./vectorstores/cassandra": {
      "types": {
        "import": "./vectorstores/cassandra.d.ts",
        "require": "./vectorstores/cassandra.d.cts",
        "default": "./vectorstores/cassandra.d.ts"
      },
      "import": "./vectorstores/cassandra.js",
      "require": "./vectorstores/cassandra.cjs"
    },
    "./vectorstores/chroma": {
      "types": {
        "import": "./vectorstores/chroma.d.ts",
        "require": "./vectorstores/chroma.d.cts",
        "default": "./vectorstores/chroma.d.ts"
      },
      "import": "./vectorstores/chroma.js",
      "require": "./vectorstores/chroma.cjs"
    },
    "./vectorstores/clickhouse": {
      "types": {
        "import": "./vectorstores/clickhouse.d.ts",
        "require": "./vectorstores/clickhouse.d.cts",
        "default": "./vectorstores/clickhouse.d.ts"
      },
      "import": "./vectorstores/clickhouse.js",
      "require": "./vectorstores/clickhouse.cjs"
    },
    "./vectorstores/closevector/node": {
      "types": {
        "import": "./vectorstores/closevector/node.d.ts",
        "require": "./vectorstores/closevector/node.d.cts",
        "default": "./vectorstores/closevector/node.d.ts"
      },
      "import": "./vectorstores/closevector/node.js",
      "require": "./vectorstores/closevector/node.cjs"
    },
    "./vectorstores/closevector/web": {
      "types": {
        "import": "./vectorstores/closevector/web.d.ts",
        "require": "./vectorstores/closevector/web.d.cts",
        "default": "./vectorstores/closevector/web.d.ts"
      },
      "import": "./vectorstores/closevector/web.js",
      "require": "./vectorstores/closevector/web.cjs"
    },
    "./vectorstores/cloudflare_vectorize": {
      "types": {
        "import": "./vectorstores/cloudflare_vectorize.d.ts",
        "require": "./vectorstores/cloudflare_vectorize.d.cts",
        "default": "./vectorstores/cloudflare_vectorize.d.ts"
      },
      "import": "./vectorstores/cloudflare_vectorize.js",
      "require": "./vectorstores/cloudflare_vectorize.cjs"
    },
    "./vectorstores/convex": {
      "types": {
        "import": "./vectorstores/convex.d.ts",
        "require": "./vectorstores/convex.d.cts",
        "default": "./vectorstores/convex.d.ts"
      },
      "import": "./vectorstores/convex.js",
      "require": "./vectorstores/convex.cjs"
    },
    "./vectorstores/couchbase": {
      "types": {
        "import": "./vectorstores/couchbase.d.ts",
        "require": "./vectorstores/couchbase.d.cts",
        "default": "./vectorstores/couchbase.d.ts"
      },
      "import": "./vectorstores/couchbase.js",
      "require": "./vectorstores/couchbase.cjs"
    },
    "./vectorstores/elasticsearch": {
      "types": {
        "import": "./vectorstores/elasticsearch.d.ts",
        "require": "./vectorstores/elasticsearch.d.cts",
        "default": "./vectorstores/elasticsearch.d.ts"
      },
      "import": "./vectorstores/elasticsearch.js",
      "require": "./vectorstores/elasticsearch.cjs"
    },
    "./vectorstores/faiss": {
      "types": {
        "import": "./vectorstores/faiss.d.ts",
        "require": "./vectorstores/faiss.d.cts",
        "default": "./vectorstores/faiss.d.ts"
      },
      "import": "./vectorstores/faiss.js",
      "require": "./vectorstores/faiss.cjs"
    },
    "./vectorstores/googlevertexai": {
      "types": {
        "import": "./vectorstores/googlevertexai.d.ts",
        "require": "./vectorstores/googlevertexai.d.cts",
        "default": "./vectorstores/googlevertexai.d.ts"
      },
      "import": "./vectorstores/googlevertexai.js",
      "require": "./vectorstores/googlevertexai.cjs"
    },
    "./vectorstores/hnswlib": {
      "types": {
        "import": "./vectorstores/hnswlib.d.ts",
        "require": "./vectorstores/hnswlib.d.cts",
        "default": "./vectorstores/hnswlib.d.ts"
      },
      "import": "./vectorstores/hnswlib.js",
      "require": "./vectorstores/hnswlib.cjs"
    },
    "./vectorstores/hanavector": {
      "types": {
        "import": "./vectorstores/hanavector.d.ts",
        "require": "./vectorstores/hanavector.d.cts",
        "default": "./vectorstores/hanavector.d.ts"
      },
      "import": "./vectorstores/hanavector.js",
      "require": "./vectorstores/hanavector.cjs"
    },
    "./vectorstores/lancedb": {
      "types": {
        "import": "./vectorstores/lancedb.d.ts",
        "require": "./vectorstores/lancedb.d.cts",
        "default": "./vectorstores/lancedb.d.ts"
      },
      "import": "./vectorstores/lancedb.js",
      "require": "./vectorstores/lancedb.cjs"
    },
    "./vectorstores/libsql": {
      "types": {
        "import": "./vectorstores/libsql.d.ts",
        "require": "./vectorstores/libsql.d.cts",
        "default": "./vectorstores/libsql.d.ts"
      },
      "import": "./vectorstores/libsql.js",
      "require": "./vectorstores/libsql.cjs"
    },
    "./vectorstores/mariadb": {
      "types": {
        "import": "./vectorstores/mariadb.d.ts",
        "require": "./vectorstores/mariadb.d.cts",
        "default": "./vectorstores/mariadb.d.ts"
      },
      "import": "./vectorstores/mariadb.js",
      "require": "./vectorstores/mariadb.cjs"
    },
    "./vectorstores/milvus": {
      "types": {
        "import": "./vectorstores/milvus.d.ts",
        "require": "./vectorstores/milvus.d.cts",
        "default": "./vectorstores/milvus.d.ts"
      },
      "import": "./vectorstores/milvus.js",
      "require": "./vectorstores/milvus.cjs"
    },
    "./vectorstores/momento_vector_index": {
      "types": {
        "import": "./vectorstores/momento_vector_index.d.ts",
        "require": "./vectorstores/momento_vector_index.d.cts",
        "default": "./vectorstores/momento_vector_index.d.ts"
      },
      "import": "./vectorstores/momento_vector_index.js",
      "require": "./vectorstores/momento_vector_index.cjs"
    },
    "./vectorstores/mongodb_atlas": {
      "types": {
        "import": "./vectorstores/mongodb_atlas.d.ts",
        "require": "./vectorstores/mongodb_atlas.d.cts",
        "default": "./vectorstores/mongodb_atlas.d.ts"
      },
      "import": "./vectorstores/mongodb_atlas.js",
      "require": "./vectorstores/mongodb_atlas.cjs"
    },
    "./vectorstores/myscale": {
      "types": {
        "import": "./vectorstores/myscale.d.ts",
        "require": "./vectorstores/myscale.d.cts",
        "default": "./vectorstores/myscale.d.ts"
      },
      "import": "./vectorstores/myscale.js",
      "require": "./vectorstores/myscale.cjs"
    },
    "./vectorstores/neo4j_vector": {
      "types": {
        "import": "./vectorstores/neo4j_vector.d.ts",
        "require": "./vectorstores/neo4j_vector.d.cts",
        "default": "./vectorstores/neo4j_vector.d.ts"
      },
      "import": "./vectorstores/neo4j_vector.js",
      "require": "./vectorstores/neo4j_vector.cjs"
    },
    "./vectorstores/neon": {
      "types": {
        "import": "./vectorstores/neon.d.ts",
        "require": "./vectorstores/neon.d.cts",
        "default": "./vectorstores/neon.d.ts"
      },
      "import": "./vectorstores/neon.js",
      "require": "./vectorstores/neon.cjs"
    },
    "./vectorstores/opensearch": {
      "types": {
        "import": "./vectorstores/opensearch.d.ts",
        "require": "./vectorstores/opensearch.d.cts",
        "default": "./vectorstores/opensearch.d.ts"
      },
      "import": "./vectorstores/opensearch.js",
      "require": "./vectorstores/opensearch.cjs"
    },
    "./vectorstores/pgvector": {
      "types": {
        "import": "./vectorstores/pgvector.d.ts",
        "require": "./vectorstores/pgvector.d.cts",
        "default": "./vectorstores/pgvector.d.ts"
      },
      "import": "./vectorstores/pgvector.js",
      "require": "./vectorstores/pgvector.cjs"
    },
    "./vectorstores/pinecone": {
      "types": {
        "import": "./vectorstores/pinecone.d.ts",
        "require": "./vectorstores/pinecone.d.cts",
        "default": "./vectorstores/pinecone.d.ts"
      },
      "import": "./vectorstores/pinecone.js",
      "require": "./vectorstores/pinecone.cjs"
    },
    "./vectorstores/prisma": {
      "types": {
        "import": "./vectorstores/prisma.d.ts",
        "require": "./vectorstores/prisma.d.cts",
        "default": "./vectorstores/prisma.d.ts"
      },
      "import": "./vectorstores/prisma.js",
      "require": "./vectorstores/prisma.cjs"
    },
    "./vectorstores/qdrant": {
      "types": {
        "import": "./vectorstores/qdrant.d.ts",
        "require": "./vectorstores/qdrant.d.cts",
        "default": "./vectorstores/qdrant.d.ts"
      },
      "import": "./vectorstores/qdrant.js",
      "require": "./vectorstores/qdrant.cjs"
    },
    "./vectorstores/redis": {
      "types": {
        "import": "./vectorstores/redis.d.ts",
        "require": "./vectorstores/redis.d.cts",
        "default": "./vectorstores/redis.d.ts"
      },
      "import": "./vectorstores/redis.js",
      "require": "./vectorstores/redis.cjs"
    },
    "./vectorstores/rockset": {
      "types": {
        "import": "./vectorstores/rockset.d.ts",
        "require": "./vectorstores/rockset.d.cts",
        "default": "./vectorstores/rockset.d.ts"
      },
      "import": "./vectorstores/rockset.js",
      "require": "./vectorstores/rockset.cjs"
    },
    "./vectorstores/singlestore": {
      "types": {
        "import": "./vectorstores/singlestore.d.ts",
        "require": "./vectorstores/singlestore.d.cts",
        "default": "./vectorstores/singlestore.d.ts"
      },
      "import": "./vectorstores/singlestore.js",
      "require": "./vectorstores/singlestore.cjs"
    },
    "./vectorstores/supabase": {
      "types": {
        "import": "./vectorstores/supabase.d.ts",
        "require": "./vectorstores/supabase.d.cts",
        "default": "./vectorstores/supabase.d.ts"
      },
      "import": "./vectorstores/supabase.js",
      "require": "./vectorstores/supabase.cjs"
    },
    "./vectorstores/tigris": {
      "types": {
        "import": "./vectorstores/tigris.d.ts",
        "require": "./vectorstores/tigris.d.cts",
        "default": "./vectorstores/tigris.d.ts"
      },
      "import": "./vectorstores/tigris.js",
      "require": "./vectorstores/tigris.cjs"
    },
    "./vectorstores/turbopuffer": {
      "types": {
        "import": "./vectorstores/turbopuffer.d.ts",
        "require": "./vectorstores/turbopuffer.d.cts",
        "default": "./vectorstores/turbopuffer.d.ts"
      },
      "import": "./vectorstores/turbopuffer.js",
      "require": "./vectorstores/turbopuffer.cjs"
    },
    "./vectorstores/typeorm": {
      "types": {
        "import": "./vectorstores/typeorm.d.ts",
        "require": "./vectorstores/typeorm.d.cts",
        "default": "./vectorstores/typeorm.d.ts"
      },
      "import": "./vectorstores/typeorm.js",
      "require": "./vectorstores/typeorm.cjs"
    },
    "./vectorstores/typesense": {
      "types": {
        "import": "./vectorstores/typesense.d.ts",
        "require": "./vectorstores/typesense.d.cts",
        "default": "./vectorstores/typesense.d.ts"
      },
      "import": "./vectorstores/typesense.js",
      "require": "./vectorstores/typesense.cjs"
    },
    "./vectorstores/upstash": {
      "types": {
        "import": "./vectorstores/upstash.d.ts",
        "require": "./vectorstores/upstash.d.cts",
        "default": "./vectorstores/upstash.d.ts"
      },
      "import": "./vectorstores/upstash.js",
      "require": "./vectorstores/upstash.cjs"
    },
    "./vectorstores/usearch": {
      "types": {
        "import": "./vectorstores/usearch.d.ts",
        "require": "./vectorstores/usearch.d.cts",
        "default": "./vectorstores/usearch.d.ts"
      },
      "import": "./vectorstores/usearch.js",
      "require": "./vectorstores/usearch.cjs"
    },
    "./vectorstores/vectara": {
      "types": {
        "import": "./vectorstores/vectara.d.ts",
        "require": "./vectorstores/vectara.d.cts",
        "default": "./vectorstores/vectara.d.ts"
      },
      "import": "./vectorstores/vectara.js",
      "require": "./vectorstores/vectara.cjs"
    },
    "./vectorstores/vercel_postgres": {
      "types": {
        "import": "./vectorstores/vercel_postgres.d.ts",
        "require": "./vectorstores/vercel_postgres.d.cts",
        "default": "./vectorstores/vercel_postgres.d.ts"
      },
      "import": "./vectorstores/vercel_postgres.js",
      "require": "./vectorstores/vercel_postgres.cjs"
    },
    "./vectorstores/voy": {
      "types": {
        "import": "./vectorstores/voy.d.ts",
        "require": "./vectorstores/voy.d.cts",
        "default": "./vectorstores/voy.d.ts"
      },
      "import": "./vectorstores/voy.js",
      "require": "./vectorstores/voy.cjs"
    },
    "./vectorstores/weaviate": {
      "types": {
        "import": "./vectorstores/weaviate.d.ts",
        "require": "./vectorstores/weaviate.d.cts",
        "default": "./vectorstores/weaviate.d.ts"
      },
      "import": "./vectorstores/weaviate.js",
      "require": "./vectorstores/weaviate.cjs"
    },
    "./vectorstores/xata": {
      "types": {
        "import": "./vectorstores/xata.d.ts",
        "require": "./vectorstores/xata.d.cts",
        "default": "./vectorstores/xata.d.ts"
      },
      "import": "./vectorstores/xata.js",
      "require": "./vectorstores/xata.cjs"
    },
    "./vectorstores/zep": {
      "types": {
        "import": "./vectorstores/zep.d.ts",
        "require": "./vectorstores/zep.d.cts",
        "default": "./vectorstores/zep.d.ts"
      },
      "import": "./vectorstores/zep.js",
      "require": "./vectorstores/zep.cjs"
    },
    "./vectorstores/zep_cloud": {
      "types": {
        "import": "./vectorstores/zep_cloud.d.ts",
        "require": "./vectorstores/zep_cloud.d.cts",
        "default": "./vectorstores/zep_cloud.d.ts"
      },
      "import": "./vectorstores/zep_cloud.js",
      "require": "./vectorstores/zep_cloud.cjs"
    },
    "./chat_models/alibaba_tongyi": {
      "types": {
        "import": "./chat_models/alibaba_tongyi.d.ts",
        "require": "./chat_models/alibaba_tongyi.d.cts",
        "default": "./chat_models/alibaba_tongyi.d.ts"
      },
      "import": "./chat_models/alibaba_tongyi.js",
      "require": "./chat_models/alibaba_tongyi.cjs"
    },
    "./chat_models/arcjet": {
      "types": {
        "import": "./chat_models/arcjet.d.ts",
        "require": "./chat_models/arcjet.d.cts",
        "default": "./chat_models/arcjet.d.ts"
      },
      "import": "./chat_models/arcjet.js",
      "require": "./chat_models/arcjet.cjs"
    },
    "./chat_models/baiduwenxin": {
      "types": {
        "import": "./chat_models/baiduwenxin.d.ts",
        "require": "./chat_models/baiduwenxin.d.cts",
        "default": "./chat_models/baiduwenxin.d.ts"
      },
      "import": "./chat_models/baiduwenxin.js",
      "require": "./chat_models/baiduwenxin.cjs"
    },
    "./chat_models/bedrock": {
      "types": {
        "import": "./chat_models/bedrock.d.ts",
        "require": "./chat_models/bedrock.d.cts",
        "default": "./chat_models/bedrock.d.ts"
      },
      "import": "./chat_models/bedrock.js",
      "require": "./chat_models/bedrock.cjs"
    },
    "./chat_models/bedrock/web": {
      "types": {
        "import": "./chat_models/bedrock/web.d.ts",
        "require": "./chat_models/bedrock/web.d.cts",
        "default": "./chat_models/bedrock/web.d.ts"
      },
      "import": "./chat_models/bedrock/web.js",
      "require": "./chat_models/bedrock/web.cjs"
    },
    "./chat_models/cloudflare_workersai": {
      "types": {
        "import": "./chat_models/cloudflare_workersai.d.ts",
        "require": "./chat_models/cloudflare_workersai.d.cts",
        "default": "./chat_models/cloudflare_workersai.d.ts"
      },
      "import": "./chat_models/cloudflare_workersai.js",
      "require": "./chat_models/cloudflare_workersai.cjs"
    },
    "./chat_models/deepinfra": {
      "types": {
        "import": "./chat_models/deepinfra.d.ts",
        "require": "./chat_models/deepinfra.d.cts",
        "default": "./chat_models/deepinfra.d.ts"
      },
      "import": "./chat_models/deepinfra.js",
      "require": "./chat_models/deepinfra.cjs"
    },
    "./chat_models/fireworks": {
      "types": {
        "import": "./chat_models/fireworks.d.ts",
        "require": "./chat_models/fireworks.d.cts",
        "default": "./chat_models/fireworks.d.ts"
      },
      "import": "./chat_models/fireworks.js",
      "require": "./chat_models/fireworks.cjs"
    },
    "./chat_models/friendli": {
      "types": {
        "import": "./chat_models/friendli.d.ts",
        "require": "./chat_models/friendli.d.cts",
        "default": "./chat_models/friendli.d.ts"
      },
      "import": "./chat_models/friendli.js",
      "require": "./chat_models/friendli.cjs"
    },
    "./chat_models/ibm": {
      "types": {
        "import": "./chat_models/ibm.d.ts",
        "require": "./chat_models/ibm.d.cts",
        "default": "./chat_models/ibm.d.ts"
      },
      "import": "./chat_models/ibm.js",
      "require": "./chat_models/ibm.cjs"
    },
    "./chat_models/iflytek_xinghuo": {
      "types": {
        "import": "./chat_models/iflytek_xinghuo.d.ts",
        "require": "./chat_models/iflytek_xinghuo.d.cts",
        "default": "./chat_models/iflytek_xinghuo.d.ts"
      },
      "import": "./chat_models/iflytek_xinghuo.js",
      "require": "./chat_models/iflytek_xinghuo.cjs"
    },
    "./chat_models/iflytek_xinghuo/web": {
      "types": {
        "import": "./chat_models/iflytek_xinghuo/web.d.ts",
        "require": "./chat_models/iflytek_xinghuo/web.d.cts",
        "default": "./chat_models/iflytek_xinghuo/web.d.ts"
      },
      "import": "./chat_models/iflytek_xinghuo/web.js",
      "require": "./chat_models/iflytek_xinghuo/web.cjs"
    },
    "./chat_models/llama_cpp": {
      "types": {
        "import": "./chat_models/llama_cpp.d.ts",
        "require": "./chat_models/llama_cpp.d.cts",
        "default": "./chat_models/llama_cpp.d.ts"
      },
      "import": "./chat_models/llama_cpp.js",
      "require": "./chat_models/llama_cpp.cjs"
    },
    "./chat_models/minimax": {
      "types": {
        "import": "./chat_models/minimax.d.ts",
        "require": "./chat_models/minimax.d.cts",
        "default": "./chat_models/minimax.d.ts"
      },
      "import": "./chat_models/minimax.js",
      "require": "./chat_models/minimax.cjs"
    },
    "./chat_models/moonshot": {
      "types": {
        "import": "./chat_models/moonshot.d.ts",
        "require": "./chat_models/moonshot.d.cts",
        "default": "./chat_models/moonshot.d.ts"
      },
      "import": "./chat_models/moonshot.js",
      "require": "./chat_models/moonshot.cjs"
    },
    "./chat_models/novita": {
      "types": {
        "import": "./chat_models/novita.d.ts",
        "require": "./chat_models/novita.d.cts",
        "default": "./chat_models/novita.d.ts"
      },
      "import": "./chat_models/novita.js",
      "require": "./chat_models/novita.cjs"
    },
    "./chat_models/ollama": {
      "types": {
        "import": "./chat_models/ollama.d.ts",
        "require": "./chat_models/ollama.d.cts",
        "default": "./chat_models/ollama.d.ts"
      },
      "import": "./chat_models/ollama.js",
      "require": "./chat_models/ollama.cjs"
    },
    "./chat_models/perplexity": {
      "types": {
        "import": "./chat_models/perplexity.d.ts",
        "require": "./chat_models/perplexity.d.cts",
        "default": "./chat_models/perplexity.d.ts"
      },
      "import": "./chat_models/perplexity.js",
      "require": "./chat_models/perplexity.cjs"
    },
    "./chat_models/portkey": {
      "types": {
        "import": "./chat_models/portkey.d.ts",
        "require": "./chat_models/portkey.d.cts",
        "default": "./chat_models/portkey.d.ts"
      },
      "import": "./chat_models/portkey.js",
      "require": "./chat_models/portkey.cjs"
    },
    "./chat_models/premai": {
      "types": {
        "import": "./chat_models/premai.d.ts",
        "require": "./chat_models/premai.d.cts",
        "default": "./chat_models/premai.d.ts"
      },
      "import": "./chat_models/premai.js",
      "require": "./chat_models/premai.cjs"
    },
    "./chat_models/tencent_hunyuan": {
      "types": {
        "import": "./chat_models/tencent_hunyuan.d.ts",
        "require": "./chat_models/tencent_hunyuan.d.cts",
        "default": "./chat_models/tencent_hunyuan.d.ts"
      },
      "import": "./chat_models/tencent_hunyuan.js",
      "require": "./chat_models/tencent_hunyuan.cjs"
    },
    "./chat_models/tencent_hunyuan/web": {
      "types": {
        "import": "./chat_models/tencent_hunyuan/web.d.ts",
        "require": "./chat_models/tencent_hunyuan/web.d.cts",
        "default": "./chat_models/tencent_hunyuan/web.d.ts"
      },
      "import": "./chat_models/tencent_hunyuan/web.js",
      "require": "./chat_models/tencent_hunyuan/web.cjs"
    },
    "./chat_models/togetherai": {
      "types": {
        "import": "./chat_models/togetherai.d.ts",
        "require": "./chat_models/togetherai.d.cts",
        "default": "./chat_models/togetherai.d.ts"
      },
      "import": "./chat_models/togetherai.js",
      "require": "./chat_models/togetherai.cjs"
    },
    "./chat_models/webllm": {
      "types": {
        "import": "./chat_models/webllm.d.ts",
        "require": "./chat_models/webllm.d.cts",
        "default": "./chat_models/webllm.d.ts"
      },
      "import": "./chat_models/webllm.js",
      "require": "./chat_models/webllm.cjs"
    },
    "./chat_models/yandex": {
      "types": {
        "import": "./chat_models/yandex.d.ts",
        "require": "./chat_models/yandex.d.cts",
        "default": "./chat_models/yandex.d.ts"
      },
      "import": "./chat_models/yandex.js",
      "require": "./chat_models/yandex.cjs"
    },
    "./chat_models/zhipuai": {
      "types": {
        "import": "./chat_models/zhipuai.d.ts",
        "require": "./chat_models/zhipuai.d.cts",
        "default": "./chat_models/zhipuai.d.ts"
      },
      "import": "./chat_models/zhipuai.js",
      "require": "./chat_models/zhipuai.cjs"
    },
    "./callbacks/handlers/llmonitor": {
      "types": {
        "import": "./callbacks/handlers/llmonitor.d.ts",
        "require": "./callbacks/handlers/llmonitor.d.cts",
        "default": "./callbacks/handlers/llmonitor.d.ts"
      },
      "import": "./callbacks/handlers/llmonitor.js",
      "require": "./callbacks/handlers/llmonitor.cjs"
    },
    "./callbacks/handlers/lunary": {
      "types": {
        "import": "./callbacks/handlers/lunary.d.ts",
        "require": "./callbacks/handlers/lunary.d.cts",
        "default": "./callbacks/handlers/lunary.d.ts"
      },
      "import": "./callbacks/handlers/lunary.js",
      "require": "./callbacks/handlers/lunary.cjs"
    },
    "./callbacks/handlers/upstash_ratelimit": {
      "types": {
        "import": "./callbacks/handlers/upstash_ratelimit.d.ts",
        "require": "./callbacks/handlers/upstash_ratelimit.d.cts",
        "default": "./callbacks/handlers/upstash_ratelimit.d.ts"
      },
      "import": "./callbacks/handlers/upstash_ratelimit.js",
      "require": "./callbacks/handlers/upstash_ratelimit.cjs"
    },
    "./retrievers/amazon_kendra": {
      "types": {
        "import": "./retrievers/amazon_kendra.d.ts",
        "require": "./retrievers/amazon_kendra.d.cts",
        "default": "./retrievers/amazon_kendra.d.ts"
      },
      "import": "./retrievers/amazon_kendra.js",
      "require": "./retrievers/amazon_kendra.cjs"
    },
    "./retrievers/amazon_knowledge_base": {
      "types": {
        "import": "./retrievers/amazon_knowledge_base.d.ts",
        "require": "./retrievers/amazon_knowledge_base.d.cts",
        "default": "./retrievers/amazon_knowledge_base.d.ts"
      },
      "import": "./retrievers/amazon_knowledge_base.js",
      "require": "./retrievers/amazon_knowledge_base.cjs"
    },
    "./retrievers/arxiv": {
      "types": {
        "import": "./retrievers/arxiv.d.ts",
        "require": "./retrievers/arxiv.d.cts",
        "default": "./retrievers/arxiv.d.ts"
      },
      "import": "./retrievers/arxiv.js",
      "require": "./retrievers/arxiv.cjs"
    },
    "./retrievers/azion_edgesql": {
      "types": {
        "import": "./retrievers/azion_edgesql.d.ts",
        "require": "./retrievers/azion_edgesql.d.cts",
        "default": "./retrievers/azion_edgesql.d.ts"
      },
      "import": "./retrievers/azion_edgesql.js",
      "require": "./retrievers/azion_edgesql.cjs"
    },
    "./retrievers/bm25": {
      "types": {
        "import": "./retrievers/bm25.d.ts",
        "require": "./retrievers/bm25.d.cts",
        "default": "./retrievers/bm25.d.ts"
      },
      "import": "./retrievers/bm25.js",
      "require": "./retrievers/bm25.cjs"
    },
    "./retrievers/chaindesk": {
      "types": {
        "import": "./retrievers/chaindesk.d.ts",
        "require": "./retrievers/chaindesk.d.cts",
        "default": "./retrievers/chaindesk.d.ts"
      },
      "import": "./retrievers/chaindesk.js",
      "require": "./retrievers/chaindesk.cjs"
    },
    "./retrievers/databerry": {
      "types": {
        "import": "./retrievers/databerry.d.ts",
        "require": "./retrievers/databerry.d.cts",
        "default": "./retrievers/databerry.d.ts"
      },
      "import": "./retrievers/databerry.js",
      "require": "./retrievers/databerry.cjs"
    },
    "./retrievers/dria": {
      "types": {
        "import": "./retrievers/dria.d.ts",
        "require": "./retrievers/dria.d.cts",
        "default": "./retrievers/dria.d.ts"
      },
      "import": "./retrievers/dria.js",
      "require": "./retrievers/dria.cjs"
    },
    "./retrievers/metal": {
      "types": {
        "import": "./retrievers/metal.d.ts",
        "require": "./retrievers/metal.d.cts",
        "default": "./retrievers/metal.d.ts"
      },
      "import": "./retrievers/metal.js",
      "require": "./retrievers/metal.cjs"
    },
    "./retrievers/remote": {
      "types": {
        "import": "./retrievers/remote.d.ts",
        "require": "./retrievers/remote.d.cts",
        "default": "./retrievers/remote.d.ts"
      },
      "import": "./retrievers/remote.js",
      "require": "./retrievers/remote.cjs"
    },
    "./retrievers/supabase": {
      "types": {
        "import": "./retrievers/supabase.d.ts",
        "require": "./retrievers/supabase.d.cts",
        "default": "./retrievers/supabase.d.ts"
      },
      "import": "./retrievers/supabase.js",
      "require": "./retrievers/supabase.cjs"
    },
    "./retrievers/tavily_search_api": {
      "types": {
        "import": "./retrievers/tavily_search_api.d.ts",
        "require": "./retrievers/tavily_search_api.d.cts",
        "default": "./retrievers/tavily_search_api.d.ts"
      },
      "import": "./retrievers/tavily_search_api.js",
      "require": "./retrievers/tavily_search_api.cjs"
    },
    "./retrievers/vectara_summary": {
      "types": {
        "import": "./retrievers/vectara_summary.d.ts",
        "require": "./retrievers/vectara_summary.d.cts",
        "default": "./retrievers/vectara_summary.d.ts"
      },
      "import": "./retrievers/vectara_summary.js",
      "require": "./retrievers/vectara_summary.cjs"
    },
    "./retrievers/vespa": {
      "types": {
        "import": "./retrievers/vespa.d.ts",
        "require": "./retrievers/vespa.d.cts",
        "default": "./retrievers/vespa.d.ts"
      },
      "import": "./retrievers/vespa.js",
      "require": "./retrievers/vespa.cjs"
    },
    "./retrievers/zep": {
      "types": {
        "import": "./retrievers/zep.d.ts",
        "require": "./retrievers/zep.d.cts",
        "default": "./retrievers/zep.d.ts"
      },
      "import": "./retrievers/zep.js",
      "require": "./retrievers/zep.cjs"
    },
    "./structured_query/chroma": {
      "types": {
        "import": "./structured_query/chroma.d.ts",
        "require": "./structured_query/chroma.d.cts",
        "default": "./structured_query/chroma.d.ts"
      },
      "import": "./structured_query/chroma.js",
      "require": "./structured_query/chroma.cjs"
    },
    "./structured_query/qdrant": {
      "types": {
        "import": "./structured_query/qdrant.d.ts",
        "require": "./structured_query/qdrant.d.cts",
        "default": "./structured_query/qdrant.d.ts"
      },
      "import": "./structured_query/qdrant.js",
      "require": "./structured_query/qdrant.cjs"
    },
    "./structured_query/supabase": {
      "types": {
        "import": "./structured_query/supabase.d.ts",
        "require": "./structured_query/supabase.d.cts",
        "default": "./structured_query/supabase.d.ts"
      },
      "import": "./structured_query/supabase.js",
      "require": "./structured_query/supabase.cjs"
    },
    "./structured_query/vectara": {
      "types": {
        "import": "./structured_query/vectara.d.ts",
        "require": "./structured_query/vectara.d.cts",
        "default": "./structured_query/vectara.d.ts"
      },
      "import": "./structured_query/vectara.js",
      "require": "./structured_query/vectara.cjs"
    },
    "./retrievers/zep_cloud": {
      "types": {
        "import": "./retrievers/zep_cloud.d.ts",
        "require": "./retrievers/zep_cloud.d.cts",
        "default": "./retrievers/zep_cloud.d.ts"
      },
      "import": "./retrievers/zep_cloud.js",
      "require": "./retrievers/zep_cloud.cjs"
    },
    "./caches/cloudflare_kv": {
      "types": {
        "import": "./caches/cloudflare_kv.d.ts",
        "require": "./caches/cloudflare_kv.d.cts",
        "default": "./caches/cloudflare_kv.d.ts"
      },
      "import": "./caches/cloudflare_kv.js",
      "require": "./caches/cloudflare_kv.cjs"
    },
    "./caches/ioredis": {
      "types": {
        "import": "./caches/ioredis.d.ts",
        "require": "./caches/ioredis.d.cts",
        "default": "./caches/ioredis.d.ts"
      },
      "import": "./caches/ioredis.js",
      "require": "./caches/ioredis.cjs"
    },
    "./caches/momento": {
      "types": {
        "import": "./caches/momento.d.ts",
        "require": "./caches/momento.d.cts",
        "default": "./caches/momento.d.ts"
      },
      "import": "./caches/momento.js",
      "require": "./caches/momento.cjs"
    },
    "./caches/upstash_redis": {
      "types": {
        "import": "./caches/upstash_redis.d.ts",
        "require": "./caches/upstash_redis.d.cts",
        "default": "./caches/upstash_redis.d.ts"
      },
      "import": "./caches/upstash_redis.js",
      "require": "./caches/upstash_redis.cjs"
    },
    "./caches/vercel_kv": {
      "types": {
        "import": "./caches/vercel_kv.d.ts",
        "require": "./caches/vercel_kv.d.cts",
        "default": "./caches/vercel_kv.d.ts"
      },
      "import": "./caches/vercel_kv.js",
      "require": "./caches/vercel_kv.cjs"
    },
    "./graphs/document": {
      "types": {
        "import": "./graphs/document.d.ts",
        "require": "./graphs/document.d.cts",
        "default": "./graphs/document.d.ts"
      },
      "import": "./graphs/document.js",
      "require": "./graphs/document.cjs"
    },
    "./graphs/memgraph_graph": {
      "types": {
        "import": "./graphs/memgraph_graph.d.ts",
        "require": "./graphs/memgraph_graph.d.cts",
        "default": "./graphs/memgraph_graph.d.ts"
      },
      "import": "./graphs/memgraph_graph.js",
      "require": "./graphs/memgraph_graph.cjs"
    },
    "./graphs/neo4j_graph": {
      "types": {
        "import": "./graphs/neo4j_graph.d.ts",
        "require": "./graphs/neo4j_graph.d.cts",
        "default": "./graphs/neo4j_graph.d.ts"
      },
      "import": "./graphs/neo4j_graph.js",
      "require": "./graphs/neo4j_graph.cjs"
    },
    "./document_compressors/ibm": {
      "types": {
        "import": "./document_compressors/ibm.d.ts",
        "require": "./document_compressors/ibm.d.cts",
        "default": "./document_compressors/ibm.d.ts"
      },
      "import": "./document_compressors/ibm.js",
      "require": "./document_compressors/ibm.cjs"
    },
    "./document_transformers/html_to_text": {
      "types": {
        "import": "./document_transformers/html_to_text.d.ts",
        "require": "./document_transformers/html_to_text.d.cts",
        "default": "./document_transformers/html_to_text.d.ts"
      },
      "import": "./document_transformers/html_to_text.js",
      "require": "./document_transformers/html_to_text.cjs"
    },
    "./document_transformers/mozilla_readability": {
      "types": {
        "import": "./document_transformers/mozilla_readability.d.ts",
        "require": "./document_transformers/mozilla_readability.d.cts",
        "default": "./document_transformers/mozilla_readability.d.ts"
      },
      "import": "./document_transformers/mozilla_readability.js",
      "require": "./document_transformers/mozilla_readability.cjs"
    },
    "./storage/cassandra": {
      "types": {
        "import": "./storage/cassandra.d.ts",
        "require": "./storage/cassandra.d.cts",
        "default": "./storage/cassandra.d.ts"
      },
      "import": "./storage/cassandra.js",
      "require": "./storage/cassandra.cjs"
    },
    "./storage/convex": {
      "types": {
        "import": "./storage/convex.d.ts",
        "require": "./storage/convex.d.cts",
        "default": "./storage/convex.d.ts"
      },
      "import": "./storage/convex.js",
      "require": "./storage/convex.cjs"
    },
    "./storage/ioredis": {
      "types": {
        "import": "./storage/ioredis.d.ts",
        "require": "./storage/ioredis.d.cts",
        "default": "./storage/ioredis.d.ts"
      },
      "import": "./storage/ioredis.js",
      "require": "./storage/ioredis.cjs"
    },
    "./storage/upstash_redis": {
      "types": {
        "import": "./storage/upstash_redis.d.ts",
        "require": "./storage/upstash_redis.d.cts",
        "default": "./storage/upstash_redis.d.ts"
      },
      "import": "./storage/upstash_redis.js",
      "require": "./storage/upstash_redis.cjs"
    },
    "./storage/vercel_kv": {
      "types": {
        "import": "./storage/vercel_kv.d.ts",
        "require": "./storage/vercel_kv.d.cts",
        "default": "./storage/vercel_kv.d.ts"
      },
      "import": "./storage/vercel_kv.js",
      "require": "./storage/vercel_kv.cjs"
    },
    "./stores/doc/base": {
      "types": {
        "import": "./stores/doc/base.d.ts",
        "require": "./stores/doc/base.d.cts",
        "default": "./stores/doc/base.d.ts"
      },
      "import": "./stores/doc/base.js",
      "require": "./stores/doc/base.cjs"
    },
    "./stores/doc/gcs": {
      "types": {
        "import": "./stores/doc/gcs.d.ts",
        "require": "./stores/doc/gcs.d.cts",
        "default": "./stores/doc/gcs.d.ts"
      },
      "import": "./stores/doc/gcs.js",
      "require": "./stores/doc/gcs.cjs"
    },
    "./stores/doc/in_memory": {
      "types": {
        "import": "./stores/doc/in_memory.d.ts",
        "require": "./stores/doc/in_memory.d.cts",
        "default": "./stores/doc/in_memory.d.ts"
      },
      "import": "./stores/doc/in_memory.js",
      "require": "./stores/doc/in_memory.cjs"
    },
    "./stores/message/astradb": {
      "types": {
        "import": "./stores/message/astradb.d.ts",
        "require": "./stores/message/astradb.d.cts",
        "default": "./stores/message/astradb.d.ts"
      },
      "import": "./stores/message/astradb.js",
      "require": "./stores/message/astradb.cjs"
    },
    "./stores/message/cassandra": {
      "types": {
        "import": "./stores/message/cassandra.d.ts",
        "require": "./stores/message/cassandra.d.cts",
        "default": "./stores/message/cassandra.d.ts"
      },
      "import": "./stores/message/cassandra.js",
      "require": "./stores/message/cassandra.cjs"
    },
    "./stores/message/cloudflare_d1": {
      "types": {
        "import": "./stores/message/cloudflare_d1.d.ts",
        "require": "./stores/message/cloudflare_d1.d.cts",
        "default": "./stores/message/cloudflare_d1.d.ts"
      },
      "import": "./stores/message/cloudflare_d1.js",
      "require": "./stores/message/cloudflare_d1.cjs"
    },
    "./stores/message/convex": {
      "types": {
        "import": "./stores/message/convex.d.ts",
        "require": "./stores/message/convex.d.cts",
        "default": "./stores/message/convex.d.ts"
      },
      "import": "./stores/message/convex.js",
      "require": "./stores/message/convex.cjs"
    },
    "./stores/message/dynamodb": {
      "types": {
        "import": "./stores/message/dynamodb.d.ts",
        "require": "./stores/message/dynamodb.d.cts",
        "default": "./stores/message/dynamodb.d.ts"
      },
      "import": "./stores/message/dynamodb.js",
      "require": "./stores/message/dynamodb.cjs"
    },
    "./stores/message/firestore": {
      "types": {
        "import": "./stores/message/firestore.d.ts",
        "require": "./stores/message/firestore.d.cts",
        "default": "./stores/message/firestore.d.ts"
      },
      "import": "./stores/message/firestore.js",
      "require": "./stores/message/firestore.cjs"
    },
    "./stores/message/file_system": {
      "types": {
        "import": "./stores/message/file_system.d.ts",
        "require": "./stores/message/file_system.d.cts",
        "default": "./stores/message/file_system.d.ts"
      },
      "import": "./stores/message/file_system.js",
      "require": "./stores/message/file_system.cjs"
    },
    "./stores/message/in_memory": {
      "types": {
        "import": "./stores/message/in_memory.d.ts",
        "require": "./stores/message/in_memory.d.cts",
        "default": "./stores/message/in_memory.d.ts"
      },
      "import": "./stores/message/in_memory.js",
      "require": "./stores/message/in_memory.cjs"
    },
    "./stores/message/ipfs_datastore": {
      "types": {
        "import": "./stores/message/ipfs_datastore.d.ts",
        "require": "./stores/message/ipfs_datastore.d.cts",
        "default": "./stores/message/ipfs_datastore.d.ts"
      },
      "import": "./stores/message/ipfs_datastore.js",
      "require": "./stores/message/ipfs_datastore.cjs"
    },
    "./stores/message/ioredis": {
      "types": {
        "import": "./stores/message/ioredis.d.ts",
        "require": "./stores/message/ioredis.d.cts",
        "default": "./stores/message/ioredis.d.ts"
      },
      "import": "./stores/message/ioredis.js",
      "require": "./stores/message/ioredis.cjs"
    },
    "./stores/message/momento": {
      "types": {
        "import": "./stores/message/momento.d.ts",
        "require": "./stores/message/momento.d.cts",
        "default": "./stores/message/momento.d.ts"
      },
      "import": "./stores/message/momento.js",
      "require": "./stores/message/momento.cjs"
    },
    "./stores/message/mongodb": {
      "types": {
        "import": "./stores/message/mongodb.d.ts",
        "require": "./stores/message/mongodb.d.cts",
        "default": "./stores/message/mongodb.d.ts"
      },
      "import": "./stores/message/mongodb.js",
      "require": "./stores/message/mongodb.cjs"
    },
    "./stores/message/neo4j": {
      "types": {
        "import": "./stores/message/neo4j.d.ts",
        "require": "./stores/message/neo4j.d.cts",
        "default": "./stores/message/neo4j.d.ts"
      },
      "import": "./stores/message/neo4j.js",
      "require": "./stores/message/neo4j.cjs"
    },
    "./stores/message/planetscale": {
      "types": {
        "import": "./stores/message/planetscale.d.ts",
        "require": "./stores/message/planetscale.d.cts",
        "default": "./stores/message/planetscale.d.ts"
      },
      "import": "./stores/message/planetscale.js",
      "require": "./stores/message/planetscale.cjs"
    },
    "./stores/message/postgres": {
      "types": {
        "import": "./stores/message/postgres.d.ts",
        "require": "./stores/message/postgres.d.cts",
        "default": "./stores/message/postgres.d.ts"
      },
      "import": "./stores/message/postgres.js",
      "require": "./stores/message/postgres.cjs"
    },
    "./stores/message/aurora_dsql": {
      "types": {
        "import": "./stores/message/aurora_dsql.d.ts",
        "require": "./stores/message/aurora_dsql.d.cts",
        "default": "./stores/message/aurora_dsql.d.ts"
      },
      "import": "./stores/message/aurora_dsql.js",
      "require": "./stores/message/aurora_dsql.cjs"
    },
    "./stores/message/redis": {
      "types": {
        "import": "./stores/message/redis.d.ts",
        "require": "./stores/message/redis.d.cts",
        "default": "./stores/message/redis.d.ts"
      },
      "import": "./stores/message/redis.js",
      "require": "./stores/message/redis.cjs"
    },
    "./stores/message/upstash_redis": {
      "types": {
        "import": "./stores/message/upstash_redis.d.ts",
        "require": "./stores/message/upstash_redis.d.cts",
        "default": "./stores/message/upstash_redis.d.ts"
      },
      "import": "./stores/message/upstash_redis.js",
      "require": "./stores/message/upstash_redis.cjs"
    },
    "./stores/message/xata": {
      "types": {
        "import": "./stores/message/xata.d.ts",
        "require": "./stores/message/xata.d.cts",
        "default": "./stores/message/xata.d.ts"
      },
      "import": "./stores/message/xata.js",
      "require": "./stores/message/xata.cjs"
    },
    "./stores/message/zep_cloud": {
      "types": {
        "import": "./stores/message/zep_cloud.d.ts",
        "require": "./stores/message/zep_cloud.d.cts",
        "default": "./stores/message/zep_cloud.d.ts"
      },
      "import": "./stores/message/zep_cloud.js",
      "require": "./stores/message/zep_cloud.cjs"
    },
    "./memory/chat_memory": {
      "types": {
        "import": "./memory/chat_memory.d.ts",
        "require": "./memory/chat_memory.d.cts",
        "default": "./memory/chat_memory.d.ts"
      },
      "import": "./memory/chat_memory.js",
      "require": "./memory/chat_memory.cjs"
    },
    "./memory/mem0": {
      "types": {
        "import": "./memory/mem0.d.ts",
        "require": "./memory/mem0.d.cts",
        "default": "./memory/mem0.d.ts"
      },
      "import": "./memory/mem0.js",
      "require": "./memory/mem0.cjs"
    },
    "./memory/motorhead_memory": {
      "types": {
        "import": "./memory/motorhead_memory.d.ts",
        "require": "./memory/motorhead_memory.d.cts",
        "default": "./memory/motorhead_memory.d.ts"
      },
      "import": "./memory/motorhead_memory.js",
      "require": "./memory/motorhead_memory.cjs"
    },
    "./memory/zep": {
      "types": {
        "import": "./memory/zep.d.ts",
        "require": "./memory/zep.d.cts",
        "default": "./memory/zep.d.ts"
      },
      "import": "./memory/zep.js",
      "require": "./memory/zep.cjs"
    },
    "./memory/zep_cloud": {
      "types": {
        "import": "./memory/zep_cloud.d.ts",
        "require": "./memory/zep_cloud.d.cts",
        "default": "./memory/zep_cloud.d.ts"
      },
      "import": "./memory/zep_cloud.js",
      "require": "./memory/zep_cloud.cjs"
    },
    "./indexes/base": {
      "types": {
        "import": "./indexes/base.d.ts",
        "require": "./indexes/base.d.cts",
        "default": "./indexes/base.d.ts"
      },
      "import": "./indexes/base.js",
      "require": "./indexes/base.cjs"
    },
    "./indexes/postgres": {
      "types": {
        "import": "./indexes/postgres.d.ts",
        "require": "./indexes/postgres.d.cts",
        "default": "./indexes/postgres.d.ts"
      },
      "import": "./indexes/postgres.js",
      "require": "./indexes/postgres.cjs"
    },
    "./indexes/memory": {
      "types": {
        "import": "./indexes/memory.d.ts",
        "require": "./indexes/memory.d.cts",
        "default": "./indexes/memory.d.ts"
      },
      "import": "./indexes/memory.js",
      "require": "./indexes/memory.cjs"
    },
    "./indexes/sqlite": {
      "types": {
        "import": "./indexes/sqlite.d.ts",
        "require": "./indexes/sqlite.d.cts",
        "default": "./indexes/sqlite.d.ts"
      },
      "import": "./indexes/sqlite.js",
      "require": "./indexes/sqlite.cjs"
    },
    "./document_loaders/web/airtable": {
      "types": {
        "import": "./document_loaders/web/airtable.d.ts",
        "require": "./document_loaders/web/airtable.d.cts",
        "default": "./document_loaders/web/airtable.d.ts"
      },
      "import": "./document_loaders/web/airtable.js",
      "require": "./document_loaders/web/airtable.cjs"
    },
    "./document_loaders/web/apify_dataset": {
      "types": {
        "import": "./document_loaders/web/apify_dataset.d.ts",
        "require": "./document_loaders/web/apify_dataset.d.cts",
        "default": "./document_loaders/web/apify_dataset.d.ts"
      },
      "import": "./document_loaders/web/apify_dataset.js",
      "require": "./document_loaders/web/apify_dataset.cjs"
    },
    "./document_loaders/web/assemblyai": {
      "types": {
        "import": "./document_loaders/web/assemblyai.d.ts",
        "require": "./document_loaders/web/assemblyai.d.cts",
        "default": "./document_loaders/web/assemblyai.d.ts"
      },
      "import": "./document_loaders/web/assemblyai.js",
      "require": "./document_loaders/web/assemblyai.cjs"
    },
    "./document_loaders/web/azure_blob_storage_container": {
      "types": {
        "import": "./document_loaders/web/azure_blob_storage_container.d.ts",
        "require": "./document_loaders/web/azure_blob_storage_container.d.cts",
        "default": "./document_loaders/web/azure_blob_storage_container.d.ts"
      },
      "import": "./document_loaders/web/azure_blob_storage_container.js",
      "require": "./document_loaders/web/azure_blob_storage_container.cjs"
    },
    "./document_loaders/web/azure_blob_storage_file": {
      "types": {
        "import": "./document_loaders/web/azure_blob_storage_file.d.ts",
        "require": "./document_loaders/web/azure_blob_storage_file.d.cts",
        "default": "./document_loaders/web/azure_blob_storage_file.d.ts"
      },
      "import": "./document_loaders/web/azure_blob_storage_file.js",
      "require": "./document_loaders/web/azure_blob_storage_file.cjs"
    },
    "./document_loaders/web/browserbase": {
      "types": {
        "import": "./document_loaders/web/browserbase.d.ts",
        "require": "./document_loaders/web/browserbase.d.cts",
        "default": "./document_loaders/web/browserbase.d.ts"
      },
      "import": "./document_loaders/web/browserbase.js",
      "require": "./document_loaders/web/browserbase.cjs"
    },
    "./document_loaders/web/cheerio": {
      "types": {
        "import": "./document_loaders/web/cheerio.d.ts",
        "require": "./document_loaders/web/cheerio.d.cts",
        "default": "./document_loaders/web/cheerio.d.ts"
      },
      "import": "./document_loaders/web/cheerio.js",
      "require": "./document_loaders/web/cheerio.cjs"
    },
    "./document_loaders/web/html": {
      "types": {
        "import": "./document_loaders/web/html.d.ts",
        "require": "./document_loaders/web/html.d.cts",
        "default": "./document_loaders/web/html.d.ts"
      },
      "import": "./document_loaders/web/html.js",
      "require": "./document_loaders/web/html.cjs"
    },
    "./document_loaders/web/puppeteer": {
      "types": {
        "import": "./document_loaders/web/puppeteer.d.ts",
        "require": "./document_loaders/web/puppeteer.d.cts",
        "default": "./document_loaders/web/puppeteer.d.ts"
      },
      "import": "./document_loaders/web/puppeteer.js",
      "require": "./document_loaders/web/puppeteer.cjs"
    },
    "./document_loaders/web/playwright": {
      "types": {
        "import": "./document_loaders/web/playwright.d.ts",
        "require": "./document_loaders/web/playwright.d.cts",
        "default": "./document_loaders/web/playwright.d.ts"
      },
      "import": "./document_loaders/web/playwright.js",
      "require": "./document_loaders/web/playwright.cjs"
    },
    "./document_loaders/web/college_confidential": {
      "types": {
        "import": "./document_loaders/web/college_confidential.d.ts",
        "require": "./document_loaders/web/college_confidential.d.cts",
        "default": "./document_loaders/web/college_confidential.d.ts"
      },
      "import": "./document_loaders/web/college_confidential.js",
      "require": "./document_loaders/web/college_confidential.cjs"
    },
    "./document_loaders/web/google_cloud_storage": {
      "types": {
        "import": "./document_loaders/web/google_cloud_storage.d.ts",
        "require": "./document_loaders/web/google_cloud_storage.d.cts",
        "default": "./document_loaders/web/google_cloud_storage.d.ts"
      },
      "import": "./document_loaders/web/google_cloud_storage.js",
      "require": "./document_loaders/web/google_cloud_storage.cjs"
    },
    "./document_loaders/web/gitbook": {
      "types": {
        "import": "./document_loaders/web/gitbook.d.ts",
        "require": "./document_loaders/web/gitbook.d.cts",
        "default": "./document_loaders/web/gitbook.d.ts"
      },
      "import": "./document_loaders/web/gitbook.js",
      "require": "./document_loaders/web/gitbook.cjs"
    },
    "./document_loaders/web/hn": {
      "types": {
        "import": "./document_loaders/web/hn.d.ts",
        "require": "./document_loaders/web/hn.d.cts",
        "default": "./document_loaders/web/hn.d.ts"
      },
      "import": "./document_loaders/web/hn.js",
      "require": "./document_loaders/web/hn.cjs"
    },
    "./document_loaders/web/imsdb": {
      "types": {
        "import": "./document_loaders/web/imsdb.d.ts",
        "require": "./document_loaders/web/imsdb.d.cts",
        "default": "./document_loaders/web/imsdb.d.ts"
      },
      "import": "./document_loaders/web/imsdb.js",
      "require": "./document_loaders/web/imsdb.cjs"
    },
    "./document_loaders/web/jira": {
      "types": {
        "import": "./document_loaders/web/jira.d.ts",
        "require": "./document_loaders/web/jira.d.cts",
        "default": "./document_loaders/web/jira.d.ts"
      },
      "import": "./document_loaders/web/jira.js",
      "require": "./document_loaders/web/jira.cjs"
    },
    "./document_loaders/web/figma": {
      "types": {
        "import": "./document_loaders/web/figma.d.ts",
        "require": "./document_loaders/web/figma.d.cts",
        "default": "./document_loaders/web/figma.d.ts"
      },
      "import": "./document_loaders/web/figma.js",
      "require": "./document_loaders/web/figma.cjs"
    },
    "./document_loaders/web/firecrawl": {
      "types": {
        "import": "./document_loaders/web/firecrawl.d.ts",
        "require": "./document_loaders/web/firecrawl.d.cts",
        "default": "./document_loaders/web/firecrawl.d.ts"
      },
      "import": "./document_loaders/web/firecrawl.js",
      "require": "./document_loaders/web/firecrawl.cjs"
    },
    "./document_loaders/web/github": {
      "types": {
        "import": "./document_loaders/web/github.d.ts",
        "require": "./document_loaders/web/github.d.cts",
        "default": "./document_loaders/web/github.d.ts"
      },
      "import": "./document_loaders/web/github.js",
      "require": "./document_loaders/web/github.cjs"
    },
    "./document_loaders/web/taskade": {
      "types": {
        "import": "./document_loaders/web/taskade.d.ts",
        "require": "./document_loaders/web/taskade.d.cts",
        "default": "./document_loaders/web/taskade.d.ts"
      },
      "import": "./document_loaders/web/taskade.js",
      "require": "./document_loaders/web/taskade.cjs"
    },
    "./document_loaders/web/notionapi": {
      "types": {
        "import": "./document_loaders/web/notionapi.d.ts",
        "require": "./document_loaders/web/notionapi.d.cts",
        "default": "./document_loaders/web/notionapi.d.ts"
      },
      "import": "./document_loaders/web/notionapi.js",
      "require": "./document_loaders/web/notionapi.cjs"
    },
    "./document_loaders/web/pdf": {
      "types": {
        "import": "./document_loaders/web/pdf.d.ts",
        "require": "./document_loaders/web/pdf.d.cts",
        "default": "./document_loaders/web/pdf.d.ts"
      },
      "import": "./document_loaders/web/pdf.js",
      "require": "./document_loaders/web/pdf.cjs"
    },
    "./document_loaders/web/recursive_url": {
      "types": {
        "import": "./document_loaders/web/recursive_url.d.ts",
        "require": "./document_loaders/web/recursive_url.d.cts",
        "default": "./document_loaders/web/recursive_url.d.ts"
      },
      "import": "./document_loaders/web/recursive_url.js",
      "require": "./document_loaders/web/recursive_url.cjs"
    },
    "./document_loaders/web/s3": {
      "types": {
        "import": "./document_loaders/web/s3.d.ts",
        "require": "./document_loaders/web/s3.d.cts",
        "default": "./document_loaders/web/s3.d.ts"
      },
      "import": "./document_loaders/web/s3.js",
      "require": "./document_loaders/web/s3.cjs"
    },
    "./document_loaders/web/sitemap": {
      "types": {
        "import": "./document_loaders/web/sitemap.d.ts",
        "require": "./document_loaders/web/sitemap.d.cts",
        "default": "./document_loaders/web/sitemap.d.ts"
      },
      "import": "./document_loaders/web/sitemap.js",
      "require": "./document_loaders/web/sitemap.cjs"
    },
    "./document_loaders/web/sonix_audio": {
      "types": {
        "import": "./document_loaders/web/sonix_audio.d.ts",
        "require": "./document_loaders/web/sonix_audio.d.cts",
        "default": "./document_loaders/web/sonix_audio.d.ts"
      },
      "import": "./document_loaders/web/sonix_audio.js",
      "require": "./document_loaders/web/sonix_audio.cjs"
    },
    "./document_loaders/web/confluence": {
      "types": {
        "import": "./document_loaders/web/confluence.d.ts",
        "require": "./document_loaders/web/confluence.d.cts",
        "default": "./document_loaders/web/confluence.d.ts"
      },
      "import": "./document_loaders/web/confluence.js",
      "require": "./document_loaders/web/confluence.cjs"
    },
    "./document_loaders/web/couchbase": {
      "types": {
        "import": "./document_loaders/web/couchbase.d.ts",
        "require": "./document_loaders/web/couchbase.d.cts",
        "default": "./document_loaders/web/couchbase.d.ts"
      },
      "import": "./document_loaders/web/couchbase.js",
      "require": "./document_loaders/web/couchbase.cjs"
    },
    "./document_loaders/web/searchapi": {
      "types": {
        "import": "./document_loaders/web/searchapi.d.ts",
        "require": "./document_loaders/web/searchapi.d.cts",
        "default": "./document_loaders/web/searchapi.d.ts"
      },
      "import": "./document_loaders/web/searchapi.js",
      "require": "./document_loaders/web/searchapi.cjs"
    },
    "./document_loaders/web/serpapi": {
      "types": {
        "import": "./document_loaders/web/serpapi.d.ts",
        "require": "./document_loaders/web/serpapi.d.cts",
        "default": "./document_loaders/web/serpapi.d.ts"
      },
      "import": "./document_loaders/web/serpapi.js",
      "require": "./document_loaders/web/serpapi.cjs"
    },
    "./document_loaders/web/sort_xyz_blockchain": {
      "types": {
        "import": "./document_loaders/web/sort_xyz_blockchain.d.ts",
        "require": "./document_loaders/web/sort_xyz_blockchain.d.cts",
        "default": "./document_loaders/web/sort_xyz_blockchain.d.ts"
      },
      "import": "./document_loaders/web/sort_xyz_blockchain.js",
      "require": "./document_loaders/web/sort_xyz_blockchain.cjs"
    },
    "./document_loaders/web/spider": {
      "types": {
        "import": "./document_loaders/web/spider.d.ts",
        "require": "./document_loaders/web/spider.d.cts",
        "default": "./document_loaders/web/spider.d.ts"
      },
      "import": "./document_loaders/web/spider.js",
      "require": "./document_loaders/web/spider.cjs"
    },
    "./document_loaders/web/youtube": {
      "types": {
        "import": "./document_loaders/web/youtube.d.ts",
        "require": "./document_loaders/web/youtube.d.cts",
        "default": "./document_loaders/web/youtube.d.ts"
      },
      "import": "./document_loaders/web/youtube.js",
      "require": "./document_loaders/web/youtube.cjs"
    },
    "./document_loaders/fs/chatgpt": {
      "types": {
        "import": "./document_loaders/fs/chatgpt.d.ts",
        "require": "./document_loaders/fs/chatgpt.d.cts",
        "default": "./document_loaders/fs/chatgpt.d.ts"
      },
      "import": "./document_loaders/fs/chatgpt.js",
      "require": "./document_loaders/fs/chatgpt.cjs"
    },
    "./document_loaders/fs/srt": {
      "types": {
        "import": "./document_loaders/fs/srt.d.ts",
        "require": "./document_loaders/fs/srt.d.cts",
        "default": "./document_loaders/fs/srt.d.ts"
      },
      "import": "./document_loaders/fs/srt.js",
      "require": "./document_loaders/fs/srt.cjs"
    },
    "./document_loaders/fs/pdf": {
      "types": {
        "import": "./document_loaders/fs/pdf.d.ts",
        "require": "./document_loaders/fs/pdf.d.cts",
        "default": "./document_loaders/fs/pdf.d.ts"
      },
      "import": "./document_loaders/fs/pdf.js",
      "require": "./document_loaders/fs/pdf.cjs"
    },
    "./document_loaders/fs/docx": {
      "types": {
        "import": "./document_loaders/fs/docx.d.ts",
        "require": "./document_loaders/fs/docx.d.cts",
        "default": "./document_loaders/fs/docx.d.ts"
      },
      "import": "./document_loaders/fs/docx.js",
      "require": "./document_loaders/fs/docx.cjs"
    },
    "./document_loaders/fs/epub": {
      "types": {
        "import": "./document_loaders/fs/epub.d.ts",
        "require": "./document_loaders/fs/epub.d.cts",
        "default": "./document_loaders/fs/epub.d.ts"
      },
      "import": "./document_loaders/fs/epub.js",
      "require": "./document_loaders/fs/epub.cjs"
    },
    "./document_loaders/fs/csv": {
      "types": {
        "import": "./document_loaders/fs/csv.d.ts",
        "require": "./document_loaders/fs/csv.d.cts",
        "default": "./document_loaders/fs/csv.d.ts"
      },
      "import": "./document_loaders/fs/csv.js",
      "require": "./document_loaders/fs/csv.cjs"
    },
    "./document_loaders/fs/notion": {
      "types": {
        "import": "./document_loaders/fs/notion.d.ts",
        "require": "./document_loaders/fs/notion.d.cts",
        "default": "./document_loaders/fs/notion.d.ts"
      },
      "import": "./document_loaders/fs/notion.js",
      "require": "./document_loaders/fs/notion.cjs"
    },
    "./document_loaders/fs/obsidian": {
      "types": {
        "import": "./document_loaders/fs/obsidian.d.ts",
        "require": "./document_loaders/fs/obsidian.d.cts",
        "default": "./document_loaders/fs/obsidian.d.ts"
      },
      "import": "./document_loaders/fs/obsidian.js",
      "require": "./document_loaders/fs/obsidian.cjs"
    },
    "./document_loaders/fs/unstructured": {
      "types": {
        "import": "./document_loaders/fs/unstructured.d.ts",
        "require": "./document_loaders/fs/unstructured.d.cts",
        "default": "./document_loaders/fs/unstructured.d.ts"
      },
      "import": "./document_loaders/fs/unstructured.js",
      "require": "./document_loaders/fs/unstructured.cjs"
    },
    "./document_loaders/fs/openai_whisper_audio": {
      "types": {
        "import": "./document_loaders/fs/openai_whisper_audio.d.ts",
        "require": "./document_loaders/fs/openai_whisper_audio.d.cts",
        "default": "./document_loaders/fs/openai_whisper_audio.d.ts"
      },
      "import": "./document_loaders/fs/openai_whisper_audio.js",
      "require": "./document_loaders/fs/openai_whisper_audio.cjs"
    },
    "./document_loaders/fs/pptx": {
      "types": {
        "import": "./document_loaders/fs/pptx.d.ts",
        "require": "./document_loaders/fs/pptx.d.cts",
        "default": "./document_loaders/fs/pptx.d.ts"
      },
      "import": "./document_loaders/fs/pptx.js",
      "require": "./document_loaders/fs/pptx.cjs"
    },
    "./utils/convex": {
      "types": {
        "import": "./utils/convex.d.ts",
        "require": "./utils/convex.d.cts",
        "default": "./utils/convex.d.ts"
      },
      "import": "./utils/convex.js",
      "require": "./utils/convex.cjs"
    },
    "./utils/event_source_parse": {
      "types": {
        "import": "./utils/event_source_parse.d.ts",
        "require": "./utils/event_source_parse.d.cts",
        "default": "./utils/event_source_parse.d.ts"
      },
      "import": "./utils/event_source_parse.js",
      "require": "./utils/event_source_parse.cjs"
    },
    "./utils/cassandra": {
      "types": {
        "import": "./utils/cassandra.d.ts",
        "require": "./utils/cassandra.d.cts",
        "default": "./utils/cassandra.d.ts"
      },
      "import": "./utils/cassandra.js",
      "require": "./utils/cassandra.cjs"
    },
    "./experimental/callbacks/handlers/datadog": {
      "types": {
        "import": "./experimental/callbacks/handlers/datadog.d.ts",
        "require": "./experimental/callbacks/handlers/datadog.d.cts",
        "default": "./experimental/callbacks/handlers/datadog.d.ts"
      },
      "import": "./experimental/callbacks/handlers/datadog.js",
      "require": "./experimental/callbacks/handlers/datadog.cjs"
    },
    "./experimental/graph_transformers/llm": {
      "types": {
        "import": "./experimental/graph_transformers/llm.d.ts",
        "require": "./experimental/graph_transformers/llm.d.cts",
        "default": "./experimental/graph_transformers/llm.d.ts"
      },
      "import": "./experimental/graph_transformers/llm.js",
      "require": "./experimental/graph_transformers/llm.cjs"
    },
    "./experimental/multimodal_embeddings/googlevertexai": {
      "types": {
        "import": "./experimental/multimodal_embeddings/googlevertexai.d.ts",
        "require": "./experimental/multimodal_embeddings/googlevertexai.d.cts",
        "default": "./experimental/multimodal_embeddings/googlevertexai.d.ts"
      },
      "import": "./experimental/multimodal_embeddings/googlevertexai.js",
      "require": "./experimental/multimodal_embeddings/googlevertexai.cjs"
    },
    "./experimental/hubs/makersuite/googlemakersuitehub": {
      "types": {
        "import": "./experimental/hubs/makersuite/googlemakersuitehub.d.ts",
        "require": "./experimental/hubs/makersuite/googlemakersuitehub.d.cts",
        "default": "./experimental/hubs/makersuite/googlemakersuitehub.d.ts"
      },
      "import": "./experimental/hubs/makersuite/googlemakersuitehub.js",
      "require": "./experimental/hubs/makersuite/googlemakersuitehub.cjs"
    },
    "./experimental/chat_models/ollama_functions": {
      "types": {
        "import": "./experimental/chat_models/ollama_functions.d.ts",
        "require": "./experimental/chat_models/ollama_functions.d.cts",
        "default": "./experimental/chat_models/ollama_functions.d.ts"
      },
      "import": "./experimental/chat_models/ollama_functions.js",
      "require": "./experimental/chat_models/ollama_functions.cjs"
    },
    "./experimental/llms/chrome_ai": {
      "types": {
        "import": "./experimental/llms/chrome_ai.d.ts",
        "require": "./experimental/llms/chrome_ai.d.cts",
        "default": "./experimental/llms/chrome_ai.d.ts"
      },
      "import": "./experimental/llms/chrome_ai.js",
      "require": "./experimental/llms/chrome_ai.cjs"
    },
    "./experimental/tools/pyinterpreter": {
      "types": {
        "import": "./experimental/tools/pyinterpreter.d.ts",
        "require": "./experimental/tools/pyinterpreter.d.cts",
        "default": "./experimental/tools/pyinterpreter.d.ts"
      },
      "import": "./experimental/tools/pyinterpreter.js",
      "require": "./experimental/tools/pyinterpreter.cjs"
    },
    "./chains/graph_qa/cypher": {
      "types": {
        "import": "./chains/graph_qa/cypher.d.ts",
        "require": "./chains/graph_qa/cypher.d.cts",
        "default": "./chains/graph_qa/cypher.d.ts"
      },
      "import": "./chains/graph_qa/cypher.js",
      "require": "./chains/graph_qa/cypher.cjs"
    },
    "./package.json": "./package.json"
  },
  "files": [
    "dist/",
    "load.cjs",
    "load.js",
    "load.d.ts",
    "load.d.cts",
    "load/serializable.cjs",
    "load/serializable.js",
    "load/serializable.d.ts",
    "load/serializable.d.cts",
    "tools/aiplugin.cjs",
    "tools/aiplugin.js",
    "tools/aiplugin.d.ts",
    "tools/aiplugin.d.cts",
    "tools/aws_lambda.cjs",
    "tools/aws_lambda.js",
    "tools/aws_lambda.d.ts",
    "tools/aws_lambda.d.cts",
    "tools/aws_sfn.cjs",
    "tools/aws_sfn.js",
    "tools/aws_sfn.d.ts",
    "tools/aws_sfn.d.cts",
    "tools/bingserpapi.cjs",
    "tools/bingserpapi.js",
    "tools/bingserpapi.d.ts",
    "tools/bingserpapi.d.cts",
    "tools/brave_search.cjs",
    "tools/brave_search.js",
    "tools/brave_search.d.ts",
    "tools/brave_search.d.cts",
    "tools/duckduckgo_search.cjs",
    "tools/duckduckgo_search.js",
    "tools/duckduckgo_search.d.ts",
    "tools/duckduckgo_search.d.cts",
    "tools/calculator.cjs",
    "tools/calculator.js",
    "tools/calculator.d.ts",
    "tools/calculator.d.cts",
    "tools/connery.cjs",
    "tools/connery.js",
    "tools/connery.d.ts",
    "tools/connery.d.cts",
    "tools/dadjokeapi.cjs",
    "tools/dadjokeapi.js",
    "tools/dadjokeapi.d.ts",
    "tools/dadjokeapi.d.cts",
    "tools/discord.cjs",
    "tools/discord.js",
    "tools/discord.d.ts",
    "tools/discord.d.cts",
    "tools/dynamic.cjs",
    "tools/dynamic.js",
    "tools/dynamic.d.ts",
    "tools/dynamic.d.cts",
    "tools/dataforseo_api_search.cjs",
    "tools/dataforseo_api_search.js",
    "tools/dataforseo_api_search.d.ts",
    "tools/dataforseo_api_search.d.cts",
    "tools/gmail.cjs",
    "tools/gmail.js",
    "tools/gmail.d.ts",
    "tools/gmail.d.cts",
    "tools/google_calendar.cjs",
    "tools/google_calendar.js",
    "tools/google_calendar.d.ts",
    "tools/google_calendar.d.cts",
    "tools/google_custom_search.cjs",
    "tools/google_custom_search.js",
    "tools/google_custom_search.d.ts",
    "tools/google_custom_search.d.cts",
    "tools/google_places.cjs",
    "tools/google_places.js",
    "tools/google_places.d.ts",
    "tools/google_places.d.cts",
    "tools/google_trends.cjs",
    "tools/google_trends.js",
    "tools/google_trends.d.ts",
    "tools/google_trends.d.cts",
    "tools/google_routes.cjs",
    "tools/google_routes.js",
    "tools/google_routes.d.ts",
    "tools/google_routes.d.cts",
    "tools/google_scholar.cjs",
    "tools/google_scholar.js",
    "tools/google_scholar.d.ts",
    "tools/google_scholar.d.cts",
    "tools/ifttt.cjs",
    "tools/ifttt.js",
    "tools/ifttt.d.ts",
    "tools/ifttt.d.cts",
    "tools/searchapi.cjs",
    "tools/searchapi.js",
    "tools/searchapi.d.ts",
    "tools/searchapi.d.cts",
    "tools/searxng_search.cjs",
    "tools/searxng_search.js",
    "tools/searxng_search.d.ts",
    "tools/searxng_search.d.cts",
    "tools/serpapi.cjs",
    "tools/serpapi.js",
    "tools/serpapi.d.ts",
    "tools/serpapi.d.cts",
    "tools/serper.cjs",
    "tools/serper.js",
    "tools/serper.d.ts",
    "tools/serper.d.cts",
    "tools/stackexchange.cjs",
    "tools/stackexchange.js",
    "tools/stackexchange.d.ts",
    "tools/stackexchange.d.cts",
    "tools/tavily_search.cjs",
    "tools/tavily_search.js",
    "tools/tavily_search.d.ts",
    "tools/tavily_search.d.cts",
    "tools/wikipedia_query_run.cjs",
    "tools/wikipedia_query_run.js",
    "tools/wikipedia_query_run.d.ts",
    "tools/wikipedia_query_run.d.cts",
    "tools/wolframalpha.cjs",
    "tools/wolframalpha.js",
    "tools/wolframalpha.d.ts",
    "tools/wolframalpha.d.cts",
    "agents/toolkits/aws_sfn.cjs",
    "agents/toolkits/aws_sfn.js",
    "agents/toolkits/aws_sfn.d.ts",
    "agents/toolkits/aws_sfn.d.cts",
    "agents/toolkits/base.cjs",
    "agents/toolkits/base.js",
    "agents/toolkits/base.d.ts",
    "agents/toolkits/base.d.cts",
    "agents/toolkits/connery.cjs",
    "agents/toolkits/connery.js",
    "agents/toolkits/connery.d.ts",
    "agents/toolkits/connery.d.cts",
    "agents/toolkits/ibm.cjs",
    "agents/toolkits/ibm.js",
    "agents/toolkits/ibm.d.ts",
    "agents/toolkits/ibm.d.cts",
    "agents/toolkits/stagehand.cjs",
    "agents/toolkits/stagehand.js",
    "agents/toolkits/stagehand.d.ts",
    "agents/toolkits/stagehand.d.cts",
    "embeddings/alibaba_tongyi.cjs",
    "embeddings/alibaba_tongyi.js",
    "embeddings/alibaba_tongyi.d.ts",
    "embeddings/alibaba_tongyi.d.cts",
    "embeddings/baidu_qianfan.cjs",
    "embeddings/baidu_qianfan.js",
    "embeddings/baidu_qianfan.d.ts",
    "embeddings/baidu_qianfan.d.cts",
    "embeddings/bedrock.cjs",
    "embeddings/bedrock.js",
    "embeddings/bedrock.d.ts",
    "embeddings/bedrock.d.cts",
    "embeddings/bytedance_doubao.cjs",
    "embeddings/bytedance_doubao.js",
    "embeddings/bytedance_doubao.d.ts",
    "embeddings/bytedance_doubao.d.cts",
    "embeddings/cloudflare_workersai.cjs",
    "embeddings/cloudflare_workersai.js",
    "embeddings/cloudflare_workersai.d.ts",
    "embeddings/cloudflare_workersai.d.cts",
    "embeddings/cohere.cjs",
    "embeddings/cohere.js",
    "embeddings/cohere.d.ts",
    "embeddings/cohere.d.cts",
    "embeddings/deepinfra.cjs",
    "embeddings/deepinfra.js",
    "embeddings/deepinfra.d.ts",
    "embeddings/deepinfra.d.cts",
    "embeddings/fireworks.cjs",
    "embeddings/fireworks.js",
    "embeddings/fireworks.d.ts",
    "embeddings/fireworks.d.cts",
    "embeddings/gradient_ai.cjs",
    "embeddings/gradient_ai.js",
    "embeddings/gradient_ai.d.ts",
    "embeddings/gradient_ai.d.cts",
    "embeddings/hf.cjs",
    "embeddings/hf.js",
    "embeddings/hf.d.ts",
    "embeddings/hf.d.cts",
    "embeddings/hf_transformers.cjs",
    "embeddings/hf_transformers.js",
    "embeddings/hf_transformers.d.ts",
    "embeddings/hf_transformers.d.cts",
    "embeddings/huggingface_transformers.cjs",
    "embeddings/huggingface_transformers.js",
    "embeddings/huggingface_transformers.d.ts",
    "embeddings/huggingface_transformers.d.cts",
    "embeddings/ibm.cjs",
    "embeddings/ibm.js",
    "embeddings/ibm.d.ts",
    "embeddings/ibm.d.cts",
    "embeddings/jina.cjs",
    "embeddings/jina.js",
    "embeddings/jina.d.ts",
    "embeddings/jina.d.cts",
    "embeddings/llama_cpp.cjs",
    "embeddings/llama_cpp.js",
    "embeddings/llama_cpp.d.ts",
    "embeddings/llama_cpp.d.cts",
    "embeddings/minimax.cjs",
    "embeddings/minimax.js",
    "embeddings/minimax.d.ts",
    "embeddings/minimax.d.cts",
    "embeddings/ollama.cjs",
    "embeddings/ollama.js",
    "embeddings/ollama.d.ts",
    "embeddings/ollama.d.cts",
    "embeddings/premai.cjs",
    "embeddings/premai.js",
    "embeddings/premai.d.ts",
    "embeddings/premai.d.cts",
    "embeddings/tensorflow.cjs",
    "embeddings/tensorflow.js",
    "embeddings/tensorflow.d.ts",
    "embeddings/tensorflow.d.cts",
    "embeddings/tencent_hunyuan.cjs",
    "embeddings/tencent_hunyuan.js",
    "embeddings/tencent_hunyuan.d.ts",
    "embeddings/tencent_hunyuan.d.cts",
    "embeddings/tencent_hunyuan/web.cjs",
    "embeddings/tencent_hunyuan/web.js",
    "embeddings/tencent_hunyuan/web.d.ts",
    "embeddings/tencent_hunyuan/web.d.cts",
    "embeddings/togetherai.cjs",
    "embeddings/togetherai.js",
    "embeddings/togetherai.d.ts",
    "embeddings/togetherai.d.cts",
    "embeddings/voyage.cjs",
    "embeddings/voyage.js",
    "embeddings/voyage.d.ts",
    "embeddings/voyage.d.cts",
    "embeddings/zhipuai.cjs",
    "embeddings/zhipuai.js",
    "embeddings/zhipuai.d.ts",
    "embeddings/zhipuai.d.cts",
    "llms/ai21.cjs",
    "llms/ai21.js",
    "llms/ai21.d.ts",
    "llms/ai21.d.cts",
    "llms/aleph_alpha.cjs",
    "llms/aleph_alpha.js",
    "llms/aleph_alpha.d.ts",
    "llms/aleph_alpha.d.cts",
    "llms/arcjet.cjs",
    "llms/arcjet.js",
    "llms/arcjet.d.ts",
    "llms/arcjet.d.cts",
    "llms/bedrock.cjs",
    "llms/bedrock.js",
    "llms/bedrock.d.ts",
    "llms/bedrock.d.cts",
    "llms/bedrock/web.cjs",
    "llms/bedrock/web.js",
    "llms/bedrock/web.d.ts",
    "llms/bedrock/web.d.cts",
    "llms/cloudflare_workersai.cjs",
    "llms/cloudflare_workersai.js",
    "llms/cloudflare_workersai.d.ts",
    "llms/cloudflare_workersai.d.cts",
    "llms/cohere.cjs",
    "llms/cohere.js",
    "llms/cohere.d.ts",
    "llms/cohere.d.cts",
    "llms/deepinfra.cjs",
    "llms/deepinfra.js",
    "llms/deepinfra.d.ts",
    "llms/deepinfra.d.cts",
    "llms/fireworks.cjs",
    "llms/fireworks.js",
    "llms/fireworks.d.ts",
    "llms/fireworks.d.cts",
    "llms/friendli.cjs",
    "llms/friendli.js",
    "llms/friendli.d.ts",
    "llms/friendli.d.cts",
    "llms/gradient_ai.cjs",
    "llms/gradient_ai.js",
    "llms/gradient_ai.d.ts",
    "llms/gradient_ai.d.cts",
    "llms/hf.cjs",
    "llms/hf.js",
    "llms/hf.d.ts",
    "llms/hf.d.cts",
    "llms/ibm.cjs",
    "llms/ibm.js",
    "llms/ibm.d.ts",
    "llms/ibm.d.cts",
    "llms/llama_cpp.cjs",
    "llms/llama_cpp.js",
    "llms/llama_cpp.d.ts",
    "llms/llama_cpp.d.cts",
    "llms/ollama.cjs",
    "llms/ollama.js",
    "llms/ollama.d.ts",
    "llms/ollama.d.cts",
    "llms/portkey.cjs",
    "llms/portkey.js",
    "llms/portkey.d.ts",
    "llms/portkey.d.cts",
    "llms/raycast.cjs",
    "llms/raycast.js",
    "llms/raycast.d.ts",
    "llms/raycast.d.cts",
    "llms/replicate.cjs",
    "llms/replicate.js",
    "llms/replicate.d.ts",
    "llms/replicate.d.cts",
    "llms/sagemaker_endpoint.cjs",
    "llms/sagemaker_endpoint.js",
    "llms/sagemaker_endpoint.d.ts",
    "llms/sagemaker_endpoint.d.cts",
    "llms/togetherai.cjs",
    "llms/togetherai.js",
    "llms/togetherai.d.ts",
    "llms/togetherai.d.cts",
    "llms/watsonx_ai.cjs",
    "llms/watsonx_ai.js",
    "llms/watsonx_ai.d.ts",
    "llms/watsonx_ai.d.cts",
    "llms/writer.cjs",
    "llms/writer.js",
    "llms/writer.d.ts",
    "llms/writer.d.cts",
    "llms/yandex.cjs",
    "llms/yandex.js",
    "llms/yandex.d.ts",
    "llms/yandex.d.cts",
    "llms/layerup_security.cjs",
    "llms/layerup_security.js",
    "llms/layerup_security.d.ts",
    "llms/layerup_security.d.cts",
    "vectorstores/analyticdb.cjs",
    "vectorstores/analyticdb.js",
    "vectorstores/analyticdb.d.ts",
    "vectorstores/analyticdb.d.cts",
    "vectorstores/astradb.cjs",
    "vectorstores/astradb.js",
    "vectorstores/astradb.d.ts",
    "vectorstores/astradb.d.cts",
    "vectorstores/azion_edgesql.cjs",
    "vectorstores/azion_edgesql.js",
    "vectorstores/azion_edgesql.d.ts",
    "vectorstores/azion_edgesql.d.cts",
    "vectorstores/azure_aisearch.cjs",
    "vectorstores/azure_aisearch.js",
    "vectorstores/azure_aisearch.d.ts",
    "vectorstores/azure_aisearch.d.cts",
    "vectorstores/azure_cosmosdb.cjs",
    "vectorstores/azure_cosmosdb.js",
    "vectorstores/azure_cosmosdb.d.ts",
    "vectorstores/azure_cosmosdb.d.cts",
    "vectorstores/cassandra.cjs",
    "vectorstores/cassandra.js",
    "vectorstores/cassandra.d.ts",
    "vectorstores/cassandra.d.cts",
    "vectorstores/chroma.cjs",
    "vectorstores/chroma.js",
    "vectorstores/chroma.d.ts",
    "vectorstores/chroma.d.cts",
    "vectorstores/clickhouse.cjs",
    "vectorstores/clickhouse.js",
    "vectorstores/clickhouse.d.ts",
    "vectorstores/clickhouse.d.cts",
    "vectorstores/closevector/node.cjs",
    "vectorstores/closevector/node.js",
    "vectorstores/closevector/node.d.ts",
    "vectorstores/closevector/node.d.cts",
    "vectorstores/closevector/web.cjs",
    "vectorstores/closevector/web.js",
    "vectorstores/closevector/web.d.ts",
    "vectorstores/closevector/web.d.cts",
    "vectorstores/cloudflare_vectorize.cjs",
    "vectorstores/cloudflare_vectorize.js",
    "vectorstores/cloudflare_vectorize.d.ts",
    "vectorstores/cloudflare_vectorize.d.cts",
    "vectorstores/convex.cjs",
    "vectorstores/convex.js",
    "vectorstores/convex.d.ts",
    "vectorstores/convex.d.cts",
    "vectorstores/couchbase.cjs",
    "vectorstores/couchbase.js",
    "vectorstores/couchbase.d.ts",
    "vectorstores/couchbase.d.cts",
    "vectorstores/elasticsearch.cjs",
    "vectorstores/elasticsearch.js",
    "vectorstores/elasticsearch.d.ts",
    "vectorstores/elasticsearch.d.cts",
    "vectorstores/faiss.cjs",
    "vectorstores/faiss.js",
    "vectorstores/faiss.d.ts",
    "vectorstores/faiss.d.cts",
    "vectorstores/googlevertexai.cjs",
    "vectorstores/googlevertexai.js",
    "vectorstores/googlevertexai.d.ts",
    "vectorstores/googlevertexai.d.cts",
    "vectorstores/hnswlib.cjs",
    "vectorstores/hnswlib.js",
    "vectorstores/hnswlib.d.ts",
    "vectorstores/hnswlib.d.cts",
    "vectorstores/hanavector.cjs",
    "vectorstores/hanavector.js",
    "vectorstores/hanavector.d.ts",
    "vectorstores/hanavector.d.cts",
    "vectorstores/lancedb.cjs",
    "vectorstores/lancedb.js",
    "vectorstores/lancedb.d.ts",
    "vectorstores/lancedb.d.cts",
    "vectorstores/libsql.cjs",
    "vectorstores/libsql.js",
    "vectorstores/libsql.d.ts",
    "vectorstores/libsql.d.cts",
    "vectorstores/mariadb.cjs",
    "vectorstores/mariadb.js",
    "vectorstores/mariadb.d.ts",
    "vectorstores/mariadb.d.cts",
    "vectorstores/milvus.cjs",
    "vectorstores/milvus.js",
    "vectorstores/milvus.d.ts",
    "vectorstores/milvus.d.cts",
    "vectorstores/momento_vector_index.cjs",
    "vectorstores/momento_vector_index.js",
    "vectorstores/momento_vector_index.d.ts",
    "vectorstores/momento_vector_index.d.cts",
    "vectorstores/mongodb_atlas.cjs",
    "vectorstores/mongodb_atlas.js",
    "vectorstores/mongodb_atlas.d.ts",
    "vectorstores/mongodb_atlas.d.cts",
    "vectorstores/myscale.cjs",
    "vectorstores/myscale.js",
    "vectorstores/myscale.d.ts",
    "vectorstores/myscale.d.cts",
    "vectorstores/neo4j_vector.cjs",
    "vectorstores/neo4j_vector.js",
    "vectorstores/neo4j_vector.d.ts",
    "vectorstores/neo4j_vector.d.cts",
    "vectorstores/neon.cjs",
    "vectorstores/neon.js",
    "vectorstores/neon.d.ts",
    "vectorstores/neon.d.cts",
    "vectorstores/opensearch.cjs",
    "vectorstores/opensearch.js",
    "vectorstores/opensearch.d.ts",
    "vectorstores/opensearch.d.cts",
    "vectorstores/pgvector.cjs",
    "vectorstores/pgvector.js",
    "vectorstores/pgvector.d.ts",
    "vectorstores/pgvector.d.cts",
    "vectorstores/pinecone.cjs",
    "vectorstores/pinecone.js",
    "vectorstores/pinecone.d.ts",
    "vectorstores/pinecone.d.cts",
    "vectorstores/prisma.cjs",
    "vectorstores/prisma.js",
    "vectorstores/prisma.d.ts",
    "vectorstores/prisma.d.cts",
    "vectorstores/qdrant.cjs",
    "vectorstores/qdrant.js",
    "vectorstores/qdrant.d.ts",
    "vectorstores/qdrant.d.cts",
    "vectorstores/redis.cjs",
    "vectorstores/redis.js",
    "vectorstores/redis.d.ts",
    "vectorstores/redis.d.cts",
    "vectorstores/rockset.cjs",
    "vectorstores/rockset.js",
    "vectorstores/rockset.d.ts",
    "vectorstores/rockset.d.cts",
    "vectorstores/singlestore.cjs",
    "vectorstores/singlestore.js",
    "vectorstores/singlestore.d.ts",
    "vectorstores/singlestore.d.cts",
    "vectorstores/supabase.cjs",
    "vectorstores/supabase.js",
    "vectorstores/supabase.d.ts",
    "vectorstores/supabase.d.cts",
    "vectorstores/tigris.cjs",
    "vectorstores/tigris.js",
    "vectorstores/tigris.d.ts",
    "vectorstores/tigris.d.cts",
    "vectorstores/turbopuffer.cjs",
    "vectorstores/turbopuffer.js",
    "vectorstores/turbopuffer.d.ts",
    "vectorstores/turbopuffer.d.cts",
    "vectorstores/typeorm.cjs",
    "vectorstores/typeorm.js",
    "vectorstores/typeorm.d.ts",
    "vectorstores/typeorm.d.cts",
    "vectorstores/typesense.cjs",
    "vectorstores/typesense.js",
    "vectorstores/typesense.d.ts",
    "vectorstores/typesense.d.cts",
    "vectorstores/upstash.cjs",
    "vectorstores/upstash.js",
    "vectorstores/upstash.d.ts",
    "vectorstores/upstash.d.cts",
    "vectorstores/usearch.cjs",
    "vectorstores/usearch.js",
    "vectorstores/usearch.d.ts",
    "vectorstores/usearch.d.cts",
    "vectorstores/vectara.cjs",
    "vectorstores/vectara.js",
    "vectorstores/vectara.d.ts",
    "vectorstores/vectara.d.cts",
    "vectorstores/vercel_postgres.cjs",
    "vectorstores/vercel_postgres.js",
    "vectorstores/vercel_postgres.d.ts",
    "vectorstores/vercel_postgres.d.cts",
    "vectorstores/voy.cjs",
    "vectorstores/voy.js",
    "vectorstores/voy.d.ts",
    "vectorstores/voy.d.cts",
    "vectorstores/weaviate.cjs",
    "vectorstores/weaviate.js",
    "vectorstores/weaviate.d.ts",
    "vectorstores/weaviate.d.cts",
    "vectorstores/xata.cjs",
    "vectorstores/xata.js",
    "vectorstores/xata.d.ts",
    "vectorstores/xata.d.cts",
    "vectorstores/zep.cjs",
    "vectorstores/zep.js",
    "vectorstores/zep.d.ts",
    "vectorstores/zep.d.cts",
    "vectorstores/zep_cloud.cjs",
    "vectorstores/zep_cloud.js",
    "vectorstores/zep_cloud.d.ts",
    "vectorstores/zep_cloud.d.cts",
    "chat_models/alibaba_tongyi.cjs",
    "chat_models/alibaba_tongyi.js",
    "chat_models/alibaba_tongyi.d.ts",
    "chat_models/alibaba_tongyi.d.cts",
    "chat_models/arcjet.cjs",
    "chat_models/arcjet.js",
    "chat_models/arcjet.d.ts",
    "chat_models/arcjet.d.cts",
    "chat_models/baiduwenxin.cjs",
    "chat_models/baiduwenxin.js",
    "chat_models/baiduwenxin.d.ts",
    "chat_models/baiduwenxin.d.cts",
    "chat_models/bedrock.cjs",
    "chat_models/bedrock.js",
    "chat_models/bedrock.d.ts",
    "chat_models/bedrock.d.cts",
    "chat_models/bedrock/web.cjs",
    "chat_models/bedrock/web.js",
    "chat_models/bedrock/web.d.ts",
    "chat_models/bedrock/web.d.cts",
    "chat_models/cloudflare_workersai.cjs",
    "chat_models/cloudflare_workersai.js",
    "chat_models/cloudflare_workersai.d.ts",
    "chat_models/cloudflare_workersai.d.cts",
    "chat_models/deepinfra.cjs",
    "chat_models/deepinfra.js",
    "chat_models/deepinfra.d.ts",
    "chat_models/deepinfra.d.cts",
    "chat_models/fireworks.cjs",
    "chat_models/fireworks.js",
    "chat_models/fireworks.d.ts",
    "chat_models/fireworks.d.cts",
    "chat_models/friendli.cjs",
    "chat_models/friendli.js",
    "chat_models/friendli.d.ts",
    "chat_models/friendli.d.cts",
    "chat_models/ibm.cjs",
    "chat_models/ibm.js",
    "chat_models/ibm.d.ts",
    "chat_models/ibm.d.cts",
    "chat_models/iflytek_xinghuo.cjs",
    "chat_models/iflytek_xinghuo.js",
    "chat_models/iflytek_xinghuo.d.ts",
    "chat_models/iflytek_xinghuo.d.cts",
    "chat_models/iflytek_xinghuo/web.cjs",
    "chat_models/iflytek_xinghuo/web.js",
    "chat_models/iflytek_xinghuo/web.d.ts",
    "chat_models/iflytek_xinghuo/web.d.cts",
    "chat_models/llama_cpp.cjs",
    "chat_models/llama_cpp.js",
    "chat_models/llama_cpp.d.ts",
    "chat_models/llama_cpp.d.cts",
    "chat_models/minimax.cjs",
    "chat_models/minimax.js",
    "chat_models/minimax.d.ts",
    "chat_models/minimax.d.cts",
    "chat_models/moonshot.cjs",
    "chat_models/moonshot.js",
    "chat_models/moonshot.d.ts",
    "chat_models/moonshot.d.cts",
    "chat_models/novita.cjs",
    "chat_models/novita.js",
    "chat_models/novita.d.ts",
    "chat_models/novita.d.cts",
    "chat_models/ollama.cjs",
    "chat_models/ollama.js",
    "chat_models/ollama.d.ts",
    "chat_models/ollama.d.cts",
    "chat_models/perplexity.cjs",
    "chat_models/perplexity.js",
    "chat_models/perplexity.d.ts",
    "chat_models/perplexity.d.cts",
    "chat_models/portkey.cjs",
    "chat_models/portkey.js",
    "chat_models/portkey.d.ts",
    "chat_models/portkey.d.cts",
    "chat_models/premai.cjs",
    "chat_models/premai.js",
    "chat_models/premai.d.ts",
    "chat_models/premai.d.cts",
    "chat_models/tencent_hunyuan.cjs",
    "chat_models/tencent_hunyuan.js",
    "chat_models/tencent_hunyuan.d.ts",
    "chat_models/tencent_hunyuan.d.cts",
    "chat_models/tencent_hunyuan/web.cjs",
    "chat_models/tencent_hunyuan/web.js",
    "chat_models/tencent_hunyuan/web.d.ts",
    "chat_models/tencent_hunyuan/web.d.cts",
    "chat_models/togetherai.cjs",
    "chat_models/togetherai.js",
    "chat_models/togetherai.d.ts",
    "chat_models/togetherai.d.cts",
    "chat_models/webllm.cjs",
    "chat_models/webllm.js",
    "chat_models/webllm.d.ts",
    "chat_models/webllm.d.cts",
    "chat_models/yandex.cjs",
    "chat_models/yandex.js",
    "chat_models/yandex.d.ts",
    "chat_models/yandex.d.cts",
    "chat_models/zhipuai.cjs",
    "chat_models/zhipuai.js",
    "chat_models/zhipuai.d.ts",
    "chat_models/zhipuai.d.cts",
    "callbacks/handlers/llmonitor.cjs",
    "callbacks/handlers/llmonitor.js",
    "callbacks/handlers/llmonitor.d.ts",
    "callbacks/handlers/llmonitor.d.cts",
    "callbacks/handlers/lunary.cjs",
    "callbacks/handlers/lunary.js",
    "callbacks/handlers/lunary.d.ts",
    "callbacks/handlers/lunary.d.cts",
    "callbacks/handlers/upstash_ratelimit.cjs",
    "callbacks/handlers/upstash_ratelimit.js",
    "callbacks/handlers/upstash_ratelimit.d.ts",
    "callbacks/handlers/upstash_ratelimit.d.cts",
    "retrievers/amazon_kendra.cjs",
    "retrievers/amazon_kendra.js",
    "retrievers/amazon_kendra.d.ts",
    "retrievers/amazon_kendra.d.cts",
    "retrievers/amazon_knowledge_base.cjs",
    "retrievers/amazon_knowledge_base.js",
    "retrievers/amazon_knowledge_base.d.ts",
    "retrievers/amazon_knowledge_base.d.cts",
    "retrievers/arxiv.cjs",
    "retrievers/arxiv.js",
    "retrievers/arxiv.d.ts",
    "retrievers/arxiv.d.cts",
    "retrievers/azion_edgesql.cjs",
    "retrievers/azion_edgesql.js",
    "retrievers/azion_edgesql.d.ts",
    "retrievers/azion_edgesql.d.cts",
    "retrievers/bm25.cjs",
    "retrievers/bm25.js",
    "retrievers/bm25.d.ts",
    "retrievers/bm25.d.cts",
    "retrievers/chaindesk.cjs",
    "retrievers/chaindesk.js",
    "retrievers/chaindesk.d.ts",
    "retrievers/chaindesk.d.cts",
    "retrievers/databerry.cjs",
    "retrievers/databerry.js",
    "retrievers/databerry.d.ts",
    "retrievers/databerry.d.cts",
    "retrievers/dria.cjs",
    "retrievers/dria.js",
    "retrievers/dria.d.ts",
    "retrievers/dria.d.cts",
    "retrievers/metal.cjs",
    "retrievers/metal.js",
    "retrievers/metal.d.ts",
    "retrievers/metal.d.cts",
    "retrievers/remote.cjs",
    "retrievers/remote.js",
    "retrievers/remote.d.ts",
    "retrievers/remote.d.cts",
    "retrievers/supabase.cjs",
    "retrievers/supabase.js",
    "retrievers/supabase.d.ts",
    "retrievers/supabase.d.cts",
    "retrievers/tavily_search_api.cjs",
    "retrievers/tavily_search_api.js",
    "retrievers/tavily_search_api.d.ts",
    "retrievers/tavily_search_api.d.cts",
    "retrievers/vectara_summary.cjs",
    "retrievers/vectara_summary.js",
    "retrievers/vectara_summary.d.ts",
    "retrievers/vectara_summary.d.cts",
    "retrievers/vespa.cjs",
    "retrievers/vespa.js",
    "retrievers/vespa.d.ts",
    "retrievers/vespa.d.cts",
    "retrievers/zep.cjs",
    "retrievers/zep.js",
    "retrievers/zep.d.ts",
    "retrievers/zep.d.cts",
    "structured_query/chroma.cjs",
    "structured_query/chroma.js",
    "structured_query/chroma.d.ts",
    "structured_query/chroma.d.cts",
    "structured_query/qdrant.cjs",
    "structured_query/qdrant.js",
    "structured_query/qdrant.d.ts",
    "structured_query/qdrant.d.cts",
    "structured_query/supabase.cjs",
    "structured_query/supabase.js",
    "structured_query/supabase.d.ts",
    "structured_query/supabase.d.cts",
    "structured_query/vectara.cjs",
    "structured_query/vectara.js",
    "structured_query/vectara.d.ts",
    "structured_query/vectara.d.cts",
    "retrievers/zep_cloud.cjs",
    "retrievers/zep_cloud.js",
    "retrievers/zep_cloud.d.ts",
    "retrievers/zep_cloud.d.cts",
    "caches/cloudflare_kv.cjs",
    "caches/cloudflare_kv.js",
    "caches/cloudflare_kv.d.ts",
    "caches/cloudflare_kv.d.cts",
    "caches/ioredis.cjs",
    "caches/ioredis.js",
    "caches/ioredis.d.ts",
    "caches/ioredis.d.cts",
    "caches/momento.cjs",
    "caches/momento.js",
    "caches/momento.d.ts",
    "caches/momento.d.cts",
    "caches/upstash_redis.cjs",
    "caches/upstash_redis.js",
    "caches/upstash_redis.d.ts",
    "caches/upstash_redis.d.cts",
    "caches/vercel_kv.cjs",
    "caches/vercel_kv.js",
    "caches/vercel_kv.d.ts",
    "caches/vercel_kv.d.cts",
    "graphs/document.cjs",
    "graphs/document.js",
    "graphs/document.d.ts",
    "graphs/document.d.cts",
    "graphs/memgraph_graph.cjs",
    "graphs/memgraph_graph.js",
    "graphs/memgraph_graph.d.ts",
    "graphs/memgraph_graph.d.cts",
    "graphs/neo4j_graph.cjs",
    "graphs/neo4j_graph.js",
    "graphs/neo4j_graph.d.ts",
    "graphs/neo4j_graph.d.cts",
    "document_compressors/ibm.cjs",
    "document_compressors/ibm.js",
    "document_compressors/ibm.d.ts",
    "document_compressors/ibm.d.cts",
    "document_transformers/html_to_text.cjs",
    "document_transformers/html_to_text.js",
    "document_transformers/html_to_text.d.ts",
    "document_transformers/html_to_text.d.cts",
    "document_transformers/mozilla_readability.cjs",
    "document_transformers/mozilla_readability.js",
    "document_transformers/mozilla_readability.d.ts",
    "document_transformers/mozilla_readability.d.cts",
    "storage/cassandra.cjs",
    "storage/cassandra.js",
    "storage/cassandra.d.ts",
    "storage/cassandra.d.cts",
    "storage/convex.cjs",
    "storage/convex.js",
    "storage/convex.d.ts",
    "storage/convex.d.cts",
    "storage/ioredis.cjs",
    "storage/ioredis.js",
    "storage/ioredis.d.ts",
    "storage/ioredis.d.cts",
    "storage/upstash_redis.cjs",
    "storage/upstash_redis.js",
    "storage/upstash_redis.d.ts",
    "storage/upstash_redis.d.cts",
    "storage/vercel_kv.cjs",
    "storage/vercel_kv.js",
    "storage/vercel_kv.d.ts",
    "storage/vercel_kv.d.cts",
    "stores/doc/base.cjs",
    "stores/doc/base.js",
    "stores/doc/base.d.ts",
    "stores/doc/base.d.cts",
    "stores/doc/gcs.cjs",
    "stores/doc/gcs.js",
    "stores/doc/gcs.d.ts",
    "stores/doc/gcs.d.cts",
    "stores/doc/in_memory.cjs",
    "stores/doc/in_memory.js",
    "stores/doc/in_memory.d.ts",
    "stores/doc/in_memory.d.cts",
    "stores/message/astradb.cjs",
    "stores/message/astradb.js",
    "stores/message/astradb.d.ts",
    "stores/message/astradb.d.cts",
    "stores/message/cassandra.cjs",
    "stores/message/cassandra.js",
    "stores/message/cassandra.d.ts",
    "stores/message/cassandra.d.cts",
    "stores/message/cloudflare_d1.cjs",
    "stores/message/cloudflare_d1.js",
    "stores/message/cloudflare_d1.d.ts",
    "stores/message/cloudflare_d1.d.cts",
    "stores/message/convex.cjs",
    "stores/message/convex.js",
    "stores/message/convex.d.ts",
    "stores/message/convex.d.cts",
    "stores/message/dynamodb.cjs",
    "stores/message/dynamodb.js",
    "stores/message/dynamodb.d.ts",
    "stores/message/dynamodb.d.cts",
    "stores/message/firestore.cjs",
    "stores/message/firestore.js",
    "stores/message/firestore.d.ts",
    "stores/message/firestore.d.cts",
    "stores/message/file_system.cjs",
    "stores/message/file_system.js",
    "stores/message/file_system.d.ts",
    "stores/message/file_system.d.cts",
    "stores/message/in_memory.cjs",
    "stores/message/in_memory.js",
    "stores/message/in_memory.d.ts",
    "stores/message/in_memory.d.cts",
    "stores/message/ipfs_datastore.cjs",
    "stores/message/ipfs_datastore.js",
    "stores/message/ipfs_datastore.d.ts",
    "stores/message/ipfs_datastore.d.cts",
    "stores/message/ioredis.cjs",
    "stores/message/ioredis.js",
    "stores/message/ioredis.d.ts",
    "stores/message/ioredis.d.cts",
    "stores/message/momento.cjs",
    "stores/message/momento.js",
    "stores/message/momento.d.ts",
    "stores/message/momento.d.cts",
    "stores/message/mongodb.cjs",
    "stores/message/mongodb.js",
    "stores/message/mongodb.d.ts",
    "stores/message/mongodb.d.cts",
    "stores/message/neo4j.cjs",
    "stores/message/neo4j.js",
    "stores/message/neo4j.d.ts",
    "stores/message/neo4j.d.cts",
    "stores/message/planetscale.cjs",
    "stores/message/planetscale.js",
    "stores/message/planetscale.d.ts",
    "stores/message/planetscale.d.cts",
    "stores/message/postgres.cjs",
    "stores/message/postgres.js",
    "stores/message/postgres.d.ts",
    "stores/message/postgres.d.cts",
    "stores/message/aurora_dsql.cjs",
    "stores/message/aurora_dsql.js",
    "stores/message/aurora_dsql.d.ts",
    "stores/message/aurora_dsql.d.cts",
    "stores/message/redis.cjs",
    "stores/message/redis.js",
    "stores/message/redis.d.ts",
    "stores/message/redis.d.cts",
    "stores/message/upstash_redis.cjs",
    "stores/message/upstash_redis.js",
    "stores/message/upstash_redis.d.ts",
    "stores/message/upstash_redis.d.cts",
    "stores/message/xata.cjs",
    "stores/message/xata.js",
    "stores/message/xata.d.ts",
    "stores/message/xata.d.cts",
    "stores/message/zep_cloud.cjs",
    "stores/message/zep_cloud.js",
    "stores/message/zep_cloud.d.ts",
    "stores/message/zep_cloud.d.cts",
    "memory/chat_memory.cjs",
    "memory/chat_memory.js",
    "memory/chat_memory.d.ts",
    "memory/chat_memory.d.cts",
    "memory/mem0.cjs",
    "memory/mem0.js",
    "memory/mem0.d.ts",
    "memory/mem0.d.cts",
    "memory/motorhead_memory.cjs",
    "memory/motorhead_memory.js",
    "memory/motorhead_memory.d.ts",
    "memory/motorhead_memory.d.cts",
    "memory/zep.cjs",
    "memory/zep.js",
    "memory/zep.d.ts",
    "memory/zep.d.cts",
    "memory/zep_cloud.cjs",
    "memory/zep_cloud.js",
    "memory/zep_cloud.d.ts",
    "memory/zep_cloud.d.cts",
    "indexes/base.cjs",
    "indexes/base.js",
    "indexes/base.d.ts",
    "indexes/base.d.cts",
    "indexes/postgres.cjs",
    "indexes/postgres.js",
    "indexes/postgres.d.ts",
    "indexes/postgres.d.cts",
    "indexes/memory.cjs",
    "indexes/memory.js",
    "indexes/memory.d.ts",
    "indexes/memory.d.cts",
    "indexes/sqlite.cjs",
    "indexes/sqlite.js",
    "indexes/sqlite.d.ts",
    "indexes/sqlite.d.cts",
    "document_loaders/web/airtable.cjs",
    "document_loaders/web/airtable.js",
    "document_loaders/web/airtable.d.ts",
    "document_loaders/web/airtable.d.cts",
    "document_loaders/web/apify_dataset.cjs",
    "document_loaders/web/apify_dataset.js",
    "document_loaders/web/apify_dataset.d.ts",
    "document_loaders/web/apify_dataset.d.cts",
    "document_loaders/web/assemblyai.cjs",
    "document_loaders/web/assemblyai.js",
    "document_loaders/web/assemblyai.d.ts",
    "document_loaders/web/assemblyai.d.cts",
    "document_loaders/web/azure_blob_storage_container.cjs",
    "document_loaders/web/azure_blob_storage_container.js",
    "document_loaders/web/azure_blob_storage_container.d.ts",
    "document_loaders/web/azure_blob_storage_container.d.cts",
    "document_loaders/web/azure_blob_storage_file.cjs",
    "document_loaders/web/azure_blob_storage_file.js",
    "document_loaders/web/azure_blob_storage_file.d.ts",
    "document_loaders/web/azure_blob_storage_file.d.cts",
    "document_loaders/web/browserbase.cjs",
    "document_loaders/web/browserbase.js",
    "document_loaders/web/browserbase.d.ts",
    "document_loaders/web/browserbase.d.cts",
    "document_loaders/web/cheerio.cjs",
    "document_loaders/web/cheerio.js",
    "document_loaders/web/cheerio.d.ts",
    "document_loaders/web/cheerio.d.cts",
    "document_loaders/web/html.cjs",
    "document_loaders/web/html.js",
    "document_loaders/web/html.d.ts",
    "document_loaders/web/html.d.cts",
    "document_loaders/web/puppeteer.cjs",
    "document_loaders/web/puppeteer.js",
    "document_loaders/web/puppeteer.d.ts",
    "document_loaders/web/puppeteer.d.cts",
    "document_loaders/web/playwright.cjs",
    "document_loaders/web/playwright.js",
    "document_loaders/web/playwright.d.ts",
    "document_loaders/web/playwright.d.cts",
    "document_loaders/web/college_confidential.cjs",
    "document_loaders/web/college_confidential.js",
    "document_loaders/web/college_confidential.d.ts",
    "document_loaders/web/college_confidential.d.cts",
    "document_loaders/web/google_cloud_storage.cjs",
    "document_loaders/web/google_cloud_storage.js",
    "document_loaders/web/google_cloud_storage.d.ts",
    "document_loaders/web/google_cloud_storage.d.cts",
    "document_loaders/web/gitbook.cjs",
    "document_loaders/web/gitbook.js",
    "document_loaders/web/gitbook.d.ts",
    "document_loaders/web/gitbook.d.cts",
    "document_loaders/web/hn.cjs",
    "document_loaders/web/hn.js",
    "document_loaders/web/hn.d.ts",
    "document_loaders/web/hn.d.cts",
    "document_loaders/web/imsdb.cjs",
    "document_loaders/web/imsdb.js",
    "document_loaders/web/imsdb.d.ts",
    "document_loaders/web/imsdb.d.cts",
    "document_loaders/web/jira.cjs",
    "document_loaders/web/jira.js",
    "document_loaders/web/jira.d.ts",
    "document_loaders/web/jira.d.cts",
    "document_loaders/web/figma.cjs",
    "document_loaders/web/figma.js",
    "document_loaders/web/figma.d.ts",
    "document_loaders/web/figma.d.cts",
    "document_loaders/web/firecrawl.cjs",
    "document_loaders/web/firecrawl.js",
    "document_loaders/web/firecrawl.d.ts",
    "document_loaders/web/firecrawl.d.cts",
    "document_loaders/web/github.cjs",
    "document_loaders/web/github.js",
    "document_loaders/web/github.d.ts",
    "document_loaders/web/github.d.cts",
    "document_loaders/web/taskade.cjs",
    "document_loaders/web/taskade.js",
    "document_loaders/web/taskade.d.ts",
    "document_loaders/web/taskade.d.cts",
    "document_loaders/web/notionapi.cjs",
    "document_loaders/web/notionapi.js",
    "document_loaders/web/notionapi.d.ts",
    "document_loaders/web/notionapi.d.cts",
    "document_loaders/web/pdf.cjs",
    "document_loaders/web/pdf.js",
    "document_loaders/web/pdf.d.ts",
    "document_loaders/web/pdf.d.cts",
    "document_loaders/web/recursive_url.cjs",
    "document_loaders/web/recursive_url.js",
    "document_loaders/web/recursive_url.d.ts",
    "document_loaders/web/recursive_url.d.cts",
    "document_loaders/web/s3.cjs",
    "document_loaders/web/s3.js",
    "document_loaders/web/s3.d.ts",
    "document_loaders/web/s3.d.cts",
    "document_loaders/web/sitemap.cjs",
    "document_loaders/web/sitemap.js",
    "document_loaders/web/sitemap.d.ts",
    "document_loaders/web/sitemap.d.cts",
    "document_loaders/web/sonix_audio.cjs",
    "document_loaders/web/sonix_audio.js",
    "document_loaders/web/sonix_audio.d.ts",
    "document_loaders/web/sonix_audio.d.cts",
    "document_loaders/web/confluence.cjs",
    "document_loaders/web/confluence.js",
    "document_loaders/web/confluence.d.ts",
    "document_loaders/web/confluence.d.cts",
    "document_loaders/web/couchbase.cjs",
    "document_loaders/web/couchbase.js",
    "document_loaders/web/couchbase.d.ts",
    "document_loaders/web/couchbase.d.cts",
    "document_loaders/web/searchapi.cjs",
    "document_loaders/web/searchapi.js",
    "document_loaders/web/searchapi.d.ts",
    "document_loaders/web/searchapi.d.cts",
    "document_loaders/web/serpapi.cjs",
    "document_loaders/web/serpapi.js",
    "document_loaders/web/serpapi.d.ts",
    "document_loaders/web/serpapi.d.cts",
    "document_loaders/web/sort_xyz_blockchain.cjs",
    "document_loaders/web/sort_xyz_blockchain.js",
    "document_loaders/web/sort_xyz_blockchain.d.ts",
    "document_loaders/web/sort_xyz_blockchain.d.cts",
    "document_loaders/web/spider.cjs",
    "document_loaders/web/spider.js",
    "document_loaders/web/spider.d.ts",
    "document_loaders/web/spider.d.cts",
    "document_loaders/web/youtube.cjs",
    "document_loaders/web/youtube.js",
    "document_loaders/web/youtube.d.ts",
    "document_loaders/web/youtube.d.cts",
    "document_loaders/fs/chatgpt.cjs",
    "document_loaders/fs/chatgpt.js",
    "document_loaders/fs/chatgpt.d.ts",
    "document_loaders/fs/chatgpt.d.cts",
    "document_loaders/fs/srt.cjs",
    "document_loaders/fs/srt.js",
    "document_loaders/fs/srt.d.ts",
    "document_loaders/fs/srt.d.cts",
    "document_loaders/fs/pdf.cjs",
    "document_loaders/fs/pdf.js",
    "document_loaders/fs/pdf.d.ts",
    "document_loaders/fs/pdf.d.cts",
    "document_loaders/fs/docx.cjs",
    "document_loaders/fs/docx.js",
    "document_loaders/fs/docx.d.ts",
    "document_loaders/fs/docx.d.cts",
    "document_loaders/fs/epub.cjs",
    "document_loaders/fs/epub.js",
    "document_loaders/fs/epub.d.ts",
    "document_loaders/fs/epub.d.cts",
    "document_loaders/fs/csv.cjs",
    "document_loaders/fs/csv.js",
    "document_loaders/fs/csv.d.ts",
    "document_loaders/fs/csv.d.cts",
    "document_loaders/fs/notion.cjs",
    "document_loaders/fs/notion.js",
    "document_loaders/fs/notion.d.ts",
    "document_loaders/fs/notion.d.cts",
    "document_loaders/fs/obsidian.cjs",
    "document_loaders/fs/obsidian.js",
    "document_loaders/fs/obsidian.d.ts",
    "document_loaders/fs/obsidian.d.cts",
    "document_loaders/fs/unstructured.cjs",
    "document_loaders/fs/unstructured.js",
    "document_loaders/fs/unstructured.d.ts",
    "document_loaders/fs/unstructured.d.cts",
    "document_loaders/fs/openai_whisper_audio.cjs",
    "document_loaders/fs/openai_whisper_audio.js",
    "document_loaders/fs/openai_whisper_audio.d.ts",
    "document_loaders/fs/openai_whisper_audio.d.cts",
    "document_loaders/fs/pptx.cjs",
    "document_loaders/fs/pptx.js",
    "document_loaders/fs/pptx.d.ts",
    "document_loaders/fs/pptx.d.cts",
    "utils/convex.cjs",
    "utils/convex.js",
    "utils/convex.d.ts",
    "utils/convex.d.cts",
    "utils/event_source_parse.cjs",
    "utils/event_source_parse.js",
    "utils/event_source_parse.d.ts",
    "utils/event_source_parse.d.cts",
    "utils/cassandra.cjs",
    "utils/cassandra.js",
    "utils/cassandra.d.ts",
    "utils/cassandra.d.cts",
    "experimental/callbacks/handlers/datadog.cjs",
    "experimental/callbacks/handlers/datadog.js",
    "experimental/callbacks/handlers/datadog.d.ts",
    "experimental/callbacks/handlers/datadog.d.cts",
    "experimental/graph_transformers/llm.cjs",
    "experimental/graph_transformers/llm.js",
    "experimental/graph_transformers/llm.d.ts",
    "experimental/graph_transformers/llm.d.cts",
    "experimental/multimodal_embeddings/googlevertexai.cjs",
    "experimental/multimodal_embeddings/googlevertexai.js",
    "experimental/multimodal_embeddings/googlevertexai.d.ts",
    "experimental/multimodal_embeddings/googlevertexai.d.cts",
    "experimental/hubs/makersuite/googlemakersuitehub.cjs",
    "experimental/hubs/makersuite/googlemakersuitehub.js",
    "experimental/hubs/makersuite/googlemakersuitehub.d.ts",
    "experimental/hubs/makersuite/googlemakersuitehub.d.cts",
    "experimental/chat_models/ollama_functions.cjs",
    "experimental/chat_models/ollama_functions.js",
    "experimental/chat_models/ollama_functions.d.ts",
    "experimental/chat_models/ollama_functions.d.cts",
    "experimental/llms/chrome_ai.cjs",
    "experimental/llms/chrome_ai.js",
    "experimental/llms/chrome_ai.d.ts",
    "experimental/llms/chrome_ai.d.cts",
    "experimental/tools/pyinterpreter.cjs",
    "experimental/tools/pyinterpreter.js",
    "experimental/tools/pyinterpreter.d.ts",
    "experimental/tools/pyinterpreter.d.cts",
    "chains/graph_qa/cypher.cjs",
    "chains/graph_qa/cypher.js",
    "chains/graph_qa/cypher.d.ts",
    "chains/graph_qa/cypher.d.cts"
  ]
}<|MERGE_RESOLUTION|>--- conflicted
+++ resolved
@@ -256,13 +256,8 @@
     "@huggingface/inference": "^4.0.5",
     "@huggingface/transformers": "^3.5.2",
     "@ibm-cloud/watsonx-ai": "*",
-<<<<<<< HEAD
     "@lancedb/lancedb": "^0.19.1",
-    "@langchain/core": ">=0.2.21 <0.4.0",
-=======
-    "@lancedb/lancedb": "^0.12.0",
     "@langchain/core": ">=0.3.58 <0.4.0",
->>>>>>> 9d952236
     "@layerup/layerup-security": "^1.5.12",
     "@libsql/client": "^0.14.0",
     "@mendable/firecrawl-js": "^1.4.3",
