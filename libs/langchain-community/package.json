{
  "name": "@langchain/community",
  "version": "0.2.3",
  "description": "Third-party integrations for LangChain.js",
  "type": "module",
  "engines": {
    "node": ">=18"
  },
  "main": "./index.js",
  "types": "./index.d.ts",
  "repository": {
    "type": "git",
    "url": "git@github.com:langchain-ai/langchainjs.git"
  },
  "homepage": "https://github.com/langchain-ai/langchainjs/tree/main/libs/langchain-community/",
  "scripts": {
    "build": "yarn turbo:command build:internal --filter=@langchain/community",
    "build:internal": "yarn lc-build:v2 --create-entrypoints --pre --tree-shaking --gen-maps",
    "build:deps": "yarn run turbo:command build --filter=@langchain/core --filter=@langchain/openai --filter=langchain --filter=@langchain/anthropic --concurrency=1",
    "build:esm": "NODE_OPTIONS=--max-old-space-size=4096 tsc --outDir dist/ && rm -rf dist/tests dist/**/tests",
    "build:cjs": "NODE_OPTIONS=--max-old-space-size=4096 tsc --outDir dist-cjs/ -p tsconfig.cjs.json && yarn move-cjs-to-dist && rm -rf dist-cjs",
    "build:watch": "yarn create-entrypoints && tsc --outDir dist/ --watch",
    "build:scripts": "yarn create-entrypoints && yarn check-tree-shaking",
    "lint:eslint": "NODE_OPTIONS=--max-old-space-size=4096 eslint --cache --ext .ts,.js src/",
    "lint:dpdm": "dpdm --exit-code circular:1 --no-warning --no-tree src/*.ts src/**/*.ts",
    "lint": "yarn lint:eslint && yarn lint:dpdm",
    "lint:fix": "yarn lint:eslint --fix && yarn lint:dpdm",
    "clean": "rm -rf .turbo dist/",
    "prepack": "yarn build",
    "test": "yarn run build:deps && NODE_OPTIONS=--experimental-vm-modules jest --testPathIgnorePatterns=\\.int\\.test.ts --testTimeout 30000 --maxWorkers=50%",
    "test:watch": "yarn run build:deps && NODE_OPTIONS=--experimental-vm-modules jest --watch --testPathIgnorePatterns=\\.int\\.test.ts",
    "test:single": "yarn run build:deps && NODE_OPTIONS=--experimental-vm-modules yarn run jest --config jest.config.cjs --testTimeout 100000",
    "test:integration": "NODE_OPTIONS=--experimental-vm-modules jest --testPathPattern=\\.int\\.test.ts --testTimeout 100000 --maxWorkers=50%",
    "format": "prettier --config .prettierrc --write \"src\"",
    "format:check": "prettier --config .prettierrc --check \"src\"",
    "move-cjs-to-dist": "yarn lc-build --config ./langchain.config.js --move-cjs-dist",
    "create-entrypoints": "yarn lc-build --config ./langchain.config.js --create-entrypoints",
    "check-tree-shaking": "yarn lc-build --config ./langchain.config.js --tree-shaking"
  },
  "author": "LangChain",
  "license": "MIT",
  "dependencies": {
    "@langchain/core": "~0.2.0",
    "@langchain/openai": "~0.0.28",
    "binary-extensions": "^2.2.0",
    "expr-eval": "^2.0.2",
    "flat": "^5.0.2",
    "js-yaml": "^4.1.0",
    "langchain": "~0.2.0",
    "langsmith": "~0.1.1",
    "uuid": "^9.0.0",
    "zod": "^3.22.3",
    "zod-to-json-schema": "^3.22.5"
  },
  "devDependencies": {
    "@aws-crypto/sha256-js": "^5.0.0",
    "@aws-sdk/client-bedrock-agent-runtime": "^3.583.0",
    "@aws-sdk/client-bedrock-runtime": "^3.422.0",
    "@aws-sdk/client-dynamodb": "^3.310.0",
    "@aws-sdk/client-kendra": "^3.352.0",
    "@aws-sdk/client-lambda": "^3.310.0",
    "@aws-sdk/client-s3": "^3.310.0",
    "@aws-sdk/client-sagemaker-runtime": "^3.414.0",
    "@aws-sdk/client-sfn": "^3.362.0",
    "@aws-sdk/credential-provider-node": "^3.388.0",
    "@aws-sdk/types": "^3.357.0",
    "@azure/search-documents": "^12.0.0",
    "@azure/storage-blob": "^12.15.0",
    "@browserbasehq/sdk": "^1.1.5",
    "@clickhouse/client": "^0.2.5",
    "@cloudflare/ai": "^1.0.12",
    "@cloudflare/workers-types": "^4.20230922.0",
    "@datastax/astra-db-ts": "^1.0.1",
    "@elastic/elasticsearch": "^8.4.0",
    "@faker-js/faker": "^7.6.0",
    "@getmetal/metal-sdk": "^4.0.0",
    "@getzep/zep-cloud": "~1.0.0",
    "@getzep/zep-js": "^0.9.0",
    "@gomomento/sdk": "^1.51.1",
    "@gomomento/sdk-core": "^1.51.1",
    "@google-ai/generativelanguage": "^2.5.0",
    "@google-cloud/storage": "^7.7.0",
    "@gradientai/nodejs-sdk": "^1.2.0",
    "@huggingface/inference": "^2.6.4",
    "@jest/globals": "^29.5.0",
<<<<<<< HEAD
    "@langchain/scripts": "~0.0",
    "@mendable/firecrawl-js": "^0.0.21",
=======
    "@langchain/scripts": "~0.0.14",
    "@layerup/layerup-security": "^1.5.12",
    "@mendable/firecrawl-js": "^0.0.13",
>>>>>>> be2cc566
    "@mlc-ai/web-llm": "^0.2.35",
    "@mozilla/readability": "^0.4.4",
    "@neondatabase/serverless": "^0.9.1",
    "@notionhq/client": "^2.2.10",
    "@opensearch-project/opensearch": "^2.2.0",
    "@pinecone-database/pinecone": "^1.1.0",
    "@planetscale/database": "^1.8.0",
    "@premai/prem-sdk": "^0.3.25",
    "@qdrant/js-client-rest": "^1.8.2",
    "@raycast/api": "^1.55.2",
    "@rockset/client": "^0.9.1",
    "@smithy/eventstream-codec": "^2.0.5",
    "@smithy/protocol-http": "^3.0.6",
    "@smithy/signature-v4": "^2.0.10",
    "@smithy/util-utf8": "^2.0.0",
    "@spider-cloud/spider-client": "^0.0.21",
    "@supabase/postgrest-js": "^1.1.1",
    "@supabase/supabase-js": "^2.10.0",
    "@swc/core": "^1.3.90",
    "@swc/jest": "^0.2.29",
    "@tensorflow-models/universal-sentence-encoder": "^1.3.3",
    "@tensorflow/tfjs-backend-cpu": "^3",
    "@tensorflow/tfjs-converter": "^3.6.0",
    "@tensorflow/tfjs-core": "^3.6.0",
    "@tsconfig/recommended": "^1.0.2",
    "@types/better-sqlite3": "^7.6.9",
    "@types/flat": "^5.0.2",
    "@types/html-to-text": "^9",
    "@types/jsdom": "^21.1.1",
    "@types/jsonwebtoken": "^9",
    "@types/lodash": "^4",
    "@types/mozilla-readability": "^0.2.1",
    "@types/pdf-parse": "^1.1.1",
    "@types/pg": "^8.11.0",
    "@types/pg-copy-streams": "^1.2.2",
    "@types/uuid": "^9",
    "@types/ws": "^8",
    "@typescript-eslint/eslint-plugin": "^5.58.0",
    "@typescript-eslint/parser": "^5.58.0",
    "@upstash/ratelimit": "^1.1.3",
    "@upstash/redis": "^1.20.6",
    "@upstash/vector": "^1.0.7",
    "@vercel/kv": "^0.2.3",
    "@vercel/postgres": "^0.5.0",
    "@writerai/writer-sdk": "^0.40.2",
    "@xata.io/client": "^0.28.0",
    "@xenova/transformers": "^2.5.4",
    "@zilliz/milvus2-sdk-node": ">=2.2.11",
    "apify-client": "^2.7.1",
    "assemblyai": "^4.0.0",
    "better-sqlite3": "^9.4.0",
    "cassandra-driver": "^4.7.2",
    "cborg": "^4.1.1",
    "cheerio": "^1.0.0-rc.12",
    "chromadb": "^1.5.3",
    "closevector-common": "0.1.3",
    "closevector-node": "0.1.6",
    "closevector-web": "0.1.6",
    "cohere-ai": ">=6.0.0",
    "convex": "^1.3.1",
    "couchbase": "^4.3.0",
    "d3-dsv": "^2.0.0",
    "datastore-core": "^9.2.9",
    "discord.js": "^14.14.1",
    "dotenv": "^16.0.3",
    "dpdm": "^3.12.0",
    "dria": "^0.0.3",
    "duck-duck-scrape": "^2.2.5",
    "epub2": "^3.0.1",
    "eslint": "^8.33.0",
    "eslint-config-airbnb-base": "^15.0.0",
    "eslint-config-prettier": "^8.6.0",
    "eslint-plugin-import": "^2.27.5",
    "eslint-plugin-jest": "^27.6.0",
    "eslint-plugin-no-instanceof": "^1.0.1",
    "eslint-plugin-prettier": "^4.2.1",
    "faiss-node": "^0.5.1",
    "firebase-admin": "^11.9.0 || ^12.0.0",
    "google-auth-library": "^9.10.0",
    "googleapis": "^126.0.1",
    "graphql": "^16.6.0",
    "hdb": "0.19.8",
    "hnswlib-node": "^3.0.0",
    "html-to-text": "^9.0.5",
    "ignore": "^5.2.0",
    "interface-datastore": "^8.2.11",
    "ioredis": "^5.3.2",
    "it-all": "^3.0.4",
    "jest": "^29.5.0",
    "jest-environment-node": "^29.6.4",
    "jsdom": "^22.1.0",
    "jsonwebtoken": "^9.0.2",
    "llmonitor": "^0.5.9",
    "lodash": "^4.17.21",
    "lunary": "^0.6.11",
    "mammoth": "^1.6.0",
    "mongodb": "^5.2.0",
    "mysql2": "^3.3.3",
    "neo4j-driver": "^5.17.0",
    "node-llama-cpp": "2.7.3",
    "notion-to-md": "^3.1.0",
    "officeparser": "^4.0.4",
    "pdf-parse": "1.1.1",
    "pg": "^8.11.0",
    "pg-copy-streams": "^6.0.5",
    "pickleparser": "^0.2.1",
    "playwright": "^1.32.1",
    "portkey-ai": "^0.1.11",
    "prettier": "^2.8.3",
    "puppeteer": "^19.7.2",
    "redis": "^4.6.6",
    "release-it": "^15.10.1",
    "replicate": "^0.29.4",
    "rollup": "^3.19.1",
    "sonix-speech-recognition": "^2.1.1",
    "srt-parser-2": "^1.2.3",
    "ts-jest": "^29.1.0",
    "typeorm": "^0.3.12",
    "typescript": "~5.1.6",
    "typesense": "^1.5.3",
    "usearch": "^1.1.1",
    "vectordb": "^0.1.4",
    "voy-search": "0.6.2",
    "weaviate-ts-client": "^1.4.0",
    "web-auth-library": "^1.0.3",
    "youtube-transcript": "^1.0.6",
    "youtubei.js": "^9.1.0"
  },
  "peerDependencies": {
    "@aws-crypto/sha256-js": "^5.0.0",
    "@aws-sdk/client-bedrock-agent-runtime": "^3.583.0",
    "@aws-sdk/client-bedrock-runtime": "^3.422.0",
    "@aws-sdk/client-dynamodb": "^3.310.0",
    "@aws-sdk/client-kendra": "^3.352.0",
    "@aws-sdk/client-lambda": "^3.310.0",
    "@aws-sdk/client-s3": "^3.310.0",
    "@aws-sdk/client-sagemaker-runtime": "^3.310.0",
    "@aws-sdk/client-sfn": "^3.310.0",
    "@aws-sdk/credential-provider-node": "^3.388.0",
    "@azure/search-documents": "^12.0.0",
    "@azure/storage-blob": "^12.15.0",
    "@browserbasehq/sdk": "*",
    "@clickhouse/client": "^0.2.5",
    "@cloudflare/ai": "*",
    "@datastax/astra-db-ts": "^1.0.0",
    "@elastic/elasticsearch": "^8.4.0",
    "@getmetal/metal-sdk": "*",
    "@getzep/zep-cloud": "~1.0.0",
    "@getzep/zep-js": "^0.9.0",
    "@gomomento/sdk": "^1.51.1",
    "@gomomento/sdk-core": "^1.51.1",
    "@google-ai/generativelanguage": "^2.5.0",
    "@google-cloud/storage": "^6.10.1 || ^7.7.0",
    "@gradientai/nodejs-sdk": "^1.2.0",
    "@huggingface/inference": "^2.6.4",
<<<<<<< HEAD
    "@mendable/firecrawl-js": "^0.0.21",
=======
    "@layerup/layerup-security": "^1.5.12",
    "@mendable/firecrawl-js": "^0.0.13",
>>>>>>> be2cc566
    "@mlc-ai/web-llm": "^0.2.35",
    "@mozilla/readability": "*",
    "@neondatabase/serverless": "*",
    "@notionhq/client": "^2.2.10",
    "@opensearch-project/opensearch": "*",
    "@pinecone-database/pinecone": "*",
    "@planetscale/database": "^1.8.0",
    "@premai/prem-sdk": "^0.3.25",
    "@qdrant/js-client-rest": "^1.8.2",
    "@raycast/api": "^1.55.2",
    "@rockset/client": "^0.9.1",
    "@smithy/eventstream-codec": "^2.0.5",
    "@smithy/protocol-http": "^3.0.6",
    "@smithy/signature-v4": "^2.0.10",
    "@smithy/util-utf8": "^2.0.0",
    "@spider-cloud/spider-client": "^0.0.21",
    "@supabase/postgrest-js": "^1.1.1",
    "@supabase/supabase-js": "^2.10.0",
    "@tensorflow-models/universal-sentence-encoder": "*",
    "@tensorflow/tfjs-converter": "*",
    "@tensorflow/tfjs-core": "*",
    "@upstash/ratelimit": "^1.1.3",
    "@upstash/redis": "^1.20.6",
    "@upstash/vector": "^1.0.7",
    "@vercel/kv": "^0.2.3",
    "@vercel/postgres": "^0.5.0",
    "@writerai/writer-sdk": "^0.40.2",
    "@xata.io/client": "^0.28.0",
    "@xenova/transformers": "^2.5.4",
    "@zilliz/milvus2-sdk-node": ">=2.2.7",
    "apify-client": "^2.7.1",
    "assemblyai": "^4.0.0",
    "better-sqlite3": "^9.4.0",
    "cassandra-driver": "^4.7.2",
    "cborg": "^4.1.1",
    "cheerio": "^1.0.0-rc.12",
    "chromadb": "*",
    "closevector-common": "0.1.3",
    "closevector-node": "0.1.6",
    "closevector-web": "0.1.6",
    "cohere-ai": "*",
    "convex": "^1.3.1",
    "couchbase": "^4.3.0",
    "d3-dsv": "^2.0.0",
    "discord.js": "^14.14.1",
    "dria": "^0.0.3",
    "duck-duck-scrape": "^2.2.5",
    "epub2": "^3.0.1",
    "faiss-node": "^0.5.1",
    "firebase-admin": "^11.9.0 || ^12.0.0",
    "google-auth-library": "^9.10.0",
    "googleapis": "^126.0.1",
    "hnswlib-node": "^3.0.0",
    "html-to-text": "^9.0.5",
    "ignore": "^5.2.0",
    "interface-datastore": "^8.2.11",
    "ioredis": "^5.3.2",
    "it-all": "^3.0.4",
    "jsdom": "*",
    "jsonwebtoken": "^9.0.2",
    "llmonitor": "^0.5.9",
    "lodash": "^4.17.21",
    "lunary": "^0.6.11",
    "mammoth": "^1.6.0",
    "mongodb": ">=5.2.0",
    "mysql2": "^3.3.3",
    "neo4j-driver": "*",
    "node-llama-cpp": "*",
    "notion-to-md": "^3.1.0",
    "officeparser": "^4.0.4",
    "pdf-parse": "1.1.1",
    "pg": "^8.11.0",
    "pg-copy-streams": "^6.0.5",
    "pickleparser": "^0.2.1",
    "playwright": "^1.32.1",
    "portkey-ai": "^0.1.11",
    "puppeteer": "^19.7.2",
    "redis": "*",
    "replicate": "^0.29.4",
    "sonix-speech-recognition": "^2.1.1",
    "srt-parser-2": "^1.2.3",
    "typeorm": "^0.3.12",
    "typesense": "^1.5.3",
    "usearch": "^1.1.1",
    "vectordb": "^0.1.4",
    "voy-search": "0.6.2",
    "weaviate-ts-client": "*",
    "web-auth-library": "^1.0.3",
    "ws": "^8.14.2",
    "youtube-transcript": "^1.0.6",
    "youtubei.js": "^9.1.0"
  },
  "peerDependenciesMeta": {
    "@aws-crypto/sha256-js": {
      "optional": true
    },
    "@aws-sdk/client-bedrock-agent-runtime": {
      "optional": true
    },
    "@aws-sdk/client-bedrock-runtime": {
      "optional": true
    },
    "@aws-sdk/client-dynamodb": {
      "optional": true
    },
    "@aws-sdk/client-kendra": {
      "optional": true
    },
    "@aws-sdk/client-lambda": {
      "optional": true
    },
    "@aws-sdk/client-s3": {
      "optional": true
    },
    "@aws-sdk/client-sagemaker-runtime": {
      "optional": true
    },
    "@aws-sdk/client-sfn": {
      "optional": true
    },
    "@aws-sdk/credential-provider-node": {
      "optional": true
    },
    "@azure/search-documents": {
      "optional": true
    },
    "@azure/storage-blob": {
      "optional": true
    },
    "@browserbasehq/sdk": {
      "optional": true
    },
    "@clickhouse/client": {
      "optional": true
    },
    "@cloudflare/ai": {
      "optional": true
    },
    "@datastax/astra-db-ts": {
      "optional": true
    },
    "@elastic/elasticsearch": {
      "optional": true
    },
    "@getmetal/metal-sdk": {
      "optional": true
    },
    "@getzep/zep-cloud": {
      "optional": true
    },
    "@getzep/zep-js": {
      "optional": true
    },
    "@gomomento/sdk": {
      "optional": true
    },
    "@gomomento/sdk-core": {
      "optional": true
    },
    "@google-ai/generativelanguage": {
      "optional": true
    },
    "@google-cloud/storage": {
      "optional": true
    },
    "@gradientai/nodejs-sdk": {
      "optional": true
    },
    "@huggingface/inference": {
      "optional": true
    },
    "@layerup/layerup-security": {
      "optional": true
    },
    "@mendable/firecrawl-js": {
      "optional": true
    },
    "@mlc-ai/web-llm": {
      "optional": true
    },
    "@mozilla/readability": {
      "optional": true
    },
    "@neondatabase/serverless": {
      "optional": true
    },
    "@notionhq/client": {
      "optional": true
    },
    "@opensearch-project/opensearch": {
      "optional": true
    },
    "@pinecone-database/pinecone": {
      "optional": true
    },
    "@planetscale/database": {
      "optional": true
    },
    "@premai/prem-sdk": {
      "optional": true
    },
    "@qdrant/js-client-rest": {
      "optional": true
    },
    "@raycast/api": {
      "optional": true
    },
    "@rockset/client": {
      "optional": true
    },
    "@smithy/eventstream-codec": {
      "optional": true
    },
    "@smithy/protocol-http": {
      "optional": true
    },
    "@smithy/signature-v4": {
      "optional": true
    },
    "@smithy/util-utf8": {
      "optional": true
    },
    "@spider-cloud/spider-client": {
      "optional": true
    },
    "@supabase/postgrest-js": {
      "optional": true
    },
    "@supabase/supabase-js": {
      "optional": true
    },
    "@tensorflow-models/universal-sentence-encoder": {
      "optional": true
    },
    "@tensorflow/tfjs-converter": {
      "optional": true
    },
    "@tensorflow/tfjs-core": {
      "optional": true
    },
    "@upstash/ratelimit": {
      "optional": true
    },
    "@upstash/redis": {
      "optional": true
    },
    "@upstash/vector": {
      "optional": true
    },
    "@vercel/kv": {
      "optional": true
    },
    "@vercel/postgres": {
      "optional": true
    },
    "@writerai/writer-sdk": {
      "optional": true
    },
    "@xata.io/client": {
      "optional": true
    },
    "@xenova/transformers": {
      "optional": true
    },
    "@zilliz/milvus2-sdk-node": {
      "optional": true
    },
    "apify-client": {
      "optional": true
    },
    "assemblyai": {
      "optional": true
    },
    "better-sqlite3": {
      "optional": true
    },
    "cassandra-driver": {
      "optional": true
    },
    "cborg": {
      "optional": true
    },
    "cheerio": {
      "optional": true
    },
    "chromadb": {
      "optional": true
    },
    "closevector-common": {
      "optional": true
    },
    "closevector-node": {
      "optional": true
    },
    "closevector-web": {
      "optional": true
    },
    "cohere-ai": {
      "optional": true
    },
    "convex": {
      "optional": true
    },
    "couchbase": {
      "optional": true
    },
    "d3-dsv": {
      "optional": true
    },
    "discord.js": {
      "optional": true
    },
    "dria": {
      "optional": true
    },
    "duck-duck-scrape": {
      "optional": true
    },
    "epub2": {
      "optional": true
    },
    "faiss-node": {
      "optional": true
    },
    "firebase-admin": {
      "optional": true
    },
    "google-auth-library": {
      "optional": true
    },
    "googleapis": {
      "optional": true
    },
    "hnswlib-node": {
      "optional": true
    },
    "html-to-text": {
      "optional": true
    },
    "ignore": {
      "optional": true
    },
    "interface-datastore": {
      "optional": true
    },
    "ioredis": {
      "optional": true
    },
    "it-all": {
      "optional": true
    },
    "jsdom": {
      "optional": true
    },
    "jsonwebtoken": {
      "optional": true
    },
    "llmonitor": {
      "optional": true
    },
    "lodash": {
      "optional": true
    },
    "lunary": {
      "optional": true
    },
    "mammoth": {
      "optional": true
    },
    "mongodb": {
      "optional": true
    },
    "mysql2": {
      "optional": true
    },
    "neo4j-driver": {
      "optional": true
    },
    "node-llama-cpp": {
      "optional": true
    },
    "notion-to-md": {
      "optional": true
    },
    "officeparser": {
      "optional": true
    },
    "pdf-parse": {
      "optional": true
    },
    "pg": {
      "optional": true
    },
    "pg-copy-streams": {
      "optional": true
    },
    "pickleparser": {
      "optional": true
    },
    "playwright": {
      "optional": true
    },
    "portkey-ai": {
      "optional": true
    },
    "puppeteer": {
      "optional": true
    },
    "redis": {
      "optional": true
    },
    "replicate": {
      "optional": true
    },
    "sonix-speech-recognition": {
      "optional": true
    },
    "srt-parser-2": {
      "optional": true
    },
    "typeorm": {
      "optional": true
    },
    "typesense": {
      "optional": true
    },
    "usearch": {
      "optional": true
    },
    "vectordb": {
      "optional": true
    },
    "voy-search": {
      "optional": true
    },
    "weaviate-ts-client": {
      "optional": true
    },
    "web-auth-library": {
      "optional": true
    },
    "ws": {
      "optional": true
    },
    "youtube-transcript": {
      "optional": true
    },
    "youtubei.js": {
      "optional": true
    }
  },
  "publishConfig": {
    "access": "public"
  },
  "exports": {
    "./load": {
      "types": {
        "import": "./load.d.ts",
        "require": "./load.d.cts",
        "default": "./load.d.ts"
      },
      "import": "./load.js",
      "require": "./load.cjs"
    },
    "./load/serializable": {
      "types": {
        "import": "./load/serializable.d.ts",
        "require": "./load/serializable.d.cts",
        "default": "./load/serializable.d.ts"
      },
      "import": "./load/serializable.js",
      "require": "./load/serializable.cjs"
    },
    "./tools/aiplugin": {
      "types": {
        "import": "./tools/aiplugin.d.ts",
        "require": "./tools/aiplugin.d.cts",
        "default": "./tools/aiplugin.d.ts"
      },
      "import": "./tools/aiplugin.js",
      "require": "./tools/aiplugin.cjs"
    },
    "./tools/aws_lambda": {
      "types": {
        "import": "./tools/aws_lambda.d.ts",
        "require": "./tools/aws_lambda.d.cts",
        "default": "./tools/aws_lambda.d.ts"
      },
      "import": "./tools/aws_lambda.js",
      "require": "./tools/aws_lambda.cjs"
    },
    "./tools/aws_sfn": {
      "types": {
        "import": "./tools/aws_sfn.d.ts",
        "require": "./tools/aws_sfn.d.cts",
        "default": "./tools/aws_sfn.d.ts"
      },
      "import": "./tools/aws_sfn.js",
      "require": "./tools/aws_sfn.cjs"
    },
    "./tools/bingserpapi": {
      "types": {
        "import": "./tools/bingserpapi.d.ts",
        "require": "./tools/bingserpapi.d.cts",
        "default": "./tools/bingserpapi.d.ts"
      },
      "import": "./tools/bingserpapi.js",
      "require": "./tools/bingserpapi.cjs"
    },
    "./tools/brave_search": {
      "types": {
        "import": "./tools/brave_search.d.ts",
        "require": "./tools/brave_search.d.cts",
        "default": "./tools/brave_search.d.ts"
      },
      "import": "./tools/brave_search.js",
      "require": "./tools/brave_search.cjs"
    },
    "./tools/duckduckgo_search": {
      "types": {
        "import": "./tools/duckduckgo_search.d.ts",
        "require": "./tools/duckduckgo_search.d.cts",
        "default": "./tools/duckduckgo_search.d.ts"
      },
      "import": "./tools/duckduckgo_search.js",
      "require": "./tools/duckduckgo_search.cjs"
    },
    "./tools/calculator": {
      "types": {
        "import": "./tools/calculator.d.ts",
        "require": "./tools/calculator.d.cts",
        "default": "./tools/calculator.d.ts"
      },
      "import": "./tools/calculator.js",
      "require": "./tools/calculator.cjs"
    },
    "./tools/connery": {
      "types": {
        "import": "./tools/connery.d.ts",
        "require": "./tools/connery.d.cts",
        "default": "./tools/connery.d.ts"
      },
      "import": "./tools/connery.js",
      "require": "./tools/connery.cjs"
    },
    "./tools/dadjokeapi": {
      "types": {
        "import": "./tools/dadjokeapi.d.ts",
        "require": "./tools/dadjokeapi.d.cts",
        "default": "./tools/dadjokeapi.d.ts"
      },
      "import": "./tools/dadjokeapi.js",
      "require": "./tools/dadjokeapi.cjs"
    },
    "./tools/discord": {
      "types": {
        "import": "./tools/discord.d.ts",
        "require": "./tools/discord.d.cts",
        "default": "./tools/discord.d.ts"
      },
      "import": "./tools/discord.js",
      "require": "./tools/discord.cjs"
    },
    "./tools/dynamic": {
      "types": {
        "import": "./tools/dynamic.d.ts",
        "require": "./tools/dynamic.d.cts",
        "default": "./tools/dynamic.d.ts"
      },
      "import": "./tools/dynamic.js",
      "require": "./tools/dynamic.cjs"
    },
    "./tools/dataforseo_api_search": {
      "types": {
        "import": "./tools/dataforseo_api_search.d.ts",
        "require": "./tools/dataforseo_api_search.d.cts",
        "default": "./tools/dataforseo_api_search.d.ts"
      },
      "import": "./tools/dataforseo_api_search.js",
      "require": "./tools/dataforseo_api_search.cjs"
    },
    "./tools/gmail": {
      "types": {
        "import": "./tools/gmail.d.ts",
        "require": "./tools/gmail.d.cts",
        "default": "./tools/gmail.d.ts"
      },
      "import": "./tools/gmail.js",
      "require": "./tools/gmail.cjs"
    },
    "./tools/google_calendar": {
      "types": {
        "import": "./tools/google_calendar.d.ts",
        "require": "./tools/google_calendar.d.cts",
        "default": "./tools/google_calendar.d.ts"
      },
      "import": "./tools/google_calendar.js",
      "require": "./tools/google_calendar.cjs"
    },
    "./tools/google_custom_search": {
      "types": {
        "import": "./tools/google_custom_search.d.ts",
        "require": "./tools/google_custom_search.d.cts",
        "default": "./tools/google_custom_search.d.ts"
      },
      "import": "./tools/google_custom_search.js",
      "require": "./tools/google_custom_search.cjs"
    },
    "./tools/google_places": {
      "types": {
        "import": "./tools/google_places.d.ts",
        "require": "./tools/google_places.d.cts",
        "default": "./tools/google_places.d.ts"
      },
      "import": "./tools/google_places.js",
      "require": "./tools/google_places.cjs"
    },
    "./tools/google_routes": {
      "types": {
        "import": "./tools/google_routes.d.ts",
        "require": "./tools/google_routes.d.cts",
        "default": "./tools/google_routes.d.ts"
      },
      "import": "./tools/google_routes.js",
      "require": "./tools/google_routes.cjs"
    },
    "./tools/ifttt": {
      "types": {
        "import": "./tools/ifttt.d.ts",
        "require": "./tools/ifttt.d.cts",
        "default": "./tools/ifttt.d.ts"
      },
      "import": "./tools/ifttt.js",
      "require": "./tools/ifttt.cjs"
    },
    "./tools/searchapi": {
      "types": {
        "import": "./tools/searchapi.d.ts",
        "require": "./tools/searchapi.d.cts",
        "default": "./tools/searchapi.d.ts"
      },
      "import": "./tools/searchapi.js",
      "require": "./tools/searchapi.cjs"
    },
    "./tools/searxng_search": {
      "types": {
        "import": "./tools/searxng_search.d.ts",
        "require": "./tools/searxng_search.d.cts",
        "default": "./tools/searxng_search.d.ts"
      },
      "import": "./tools/searxng_search.js",
      "require": "./tools/searxng_search.cjs"
    },
    "./tools/serpapi": {
      "types": {
        "import": "./tools/serpapi.d.ts",
        "require": "./tools/serpapi.d.cts",
        "default": "./tools/serpapi.d.ts"
      },
      "import": "./tools/serpapi.js",
      "require": "./tools/serpapi.cjs"
    },
    "./tools/serper": {
      "types": {
        "import": "./tools/serper.d.ts",
        "require": "./tools/serper.d.cts",
        "default": "./tools/serper.d.ts"
      },
      "import": "./tools/serper.js",
      "require": "./tools/serper.cjs"
    },
    "./tools/stackexchange": {
      "types": {
        "import": "./tools/stackexchange.d.ts",
        "require": "./tools/stackexchange.d.cts",
        "default": "./tools/stackexchange.d.ts"
      },
      "import": "./tools/stackexchange.js",
      "require": "./tools/stackexchange.cjs"
    },
    "./tools/tavily_search": {
      "types": {
        "import": "./tools/tavily_search.d.ts",
        "require": "./tools/tavily_search.d.cts",
        "default": "./tools/tavily_search.d.ts"
      },
      "import": "./tools/tavily_search.js",
      "require": "./tools/tavily_search.cjs"
    },
    "./tools/wikipedia_query_run": {
      "types": {
        "import": "./tools/wikipedia_query_run.d.ts",
        "require": "./tools/wikipedia_query_run.d.cts",
        "default": "./tools/wikipedia_query_run.d.ts"
      },
      "import": "./tools/wikipedia_query_run.js",
      "require": "./tools/wikipedia_query_run.cjs"
    },
    "./tools/wolframalpha": {
      "types": {
        "import": "./tools/wolframalpha.d.ts",
        "require": "./tools/wolframalpha.d.cts",
        "default": "./tools/wolframalpha.d.ts"
      },
      "import": "./tools/wolframalpha.js",
      "require": "./tools/wolframalpha.cjs"
    },
    "./agents/toolkits/aws_sfn": {
      "types": {
        "import": "./agents/toolkits/aws_sfn.d.ts",
        "require": "./agents/toolkits/aws_sfn.d.cts",
        "default": "./agents/toolkits/aws_sfn.d.ts"
      },
      "import": "./agents/toolkits/aws_sfn.js",
      "require": "./agents/toolkits/aws_sfn.cjs"
    },
    "./agents/toolkits/base": {
      "types": {
        "import": "./agents/toolkits/base.d.ts",
        "require": "./agents/toolkits/base.d.cts",
        "default": "./agents/toolkits/base.d.ts"
      },
      "import": "./agents/toolkits/base.js",
      "require": "./agents/toolkits/base.cjs"
    },
    "./agents/toolkits/connery": {
      "types": {
        "import": "./agents/toolkits/connery.d.ts",
        "require": "./agents/toolkits/connery.d.cts",
        "default": "./agents/toolkits/connery.d.ts"
      },
      "import": "./agents/toolkits/connery.js",
      "require": "./agents/toolkits/connery.cjs"
    },
    "./embeddings/alibaba_tongyi": {
      "types": {
        "import": "./embeddings/alibaba_tongyi.d.ts",
        "require": "./embeddings/alibaba_tongyi.d.cts",
        "default": "./embeddings/alibaba_tongyi.d.ts"
      },
      "import": "./embeddings/alibaba_tongyi.js",
      "require": "./embeddings/alibaba_tongyi.cjs"
    },
    "./embeddings/baidu_qianfan": {
      "types": {
        "import": "./embeddings/baidu_qianfan.d.ts",
        "require": "./embeddings/baidu_qianfan.d.cts",
        "default": "./embeddings/baidu_qianfan.d.ts"
      },
      "import": "./embeddings/baidu_qianfan.js",
      "require": "./embeddings/baidu_qianfan.cjs"
    },
    "./embeddings/bedrock": {
      "types": {
        "import": "./embeddings/bedrock.d.ts",
        "require": "./embeddings/bedrock.d.cts",
        "default": "./embeddings/bedrock.d.ts"
      },
      "import": "./embeddings/bedrock.js",
      "require": "./embeddings/bedrock.cjs"
    },
    "./embeddings/cloudflare_workersai": {
      "types": {
        "import": "./embeddings/cloudflare_workersai.d.ts",
        "require": "./embeddings/cloudflare_workersai.d.cts",
        "default": "./embeddings/cloudflare_workersai.d.ts"
      },
      "import": "./embeddings/cloudflare_workersai.js",
      "require": "./embeddings/cloudflare_workersai.cjs"
    },
    "./embeddings/cohere": {
      "types": {
        "import": "./embeddings/cohere.d.ts",
        "require": "./embeddings/cohere.d.cts",
        "default": "./embeddings/cohere.d.ts"
      },
      "import": "./embeddings/cohere.js",
      "require": "./embeddings/cohere.cjs"
    },
    "./embeddings/fireworks": {
      "types": {
        "import": "./embeddings/fireworks.d.ts",
        "require": "./embeddings/fireworks.d.cts",
        "default": "./embeddings/fireworks.d.ts"
      },
      "import": "./embeddings/fireworks.js",
      "require": "./embeddings/fireworks.cjs"
    },
    "./embeddings/googlepalm": {
      "types": {
        "import": "./embeddings/googlepalm.d.ts",
        "require": "./embeddings/googlepalm.d.cts",
        "default": "./embeddings/googlepalm.d.ts"
      },
      "import": "./embeddings/googlepalm.js",
      "require": "./embeddings/googlepalm.cjs"
    },
    "./embeddings/googlevertexai": {
      "types": {
        "import": "./embeddings/googlevertexai.d.ts",
        "require": "./embeddings/googlevertexai.d.cts",
        "default": "./embeddings/googlevertexai.d.ts"
      },
      "import": "./embeddings/googlevertexai.js",
      "require": "./embeddings/googlevertexai.cjs"
    },
    "./embeddings/gradient_ai": {
      "types": {
        "import": "./embeddings/gradient_ai.d.ts",
        "require": "./embeddings/gradient_ai.d.cts",
        "default": "./embeddings/gradient_ai.d.ts"
      },
      "import": "./embeddings/gradient_ai.js",
      "require": "./embeddings/gradient_ai.cjs"
    },
    "./embeddings/hf": {
      "types": {
        "import": "./embeddings/hf.d.ts",
        "require": "./embeddings/hf.d.cts",
        "default": "./embeddings/hf.d.ts"
      },
      "import": "./embeddings/hf.js",
      "require": "./embeddings/hf.cjs"
    },
    "./embeddings/hf_transformers": {
      "types": {
        "import": "./embeddings/hf_transformers.d.ts",
        "require": "./embeddings/hf_transformers.d.cts",
        "default": "./embeddings/hf_transformers.d.ts"
      },
      "import": "./embeddings/hf_transformers.js",
      "require": "./embeddings/hf_transformers.cjs"
    },
    "./embeddings/llama_cpp": {
      "types": {
        "import": "./embeddings/llama_cpp.d.ts",
        "require": "./embeddings/llama_cpp.d.cts",
        "default": "./embeddings/llama_cpp.d.ts"
      },
      "import": "./embeddings/llama_cpp.js",
      "require": "./embeddings/llama_cpp.cjs"
    },
    "./embeddings/minimax": {
      "types": {
        "import": "./embeddings/minimax.d.ts",
        "require": "./embeddings/minimax.d.cts",
        "default": "./embeddings/minimax.d.ts"
      },
      "import": "./embeddings/minimax.js",
      "require": "./embeddings/minimax.cjs"
    },
    "./embeddings/ollama": {
      "types": {
        "import": "./embeddings/ollama.d.ts",
        "require": "./embeddings/ollama.d.cts",
        "default": "./embeddings/ollama.d.ts"
      },
      "import": "./embeddings/ollama.js",
      "require": "./embeddings/ollama.cjs"
    },
    "./embeddings/premai": {
      "types": {
        "import": "./embeddings/premai.d.ts",
        "require": "./embeddings/premai.d.cts",
        "default": "./embeddings/premai.d.ts"
      },
      "import": "./embeddings/premai.js",
      "require": "./embeddings/premai.cjs"
    },
    "./embeddings/tensorflow": {
      "types": {
        "import": "./embeddings/tensorflow.d.ts",
        "require": "./embeddings/tensorflow.d.cts",
        "default": "./embeddings/tensorflow.d.ts"
      },
      "import": "./embeddings/tensorflow.js",
      "require": "./embeddings/tensorflow.cjs"
    },
    "./embeddings/togetherai": {
      "types": {
        "import": "./embeddings/togetherai.d.ts",
        "require": "./embeddings/togetherai.d.cts",
        "default": "./embeddings/togetherai.d.ts"
      },
      "import": "./embeddings/togetherai.js",
      "require": "./embeddings/togetherai.cjs"
    },
    "./embeddings/voyage": {
      "types": {
        "import": "./embeddings/voyage.d.ts",
        "require": "./embeddings/voyage.d.cts",
        "default": "./embeddings/voyage.d.ts"
      },
      "import": "./embeddings/voyage.js",
      "require": "./embeddings/voyage.cjs"
    },
    "./embeddings/zhipuai": {
      "types": {
        "import": "./embeddings/zhipuai.d.ts",
        "require": "./embeddings/zhipuai.d.cts",
        "default": "./embeddings/zhipuai.d.ts"
      },
      "import": "./embeddings/zhipuai.js",
      "require": "./embeddings/zhipuai.cjs"
    },
    "./llms/ai21": {
      "types": {
        "import": "./llms/ai21.d.ts",
        "require": "./llms/ai21.d.cts",
        "default": "./llms/ai21.d.ts"
      },
      "import": "./llms/ai21.js",
      "require": "./llms/ai21.cjs"
    },
    "./llms/aleph_alpha": {
      "types": {
        "import": "./llms/aleph_alpha.d.ts",
        "require": "./llms/aleph_alpha.d.cts",
        "default": "./llms/aleph_alpha.d.ts"
      },
      "import": "./llms/aleph_alpha.js",
      "require": "./llms/aleph_alpha.cjs"
    },
    "./llms/bedrock": {
      "types": {
        "import": "./llms/bedrock.d.ts",
        "require": "./llms/bedrock.d.cts",
        "default": "./llms/bedrock.d.ts"
      },
      "import": "./llms/bedrock.js",
      "require": "./llms/bedrock.cjs"
    },
    "./llms/bedrock/web": {
      "types": {
        "import": "./llms/bedrock/web.d.ts",
        "require": "./llms/bedrock/web.d.cts",
        "default": "./llms/bedrock/web.d.ts"
      },
      "import": "./llms/bedrock/web.js",
      "require": "./llms/bedrock/web.cjs"
    },
    "./llms/cloudflare_workersai": {
      "types": {
        "import": "./llms/cloudflare_workersai.d.ts",
        "require": "./llms/cloudflare_workersai.d.cts",
        "default": "./llms/cloudflare_workersai.d.ts"
      },
      "import": "./llms/cloudflare_workersai.js",
      "require": "./llms/cloudflare_workersai.cjs"
    },
    "./llms/cohere": {
      "types": {
        "import": "./llms/cohere.d.ts",
        "require": "./llms/cohere.d.cts",
        "default": "./llms/cohere.d.ts"
      },
      "import": "./llms/cohere.js",
      "require": "./llms/cohere.cjs"
    },
    "./llms/fireworks": {
      "types": {
        "import": "./llms/fireworks.d.ts",
        "require": "./llms/fireworks.d.cts",
        "default": "./llms/fireworks.d.ts"
      },
      "import": "./llms/fireworks.js",
      "require": "./llms/fireworks.cjs"
    },
    "./llms/friendli": {
      "types": {
        "import": "./llms/friendli.d.ts",
        "require": "./llms/friendli.d.cts",
        "default": "./llms/friendli.d.ts"
      },
      "import": "./llms/friendli.js",
      "require": "./llms/friendli.cjs"
    },
    "./llms/googlepalm": {
      "types": {
        "import": "./llms/googlepalm.d.ts",
        "require": "./llms/googlepalm.d.cts",
        "default": "./llms/googlepalm.d.ts"
      },
      "import": "./llms/googlepalm.js",
      "require": "./llms/googlepalm.cjs"
    },
    "./llms/googlevertexai": {
      "types": {
        "import": "./llms/googlevertexai.d.ts",
        "require": "./llms/googlevertexai.d.cts",
        "default": "./llms/googlevertexai.d.ts"
      },
      "import": "./llms/googlevertexai.js",
      "require": "./llms/googlevertexai.cjs"
    },
    "./llms/googlevertexai/web": {
      "types": {
        "import": "./llms/googlevertexai/web.d.ts",
        "require": "./llms/googlevertexai/web.d.cts",
        "default": "./llms/googlevertexai/web.d.ts"
      },
      "import": "./llms/googlevertexai/web.js",
      "require": "./llms/googlevertexai/web.cjs"
    },
    "./llms/gradient_ai": {
      "types": {
        "import": "./llms/gradient_ai.d.ts",
        "require": "./llms/gradient_ai.d.cts",
        "default": "./llms/gradient_ai.d.ts"
      },
      "import": "./llms/gradient_ai.js",
      "require": "./llms/gradient_ai.cjs"
    },
    "./llms/hf": {
      "types": {
        "import": "./llms/hf.d.ts",
        "require": "./llms/hf.d.cts",
        "default": "./llms/hf.d.ts"
      },
      "import": "./llms/hf.js",
      "require": "./llms/hf.cjs"
    },
    "./llms/llama_cpp": {
      "types": {
        "import": "./llms/llama_cpp.d.ts",
        "require": "./llms/llama_cpp.d.cts",
        "default": "./llms/llama_cpp.d.ts"
      },
      "import": "./llms/llama_cpp.js",
      "require": "./llms/llama_cpp.cjs"
    },
    "./llms/ollama": {
      "types": {
        "import": "./llms/ollama.d.ts",
        "require": "./llms/ollama.d.cts",
        "default": "./llms/ollama.d.ts"
      },
      "import": "./llms/ollama.js",
      "require": "./llms/ollama.cjs"
    },
    "./llms/portkey": {
      "types": {
        "import": "./llms/portkey.d.ts",
        "require": "./llms/portkey.d.cts",
        "default": "./llms/portkey.d.ts"
      },
      "import": "./llms/portkey.js",
      "require": "./llms/portkey.cjs"
    },
    "./llms/raycast": {
      "types": {
        "import": "./llms/raycast.d.ts",
        "require": "./llms/raycast.d.cts",
        "default": "./llms/raycast.d.ts"
      },
      "import": "./llms/raycast.js",
      "require": "./llms/raycast.cjs"
    },
    "./llms/replicate": {
      "types": {
        "import": "./llms/replicate.d.ts",
        "require": "./llms/replicate.d.cts",
        "default": "./llms/replicate.d.ts"
      },
      "import": "./llms/replicate.js",
      "require": "./llms/replicate.cjs"
    },
    "./llms/sagemaker_endpoint": {
      "types": {
        "import": "./llms/sagemaker_endpoint.d.ts",
        "require": "./llms/sagemaker_endpoint.d.cts",
        "default": "./llms/sagemaker_endpoint.d.ts"
      },
      "import": "./llms/sagemaker_endpoint.js",
      "require": "./llms/sagemaker_endpoint.cjs"
    },
    "./llms/togetherai": {
      "types": {
        "import": "./llms/togetherai.d.ts",
        "require": "./llms/togetherai.d.cts",
        "default": "./llms/togetherai.d.ts"
      },
      "import": "./llms/togetherai.js",
      "require": "./llms/togetherai.cjs"
    },
    "./llms/watsonx_ai": {
      "types": {
        "import": "./llms/watsonx_ai.d.ts",
        "require": "./llms/watsonx_ai.d.cts",
        "default": "./llms/watsonx_ai.d.ts"
      },
      "import": "./llms/watsonx_ai.js",
      "require": "./llms/watsonx_ai.cjs"
    },
    "./llms/writer": {
      "types": {
        "import": "./llms/writer.d.ts",
        "require": "./llms/writer.d.cts",
        "default": "./llms/writer.d.ts"
      },
      "import": "./llms/writer.js",
      "require": "./llms/writer.cjs"
    },
    "./llms/yandex": {
      "types": {
        "import": "./llms/yandex.d.ts",
        "require": "./llms/yandex.d.cts",
        "default": "./llms/yandex.d.ts"
      },
      "import": "./llms/yandex.js",
      "require": "./llms/yandex.cjs"
    },
    "./llms/layerup_security": {
      "types": {
        "import": "./llms/layerup_security.d.ts",
        "require": "./llms/layerup_security.d.cts",
        "default": "./llms/layerup_security.d.ts"
      },
      "import": "./llms/layerup_security.js",
      "require": "./llms/layerup_security.cjs"
    },
    "./vectorstores/analyticdb": {
      "types": {
        "import": "./vectorstores/analyticdb.d.ts",
        "require": "./vectorstores/analyticdb.d.cts",
        "default": "./vectorstores/analyticdb.d.ts"
      },
      "import": "./vectorstores/analyticdb.js",
      "require": "./vectorstores/analyticdb.cjs"
    },
    "./vectorstores/astradb": {
      "types": {
        "import": "./vectorstores/astradb.d.ts",
        "require": "./vectorstores/astradb.d.cts",
        "default": "./vectorstores/astradb.d.ts"
      },
      "import": "./vectorstores/astradb.js",
      "require": "./vectorstores/astradb.cjs"
    },
    "./vectorstores/azure_aisearch": {
      "types": {
        "import": "./vectorstores/azure_aisearch.d.ts",
        "require": "./vectorstores/azure_aisearch.d.cts",
        "default": "./vectorstores/azure_aisearch.d.ts"
      },
      "import": "./vectorstores/azure_aisearch.js",
      "require": "./vectorstores/azure_aisearch.cjs"
    },
    "./vectorstores/azure_cosmosdb": {
      "types": {
        "import": "./vectorstores/azure_cosmosdb.d.ts",
        "require": "./vectorstores/azure_cosmosdb.d.cts",
        "default": "./vectorstores/azure_cosmosdb.d.ts"
      },
      "import": "./vectorstores/azure_cosmosdb.js",
      "require": "./vectorstores/azure_cosmosdb.cjs"
    },
    "./vectorstores/cassandra": {
      "types": {
        "import": "./vectorstores/cassandra.d.ts",
        "require": "./vectorstores/cassandra.d.cts",
        "default": "./vectorstores/cassandra.d.ts"
      },
      "import": "./vectorstores/cassandra.js",
      "require": "./vectorstores/cassandra.cjs"
    },
    "./vectorstores/chroma": {
      "types": {
        "import": "./vectorstores/chroma.d.ts",
        "require": "./vectorstores/chroma.d.cts",
        "default": "./vectorstores/chroma.d.ts"
      },
      "import": "./vectorstores/chroma.js",
      "require": "./vectorstores/chroma.cjs"
    },
    "./vectorstores/clickhouse": {
      "types": {
        "import": "./vectorstores/clickhouse.d.ts",
        "require": "./vectorstores/clickhouse.d.cts",
        "default": "./vectorstores/clickhouse.d.ts"
      },
      "import": "./vectorstores/clickhouse.js",
      "require": "./vectorstores/clickhouse.cjs"
    },
    "./vectorstores/closevector/node": {
      "types": {
        "import": "./vectorstores/closevector/node.d.ts",
        "require": "./vectorstores/closevector/node.d.cts",
        "default": "./vectorstores/closevector/node.d.ts"
      },
      "import": "./vectorstores/closevector/node.js",
      "require": "./vectorstores/closevector/node.cjs"
    },
    "./vectorstores/closevector/web": {
      "types": {
        "import": "./vectorstores/closevector/web.d.ts",
        "require": "./vectorstores/closevector/web.d.cts",
        "default": "./vectorstores/closevector/web.d.ts"
      },
      "import": "./vectorstores/closevector/web.js",
      "require": "./vectorstores/closevector/web.cjs"
    },
    "./vectorstores/cloudflare_vectorize": {
      "types": {
        "import": "./vectorstores/cloudflare_vectorize.d.ts",
        "require": "./vectorstores/cloudflare_vectorize.d.cts",
        "default": "./vectorstores/cloudflare_vectorize.d.ts"
      },
      "import": "./vectorstores/cloudflare_vectorize.js",
      "require": "./vectorstores/cloudflare_vectorize.cjs"
    },
    "./vectorstores/convex": {
      "types": {
        "import": "./vectorstores/convex.d.ts",
        "require": "./vectorstores/convex.d.cts",
        "default": "./vectorstores/convex.d.ts"
      },
      "import": "./vectorstores/convex.js",
      "require": "./vectorstores/convex.cjs"
    },
    "./vectorstores/couchbase": {
      "types": {
        "import": "./vectorstores/couchbase.d.ts",
        "require": "./vectorstores/couchbase.d.cts",
        "default": "./vectorstores/couchbase.d.ts"
      },
      "import": "./vectorstores/couchbase.js",
      "require": "./vectorstores/couchbase.cjs"
    },
    "./vectorstores/elasticsearch": {
      "types": {
        "import": "./vectorstores/elasticsearch.d.ts",
        "require": "./vectorstores/elasticsearch.d.cts",
        "default": "./vectorstores/elasticsearch.d.ts"
      },
      "import": "./vectorstores/elasticsearch.js",
      "require": "./vectorstores/elasticsearch.cjs"
    },
    "./vectorstores/faiss": {
      "types": {
        "import": "./vectorstores/faiss.d.ts",
        "require": "./vectorstores/faiss.d.cts",
        "default": "./vectorstores/faiss.d.ts"
      },
      "import": "./vectorstores/faiss.js",
      "require": "./vectorstores/faiss.cjs"
    },
    "./vectorstores/googlevertexai": {
      "types": {
        "import": "./vectorstores/googlevertexai.d.ts",
        "require": "./vectorstores/googlevertexai.d.cts",
        "default": "./vectorstores/googlevertexai.d.ts"
      },
      "import": "./vectorstores/googlevertexai.js",
      "require": "./vectorstores/googlevertexai.cjs"
    },
    "./vectorstores/hnswlib": {
      "types": {
        "import": "./vectorstores/hnswlib.d.ts",
        "require": "./vectorstores/hnswlib.d.cts",
        "default": "./vectorstores/hnswlib.d.ts"
      },
      "import": "./vectorstores/hnswlib.js",
      "require": "./vectorstores/hnswlib.cjs"
    },
    "./vectorstores/hanavector": {
      "types": {
        "import": "./vectorstores/hanavector.d.ts",
        "require": "./vectorstores/hanavector.d.cts",
        "default": "./vectorstores/hanavector.d.ts"
      },
      "import": "./vectorstores/hanavector.js",
      "require": "./vectorstores/hanavector.cjs"
    },
    "./vectorstores/lancedb": {
      "types": {
        "import": "./vectorstores/lancedb.d.ts",
        "require": "./vectorstores/lancedb.d.cts",
        "default": "./vectorstores/lancedb.d.ts"
      },
      "import": "./vectorstores/lancedb.js",
      "require": "./vectorstores/lancedb.cjs"
    },
    "./vectorstores/milvus": {
      "types": {
        "import": "./vectorstores/milvus.d.ts",
        "require": "./vectorstores/milvus.d.cts",
        "default": "./vectorstores/milvus.d.ts"
      },
      "import": "./vectorstores/milvus.js",
      "require": "./vectorstores/milvus.cjs"
    },
    "./vectorstores/momento_vector_index": {
      "types": {
        "import": "./vectorstores/momento_vector_index.d.ts",
        "require": "./vectorstores/momento_vector_index.d.cts",
        "default": "./vectorstores/momento_vector_index.d.ts"
      },
      "import": "./vectorstores/momento_vector_index.js",
      "require": "./vectorstores/momento_vector_index.cjs"
    },
    "./vectorstores/mongodb_atlas": {
      "types": {
        "import": "./vectorstores/mongodb_atlas.d.ts",
        "require": "./vectorstores/mongodb_atlas.d.cts",
        "default": "./vectorstores/mongodb_atlas.d.ts"
      },
      "import": "./vectorstores/mongodb_atlas.js",
      "require": "./vectorstores/mongodb_atlas.cjs"
    },
    "./vectorstores/myscale": {
      "types": {
        "import": "./vectorstores/myscale.d.ts",
        "require": "./vectorstores/myscale.d.cts",
        "default": "./vectorstores/myscale.d.ts"
      },
      "import": "./vectorstores/myscale.js",
      "require": "./vectorstores/myscale.cjs"
    },
    "./vectorstores/neo4j_vector": {
      "types": {
        "import": "./vectorstores/neo4j_vector.d.ts",
        "require": "./vectorstores/neo4j_vector.d.cts",
        "default": "./vectorstores/neo4j_vector.d.ts"
      },
      "import": "./vectorstores/neo4j_vector.js",
      "require": "./vectorstores/neo4j_vector.cjs"
    },
    "./vectorstores/neon": {
      "types": {
        "import": "./vectorstores/neon.d.ts",
        "require": "./vectorstores/neon.d.cts",
        "default": "./vectorstores/neon.d.ts"
      },
      "import": "./vectorstores/neon.js",
      "require": "./vectorstores/neon.cjs"
    },
    "./vectorstores/opensearch": {
      "types": {
        "import": "./vectorstores/opensearch.d.ts",
        "require": "./vectorstores/opensearch.d.cts",
        "default": "./vectorstores/opensearch.d.ts"
      },
      "import": "./vectorstores/opensearch.js",
      "require": "./vectorstores/opensearch.cjs"
    },
    "./vectorstores/pgvector": {
      "types": {
        "import": "./vectorstores/pgvector.d.ts",
        "require": "./vectorstores/pgvector.d.cts",
        "default": "./vectorstores/pgvector.d.ts"
      },
      "import": "./vectorstores/pgvector.js",
      "require": "./vectorstores/pgvector.cjs"
    },
    "./vectorstores/pinecone": {
      "types": {
        "import": "./vectorstores/pinecone.d.ts",
        "require": "./vectorstores/pinecone.d.cts",
        "default": "./vectorstores/pinecone.d.ts"
      },
      "import": "./vectorstores/pinecone.js",
      "require": "./vectorstores/pinecone.cjs"
    },
    "./vectorstores/prisma": {
      "types": {
        "import": "./vectorstores/prisma.d.ts",
        "require": "./vectorstores/prisma.d.cts",
        "default": "./vectorstores/prisma.d.ts"
      },
      "import": "./vectorstores/prisma.js",
      "require": "./vectorstores/prisma.cjs"
    },
    "./vectorstores/qdrant": {
      "types": {
        "import": "./vectorstores/qdrant.d.ts",
        "require": "./vectorstores/qdrant.d.cts",
        "default": "./vectorstores/qdrant.d.ts"
      },
      "import": "./vectorstores/qdrant.js",
      "require": "./vectorstores/qdrant.cjs"
    },
    "./vectorstores/redis": {
      "types": {
        "import": "./vectorstores/redis.d.ts",
        "require": "./vectorstores/redis.d.cts",
        "default": "./vectorstores/redis.d.ts"
      },
      "import": "./vectorstores/redis.js",
      "require": "./vectorstores/redis.cjs"
    },
    "./vectorstores/rockset": {
      "types": {
        "import": "./vectorstores/rockset.d.ts",
        "require": "./vectorstores/rockset.d.cts",
        "default": "./vectorstores/rockset.d.ts"
      },
      "import": "./vectorstores/rockset.js",
      "require": "./vectorstores/rockset.cjs"
    },
    "./vectorstores/singlestore": {
      "types": {
        "import": "./vectorstores/singlestore.d.ts",
        "require": "./vectorstores/singlestore.d.cts",
        "default": "./vectorstores/singlestore.d.ts"
      },
      "import": "./vectorstores/singlestore.js",
      "require": "./vectorstores/singlestore.cjs"
    },
    "./vectorstores/supabase": {
      "types": {
        "import": "./vectorstores/supabase.d.ts",
        "require": "./vectorstores/supabase.d.cts",
        "default": "./vectorstores/supabase.d.ts"
      },
      "import": "./vectorstores/supabase.js",
      "require": "./vectorstores/supabase.cjs"
    },
    "./vectorstores/tigris": {
      "types": {
        "import": "./vectorstores/tigris.d.ts",
        "require": "./vectorstores/tigris.d.cts",
        "default": "./vectorstores/tigris.d.ts"
      },
      "import": "./vectorstores/tigris.js",
      "require": "./vectorstores/tigris.cjs"
    },
    "./vectorstores/turbopuffer": {
      "types": {
        "import": "./vectorstores/turbopuffer.d.ts",
        "require": "./vectorstores/turbopuffer.d.cts",
        "default": "./vectorstores/turbopuffer.d.ts"
      },
      "import": "./vectorstores/turbopuffer.js",
      "require": "./vectorstores/turbopuffer.cjs"
    },
    "./vectorstores/typeorm": {
      "types": {
        "import": "./vectorstores/typeorm.d.ts",
        "require": "./vectorstores/typeorm.d.cts",
        "default": "./vectorstores/typeorm.d.ts"
      },
      "import": "./vectorstores/typeorm.js",
      "require": "./vectorstores/typeorm.cjs"
    },
    "./vectorstores/typesense": {
      "types": {
        "import": "./vectorstores/typesense.d.ts",
        "require": "./vectorstores/typesense.d.cts",
        "default": "./vectorstores/typesense.d.ts"
      },
      "import": "./vectorstores/typesense.js",
      "require": "./vectorstores/typesense.cjs"
    },
    "./vectorstores/upstash": {
      "types": {
        "import": "./vectorstores/upstash.d.ts",
        "require": "./vectorstores/upstash.d.cts",
        "default": "./vectorstores/upstash.d.ts"
      },
      "import": "./vectorstores/upstash.js",
      "require": "./vectorstores/upstash.cjs"
    },
    "./vectorstores/usearch": {
      "types": {
        "import": "./vectorstores/usearch.d.ts",
        "require": "./vectorstores/usearch.d.cts",
        "default": "./vectorstores/usearch.d.ts"
      },
      "import": "./vectorstores/usearch.js",
      "require": "./vectorstores/usearch.cjs"
    },
    "./vectorstores/vectara": {
      "types": {
        "import": "./vectorstores/vectara.d.ts",
        "require": "./vectorstores/vectara.d.cts",
        "default": "./vectorstores/vectara.d.ts"
      },
      "import": "./vectorstores/vectara.js",
      "require": "./vectorstores/vectara.cjs"
    },
    "./vectorstores/vercel_postgres": {
      "types": {
        "import": "./vectorstores/vercel_postgres.d.ts",
        "require": "./vectorstores/vercel_postgres.d.cts",
        "default": "./vectorstores/vercel_postgres.d.ts"
      },
      "import": "./vectorstores/vercel_postgres.js",
      "require": "./vectorstores/vercel_postgres.cjs"
    },
    "./vectorstores/voy": {
      "types": {
        "import": "./vectorstores/voy.d.ts",
        "require": "./vectorstores/voy.d.cts",
        "default": "./vectorstores/voy.d.ts"
      },
      "import": "./vectorstores/voy.js",
      "require": "./vectorstores/voy.cjs"
    },
    "./vectorstores/weaviate": {
      "types": {
        "import": "./vectorstores/weaviate.d.ts",
        "require": "./vectorstores/weaviate.d.cts",
        "default": "./vectorstores/weaviate.d.ts"
      },
      "import": "./vectorstores/weaviate.js",
      "require": "./vectorstores/weaviate.cjs"
    },
    "./vectorstores/xata": {
      "types": {
        "import": "./vectorstores/xata.d.ts",
        "require": "./vectorstores/xata.d.cts",
        "default": "./vectorstores/xata.d.ts"
      },
      "import": "./vectorstores/xata.js",
      "require": "./vectorstores/xata.cjs"
    },
    "./vectorstores/zep": {
      "types": {
        "import": "./vectorstores/zep.d.ts",
        "require": "./vectorstores/zep.d.cts",
        "default": "./vectorstores/zep.d.ts"
      },
      "import": "./vectorstores/zep.js",
      "require": "./vectorstores/zep.cjs"
    },
    "./vectorstores/zep_cloud": {
      "types": {
        "import": "./vectorstores/zep_cloud.d.ts",
        "require": "./vectorstores/zep_cloud.d.cts",
        "default": "./vectorstores/zep_cloud.d.ts"
      },
      "import": "./vectorstores/zep_cloud.js",
      "require": "./vectorstores/zep_cloud.cjs"
    },
    "./chat_models/alibaba_tongyi": {
      "types": {
        "import": "./chat_models/alibaba_tongyi.d.ts",
        "require": "./chat_models/alibaba_tongyi.d.cts",
        "default": "./chat_models/alibaba_tongyi.d.ts"
      },
      "import": "./chat_models/alibaba_tongyi.js",
      "require": "./chat_models/alibaba_tongyi.cjs"
    },
    "./chat_models/baiduwenxin": {
      "types": {
        "import": "./chat_models/baiduwenxin.d.ts",
        "require": "./chat_models/baiduwenxin.d.cts",
        "default": "./chat_models/baiduwenxin.d.ts"
      },
      "import": "./chat_models/baiduwenxin.js",
      "require": "./chat_models/baiduwenxin.cjs"
    },
    "./chat_models/bedrock": {
      "types": {
        "import": "./chat_models/bedrock.d.ts",
        "require": "./chat_models/bedrock.d.cts",
        "default": "./chat_models/bedrock.d.ts"
      },
      "import": "./chat_models/bedrock.js",
      "require": "./chat_models/bedrock.cjs"
    },
    "./chat_models/bedrock/web": {
      "types": {
        "import": "./chat_models/bedrock/web.d.ts",
        "require": "./chat_models/bedrock/web.d.cts",
        "default": "./chat_models/bedrock/web.d.ts"
      },
      "import": "./chat_models/bedrock/web.js",
      "require": "./chat_models/bedrock/web.cjs"
    },
    "./chat_models/cloudflare_workersai": {
      "types": {
        "import": "./chat_models/cloudflare_workersai.d.ts",
        "require": "./chat_models/cloudflare_workersai.d.cts",
        "default": "./chat_models/cloudflare_workersai.d.ts"
      },
      "import": "./chat_models/cloudflare_workersai.js",
      "require": "./chat_models/cloudflare_workersai.cjs"
    },
    "./chat_models/fireworks": {
      "types": {
        "import": "./chat_models/fireworks.d.ts",
        "require": "./chat_models/fireworks.d.cts",
        "default": "./chat_models/fireworks.d.ts"
      },
      "import": "./chat_models/fireworks.js",
      "require": "./chat_models/fireworks.cjs"
    },
    "./chat_models/friendli": {
      "types": {
        "import": "./chat_models/friendli.d.ts",
        "require": "./chat_models/friendli.d.cts",
        "default": "./chat_models/friendli.d.ts"
      },
      "import": "./chat_models/friendli.js",
      "require": "./chat_models/friendli.cjs"
    },
    "./chat_models/googlevertexai": {
      "types": {
        "import": "./chat_models/googlevertexai.d.ts",
        "require": "./chat_models/googlevertexai.d.cts",
        "default": "./chat_models/googlevertexai.d.ts"
      },
      "import": "./chat_models/googlevertexai.js",
      "require": "./chat_models/googlevertexai.cjs"
    },
    "./chat_models/googlevertexai/web": {
      "types": {
        "import": "./chat_models/googlevertexai/web.d.ts",
        "require": "./chat_models/googlevertexai/web.d.cts",
        "default": "./chat_models/googlevertexai/web.d.ts"
      },
      "import": "./chat_models/googlevertexai/web.js",
      "require": "./chat_models/googlevertexai/web.cjs"
    },
    "./chat_models/googlepalm": {
      "types": {
        "import": "./chat_models/googlepalm.d.ts",
        "require": "./chat_models/googlepalm.d.cts",
        "default": "./chat_models/googlepalm.d.ts"
      },
      "import": "./chat_models/googlepalm.js",
      "require": "./chat_models/googlepalm.cjs"
    },
    "./chat_models/iflytek_xinghuo": {
      "types": {
        "import": "./chat_models/iflytek_xinghuo.d.ts",
        "require": "./chat_models/iflytek_xinghuo.d.cts",
        "default": "./chat_models/iflytek_xinghuo.d.ts"
      },
      "import": "./chat_models/iflytek_xinghuo.js",
      "require": "./chat_models/iflytek_xinghuo.cjs"
    },
    "./chat_models/iflytek_xinghuo/web": {
      "types": {
        "import": "./chat_models/iflytek_xinghuo/web.d.ts",
        "require": "./chat_models/iflytek_xinghuo/web.d.cts",
        "default": "./chat_models/iflytek_xinghuo/web.d.ts"
      },
      "import": "./chat_models/iflytek_xinghuo/web.js",
      "require": "./chat_models/iflytek_xinghuo/web.cjs"
    },
    "./chat_models/llama_cpp": {
      "types": {
        "import": "./chat_models/llama_cpp.d.ts",
        "require": "./chat_models/llama_cpp.d.cts",
        "default": "./chat_models/llama_cpp.d.ts"
      },
      "import": "./chat_models/llama_cpp.js",
      "require": "./chat_models/llama_cpp.cjs"
    },
    "./chat_models/minimax": {
      "types": {
        "import": "./chat_models/minimax.d.ts",
        "require": "./chat_models/minimax.d.cts",
        "default": "./chat_models/minimax.d.ts"
      },
      "import": "./chat_models/minimax.js",
      "require": "./chat_models/minimax.cjs"
    },
    "./chat_models/moonshot": {
      "types": {
        "import": "./chat_models/moonshot.d.ts",
        "require": "./chat_models/moonshot.d.cts",
        "default": "./chat_models/moonshot.d.ts"
      },
      "import": "./chat_models/moonshot.js",
      "require": "./chat_models/moonshot.cjs"
    },
    "./chat_models/ollama": {
      "types": {
        "import": "./chat_models/ollama.d.ts",
        "require": "./chat_models/ollama.d.cts",
        "default": "./chat_models/ollama.d.ts"
      },
      "import": "./chat_models/ollama.js",
      "require": "./chat_models/ollama.cjs"
    },
    "./chat_models/portkey": {
      "types": {
        "import": "./chat_models/portkey.d.ts",
        "require": "./chat_models/portkey.d.cts",
        "default": "./chat_models/portkey.d.ts"
      },
      "import": "./chat_models/portkey.js",
      "require": "./chat_models/portkey.cjs"
    },
    "./chat_models/premai": {
      "types": {
        "import": "./chat_models/premai.d.ts",
        "require": "./chat_models/premai.d.cts",
        "default": "./chat_models/premai.d.ts"
      },
      "import": "./chat_models/premai.js",
      "require": "./chat_models/premai.cjs"
    },
    "./chat_models/togetherai": {
      "types": {
        "import": "./chat_models/togetherai.d.ts",
        "require": "./chat_models/togetherai.d.cts",
        "default": "./chat_models/togetherai.d.ts"
      },
      "import": "./chat_models/togetherai.js",
      "require": "./chat_models/togetherai.cjs"
    },
    "./chat_models/webllm": {
      "types": {
        "import": "./chat_models/webllm.d.ts",
        "require": "./chat_models/webllm.d.cts",
        "default": "./chat_models/webllm.d.ts"
      },
      "import": "./chat_models/webllm.js",
      "require": "./chat_models/webllm.cjs"
    },
    "./chat_models/yandex": {
      "types": {
        "import": "./chat_models/yandex.d.ts",
        "require": "./chat_models/yandex.d.cts",
        "default": "./chat_models/yandex.d.ts"
      },
      "import": "./chat_models/yandex.js",
      "require": "./chat_models/yandex.cjs"
    },
    "./chat_models/zhipuai": {
      "types": {
        "import": "./chat_models/zhipuai.d.ts",
        "require": "./chat_models/zhipuai.d.cts",
        "default": "./chat_models/zhipuai.d.ts"
      },
      "import": "./chat_models/zhipuai.js",
      "require": "./chat_models/zhipuai.cjs"
    },
    "./callbacks/handlers/llmonitor": {
      "types": {
        "import": "./callbacks/handlers/llmonitor.d.ts",
        "require": "./callbacks/handlers/llmonitor.d.cts",
        "default": "./callbacks/handlers/llmonitor.d.ts"
      },
      "import": "./callbacks/handlers/llmonitor.js",
      "require": "./callbacks/handlers/llmonitor.cjs"
    },
    "./callbacks/handlers/lunary": {
      "types": {
        "import": "./callbacks/handlers/lunary.d.ts",
        "require": "./callbacks/handlers/lunary.d.cts",
        "default": "./callbacks/handlers/lunary.d.ts"
      },
      "import": "./callbacks/handlers/lunary.js",
      "require": "./callbacks/handlers/lunary.cjs"
    },
    "./callbacks/handlers/upstash_ratelimit": {
      "types": {
        "import": "./callbacks/handlers/upstash_ratelimit.d.ts",
        "require": "./callbacks/handlers/upstash_ratelimit.d.cts",
        "default": "./callbacks/handlers/upstash_ratelimit.d.ts"
      },
      "import": "./callbacks/handlers/upstash_ratelimit.js",
      "require": "./callbacks/handlers/upstash_ratelimit.cjs"
    },
    "./retrievers/amazon_kendra": {
      "types": {
        "import": "./retrievers/amazon_kendra.d.ts",
        "require": "./retrievers/amazon_kendra.d.cts",
        "default": "./retrievers/amazon_kendra.d.ts"
      },
      "import": "./retrievers/amazon_kendra.js",
      "require": "./retrievers/amazon_kendra.cjs"
    },
    "./retrievers/amazon_knowledge_base": {
      "types": {
        "import": "./retrievers/amazon_knowledge_base.d.ts",
        "require": "./retrievers/amazon_knowledge_base.d.cts",
        "default": "./retrievers/amazon_knowledge_base.d.ts"
      },
      "import": "./retrievers/amazon_knowledge_base.js",
      "require": "./retrievers/amazon_knowledge_base.cjs"
    },
    "./retrievers/chaindesk": {
      "types": {
        "import": "./retrievers/chaindesk.d.ts",
        "require": "./retrievers/chaindesk.d.cts",
        "default": "./retrievers/chaindesk.d.ts"
      },
      "import": "./retrievers/chaindesk.js",
      "require": "./retrievers/chaindesk.cjs"
    },
    "./retrievers/databerry": {
      "types": {
        "import": "./retrievers/databerry.d.ts",
        "require": "./retrievers/databerry.d.cts",
        "default": "./retrievers/databerry.d.ts"
      },
      "import": "./retrievers/databerry.js",
      "require": "./retrievers/databerry.cjs"
    },
    "./retrievers/dria": {
      "types": {
        "import": "./retrievers/dria.d.ts",
        "require": "./retrievers/dria.d.cts",
        "default": "./retrievers/dria.d.ts"
      },
      "import": "./retrievers/dria.js",
      "require": "./retrievers/dria.cjs"
    },
    "./retrievers/metal": {
      "types": {
        "import": "./retrievers/metal.d.ts",
        "require": "./retrievers/metal.d.cts",
        "default": "./retrievers/metal.d.ts"
      },
      "import": "./retrievers/metal.js",
      "require": "./retrievers/metal.cjs"
    },
    "./retrievers/remote": {
      "types": {
        "import": "./retrievers/remote.d.ts",
        "require": "./retrievers/remote.d.cts",
        "default": "./retrievers/remote.d.ts"
      },
      "import": "./retrievers/remote.js",
      "require": "./retrievers/remote.cjs"
    },
    "./retrievers/supabase": {
      "types": {
        "import": "./retrievers/supabase.d.ts",
        "require": "./retrievers/supabase.d.cts",
        "default": "./retrievers/supabase.d.ts"
      },
      "import": "./retrievers/supabase.js",
      "require": "./retrievers/supabase.cjs"
    },
    "./retrievers/tavily_search_api": {
      "types": {
        "import": "./retrievers/tavily_search_api.d.ts",
        "require": "./retrievers/tavily_search_api.d.cts",
        "default": "./retrievers/tavily_search_api.d.ts"
      },
      "import": "./retrievers/tavily_search_api.js",
      "require": "./retrievers/tavily_search_api.cjs"
    },
    "./retrievers/vectara_summary": {
      "types": {
        "import": "./retrievers/vectara_summary.d.ts",
        "require": "./retrievers/vectara_summary.d.cts",
        "default": "./retrievers/vectara_summary.d.ts"
      },
      "import": "./retrievers/vectara_summary.js",
      "require": "./retrievers/vectara_summary.cjs"
    },
    "./retrievers/vespa": {
      "types": {
        "import": "./retrievers/vespa.d.ts",
        "require": "./retrievers/vespa.d.cts",
        "default": "./retrievers/vespa.d.ts"
      },
      "import": "./retrievers/vespa.js",
      "require": "./retrievers/vespa.cjs"
    },
    "./retrievers/zep": {
      "types": {
        "import": "./retrievers/zep.d.ts",
        "require": "./retrievers/zep.d.cts",
        "default": "./retrievers/zep.d.ts"
      },
      "import": "./retrievers/zep.js",
      "require": "./retrievers/zep.cjs"
    },
    "./structured_query/chroma": {
      "types": {
        "import": "./structured_query/chroma.d.ts",
        "require": "./structured_query/chroma.d.cts",
        "default": "./structured_query/chroma.d.ts"
      },
      "import": "./structured_query/chroma.js",
      "require": "./structured_query/chroma.cjs"
    },
    "./structured_query/qdrant": {
      "types": {
        "import": "./structured_query/qdrant.d.ts",
        "require": "./structured_query/qdrant.d.cts",
        "default": "./structured_query/qdrant.d.ts"
      },
      "import": "./structured_query/qdrant.js",
      "require": "./structured_query/qdrant.cjs"
    },
    "./structured_query/supabase": {
      "types": {
        "import": "./structured_query/supabase.d.ts",
        "require": "./structured_query/supabase.d.cts",
        "default": "./structured_query/supabase.d.ts"
      },
      "import": "./structured_query/supabase.js",
      "require": "./structured_query/supabase.cjs"
    },
    "./structured_query/vectara": {
      "types": {
        "import": "./structured_query/vectara.d.ts",
        "require": "./structured_query/vectara.d.cts",
        "default": "./structured_query/vectara.d.ts"
      },
      "import": "./structured_query/vectara.js",
      "require": "./structured_query/vectara.cjs"
    },
    "./retrievers/zep_cloud": {
      "types": {
        "import": "./retrievers/zep_cloud.d.ts",
        "require": "./retrievers/zep_cloud.d.cts",
        "default": "./retrievers/zep_cloud.d.ts"
      },
      "import": "./retrievers/zep_cloud.js",
      "require": "./retrievers/zep_cloud.cjs"
    },
    "./caches/cloudflare_kv": {
      "types": {
        "import": "./caches/cloudflare_kv.d.ts",
        "require": "./caches/cloudflare_kv.d.cts",
        "default": "./caches/cloudflare_kv.d.ts"
      },
      "import": "./caches/cloudflare_kv.js",
      "require": "./caches/cloudflare_kv.cjs"
    },
    "./caches/ioredis": {
      "types": {
        "import": "./caches/ioredis.d.ts",
        "require": "./caches/ioredis.d.cts",
        "default": "./caches/ioredis.d.ts"
      },
      "import": "./caches/ioredis.js",
      "require": "./caches/ioredis.cjs"
    },
    "./caches/momento": {
      "types": {
        "import": "./caches/momento.d.ts",
        "require": "./caches/momento.d.cts",
        "default": "./caches/momento.d.ts"
      },
      "import": "./caches/momento.js",
      "require": "./caches/momento.cjs"
    },
    "./caches/upstash_redis": {
      "types": {
        "import": "./caches/upstash_redis.d.ts",
        "require": "./caches/upstash_redis.d.cts",
        "default": "./caches/upstash_redis.d.ts"
      },
      "import": "./caches/upstash_redis.js",
      "require": "./caches/upstash_redis.cjs"
    },
    "./graphs/neo4j_graph": {
      "types": {
        "import": "./graphs/neo4j_graph.d.ts",
        "require": "./graphs/neo4j_graph.d.cts",
        "default": "./graphs/neo4j_graph.d.ts"
      },
      "import": "./graphs/neo4j_graph.js",
      "require": "./graphs/neo4j_graph.cjs"
    },
    "./graphs/memgraph_graph": {
      "types": {
        "import": "./graphs/memgraph_graph.d.ts",
        "require": "./graphs/memgraph_graph.d.cts",
        "default": "./graphs/memgraph_graph.d.ts"
      },
      "import": "./graphs/memgraph_graph.js",
      "require": "./graphs/memgraph_graph.cjs"
    },
    "./document_transformers/html_to_text": {
      "types": {
        "import": "./document_transformers/html_to_text.d.ts",
        "require": "./document_transformers/html_to_text.d.cts",
        "default": "./document_transformers/html_to_text.d.ts"
      },
      "import": "./document_transformers/html_to_text.js",
      "require": "./document_transformers/html_to_text.cjs"
    },
    "./document_transformers/mozilla_readability": {
      "types": {
        "import": "./document_transformers/mozilla_readability.d.ts",
        "require": "./document_transformers/mozilla_readability.d.cts",
        "default": "./document_transformers/mozilla_readability.d.ts"
      },
      "import": "./document_transformers/mozilla_readability.js",
      "require": "./document_transformers/mozilla_readability.cjs"
    },
    "./storage/cassandra": {
      "types": {
        "import": "./storage/cassandra.d.ts",
        "require": "./storage/cassandra.d.cts",
        "default": "./storage/cassandra.d.ts"
      },
      "import": "./storage/cassandra.js",
      "require": "./storage/cassandra.cjs"
    },
    "./storage/convex": {
      "types": {
        "import": "./storage/convex.d.ts",
        "require": "./storage/convex.d.cts",
        "default": "./storage/convex.d.ts"
      },
      "import": "./storage/convex.js",
      "require": "./storage/convex.cjs"
    },
    "./storage/ioredis": {
      "types": {
        "import": "./storage/ioredis.d.ts",
        "require": "./storage/ioredis.d.cts",
        "default": "./storage/ioredis.d.ts"
      },
      "import": "./storage/ioredis.js",
      "require": "./storage/ioredis.cjs"
    },
    "./storage/upstash_redis": {
      "types": {
        "import": "./storage/upstash_redis.d.ts",
        "require": "./storage/upstash_redis.d.cts",
        "default": "./storage/upstash_redis.d.ts"
      },
      "import": "./storage/upstash_redis.js",
      "require": "./storage/upstash_redis.cjs"
    },
    "./storage/vercel_kv": {
      "types": {
        "import": "./storage/vercel_kv.d.ts",
        "require": "./storage/vercel_kv.d.cts",
        "default": "./storage/vercel_kv.d.ts"
      },
      "import": "./storage/vercel_kv.js",
      "require": "./storage/vercel_kv.cjs"
    },
    "./stores/doc/base": {
      "types": {
        "import": "./stores/doc/base.d.ts",
        "require": "./stores/doc/base.d.cts",
        "default": "./stores/doc/base.d.ts"
      },
      "import": "./stores/doc/base.js",
      "require": "./stores/doc/base.cjs"
    },
    "./stores/doc/gcs": {
      "types": {
        "import": "./stores/doc/gcs.d.ts",
        "require": "./stores/doc/gcs.d.cts",
        "default": "./stores/doc/gcs.d.ts"
      },
      "import": "./stores/doc/gcs.js",
      "require": "./stores/doc/gcs.cjs"
    },
    "./stores/doc/in_memory": {
      "types": {
        "import": "./stores/doc/in_memory.d.ts",
        "require": "./stores/doc/in_memory.d.cts",
        "default": "./stores/doc/in_memory.d.ts"
      },
      "import": "./stores/doc/in_memory.js",
      "require": "./stores/doc/in_memory.cjs"
    },
    "./stores/message/astradb": {
      "types": {
        "import": "./stores/message/astradb.d.ts",
        "require": "./stores/message/astradb.d.cts",
        "default": "./stores/message/astradb.d.ts"
      },
      "import": "./stores/message/astradb.js",
      "require": "./stores/message/astradb.cjs"
    },
    "./stores/message/cassandra": {
      "types": {
        "import": "./stores/message/cassandra.d.ts",
        "require": "./stores/message/cassandra.d.cts",
        "default": "./stores/message/cassandra.d.ts"
      },
      "import": "./stores/message/cassandra.js",
      "require": "./stores/message/cassandra.cjs"
    },
    "./stores/message/cloudflare_d1": {
      "types": {
        "import": "./stores/message/cloudflare_d1.d.ts",
        "require": "./stores/message/cloudflare_d1.d.cts",
        "default": "./stores/message/cloudflare_d1.d.ts"
      },
      "import": "./stores/message/cloudflare_d1.js",
      "require": "./stores/message/cloudflare_d1.cjs"
    },
    "./stores/message/convex": {
      "types": {
        "import": "./stores/message/convex.d.ts",
        "require": "./stores/message/convex.d.cts",
        "default": "./stores/message/convex.d.ts"
      },
      "import": "./stores/message/convex.js",
      "require": "./stores/message/convex.cjs"
    },
    "./stores/message/dynamodb": {
      "types": {
        "import": "./stores/message/dynamodb.d.ts",
        "require": "./stores/message/dynamodb.d.cts",
        "default": "./stores/message/dynamodb.d.ts"
      },
      "import": "./stores/message/dynamodb.js",
      "require": "./stores/message/dynamodb.cjs"
    },
    "./stores/message/firestore": {
      "types": {
        "import": "./stores/message/firestore.d.ts",
        "require": "./stores/message/firestore.d.cts",
        "default": "./stores/message/firestore.d.ts"
      },
      "import": "./stores/message/firestore.js",
      "require": "./stores/message/firestore.cjs"
    },
    "./stores/message/in_memory": {
      "types": {
        "import": "./stores/message/in_memory.d.ts",
        "require": "./stores/message/in_memory.d.cts",
        "default": "./stores/message/in_memory.d.ts"
      },
      "import": "./stores/message/in_memory.js",
      "require": "./stores/message/in_memory.cjs"
    },
    "./stores/message/ipfs_datastore": {
      "types": {
        "import": "./stores/message/ipfs_datastore.d.ts",
        "require": "./stores/message/ipfs_datastore.d.cts",
        "default": "./stores/message/ipfs_datastore.d.ts"
      },
      "import": "./stores/message/ipfs_datastore.js",
      "require": "./stores/message/ipfs_datastore.cjs"
    },
    "./stores/message/ioredis": {
      "types": {
        "import": "./stores/message/ioredis.d.ts",
        "require": "./stores/message/ioredis.d.cts",
        "default": "./stores/message/ioredis.d.ts"
      },
      "import": "./stores/message/ioredis.js",
      "require": "./stores/message/ioredis.cjs"
    },
    "./stores/message/momento": {
      "types": {
        "import": "./stores/message/momento.d.ts",
        "require": "./stores/message/momento.d.cts",
        "default": "./stores/message/momento.d.ts"
      },
      "import": "./stores/message/momento.js",
      "require": "./stores/message/momento.cjs"
    },
    "./stores/message/mongodb": {
      "types": {
        "import": "./stores/message/mongodb.d.ts",
        "require": "./stores/message/mongodb.d.cts",
        "default": "./stores/message/mongodb.d.ts"
      },
      "import": "./stores/message/mongodb.js",
      "require": "./stores/message/mongodb.cjs"
    },
    "./stores/message/planetscale": {
      "types": {
        "import": "./stores/message/planetscale.d.ts",
        "require": "./stores/message/planetscale.d.cts",
        "default": "./stores/message/planetscale.d.ts"
      },
      "import": "./stores/message/planetscale.js",
      "require": "./stores/message/planetscale.cjs"
    },
    "./stores/message/postgres": {
      "types": {
        "import": "./stores/message/postgres.d.ts",
        "require": "./stores/message/postgres.d.cts",
        "default": "./stores/message/postgres.d.ts"
      },
      "import": "./stores/message/postgres.js",
      "require": "./stores/message/postgres.cjs"
    },
    "./stores/message/redis": {
      "types": {
        "import": "./stores/message/redis.d.ts",
        "require": "./stores/message/redis.d.cts",
        "default": "./stores/message/redis.d.ts"
      },
      "import": "./stores/message/redis.js",
      "require": "./stores/message/redis.cjs"
    },
    "./stores/message/upstash_redis": {
      "types": {
        "import": "./stores/message/upstash_redis.d.ts",
        "require": "./stores/message/upstash_redis.d.cts",
        "default": "./stores/message/upstash_redis.d.ts"
      },
      "import": "./stores/message/upstash_redis.js",
      "require": "./stores/message/upstash_redis.cjs"
    },
    "./stores/message/xata": {
      "types": {
        "import": "./stores/message/xata.d.ts",
        "require": "./stores/message/xata.d.cts",
        "default": "./stores/message/xata.d.ts"
      },
      "import": "./stores/message/xata.js",
      "require": "./stores/message/xata.cjs"
    },
    "./stores/message/zep_cloud": {
      "types": {
        "import": "./stores/message/zep_cloud.d.ts",
        "require": "./stores/message/zep_cloud.d.cts",
        "default": "./stores/message/zep_cloud.d.ts"
      },
      "import": "./stores/message/zep_cloud.js",
      "require": "./stores/message/zep_cloud.cjs"
    },
    "./memory/chat_memory": {
      "types": {
        "import": "./memory/chat_memory.d.ts",
        "require": "./memory/chat_memory.d.cts",
        "default": "./memory/chat_memory.d.ts"
      },
      "import": "./memory/chat_memory.js",
      "require": "./memory/chat_memory.cjs"
    },
    "./memory/motorhead_memory": {
      "types": {
        "import": "./memory/motorhead_memory.d.ts",
        "require": "./memory/motorhead_memory.d.cts",
        "default": "./memory/motorhead_memory.d.ts"
      },
      "import": "./memory/motorhead_memory.js",
      "require": "./memory/motorhead_memory.cjs"
    },
    "./memory/zep": {
      "types": {
        "import": "./memory/zep.d.ts",
        "require": "./memory/zep.d.cts",
        "default": "./memory/zep.d.ts"
      },
      "import": "./memory/zep.js",
      "require": "./memory/zep.cjs"
    },
    "./memory/zep_cloud": {
      "types": {
        "import": "./memory/zep_cloud.d.ts",
        "require": "./memory/zep_cloud.d.cts",
        "default": "./memory/zep_cloud.d.ts"
      },
      "import": "./memory/zep_cloud.js",
      "require": "./memory/zep_cloud.cjs"
    },
    "./indexes/base": {
      "types": {
        "import": "./indexes/base.d.ts",
        "require": "./indexes/base.d.cts",
        "default": "./indexes/base.d.ts"
      },
      "import": "./indexes/base.js",
      "require": "./indexes/base.cjs"
    },
    "./indexes/postgres": {
      "types": {
        "import": "./indexes/postgres.d.ts",
        "require": "./indexes/postgres.d.cts",
        "default": "./indexes/postgres.d.ts"
      },
      "import": "./indexes/postgres.js",
      "require": "./indexes/postgres.cjs"
    },
    "./indexes/memory": {
      "types": {
        "import": "./indexes/memory.d.ts",
        "require": "./indexes/memory.d.cts",
        "default": "./indexes/memory.d.ts"
      },
      "import": "./indexes/memory.js",
      "require": "./indexes/memory.cjs"
    },
    "./indexes/sqlite": {
      "types": {
        "import": "./indexes/sqlite.d.ts",
        "require": "./indexes/sqlite.d.cts",
        "default": "./indexes/sqlite.d.ts"
      },
      "import": "./indexes/sqlite.js",
      "require": "./indexes/sqlite.cjs"
    },
    "./document_loaders/web/apify_dataset": {
      "types": {
        "import": "./document_loaders/web/apify_dataset.d.ts",
        "require": "./document_loaders/web/apify_dataset.d.cts",
        "default": "./document_loaders/web/apify_dataset.d.ts"
      },
      "import": "./document_loaders/web/apify_dataset.js",
      "require": "./document_loaders/web/apify_dataset.cjs"
    },
    "./document_loaders/web/assemblyai": {
      "types": {
        "import": "./document_loaders/web/assemblyai.d.ts",
        "require": "./document_loaders/web/assemblyai.d.cts",
        "default": "./document_loaders/web/assemblyai.d.ts"
      },
      "import": "./document_loaders/web/assemblyai.js",
      "require": "./document_loaders/web/assemblyai.cjs"
    },
    "./document_loaders/web/azure_blob_storage_container": {
      "types": {
        "import": "./document_loaders/web/azure_blob_storage_container.d.ts",
        "require": "./document_loaders/web/azure_blob_storage_container.d.cts",
        "default": "./document_loaders/web/azure_blob_storage_container.d.ts"
      },
      "import": "./document_loaders/web/azure_blob_storage_container.js",
      "require": "./document_loaders/web/azure_blob_storage_container.cjs"
    },
    "./document_loaders/web/azure_blob_storage_file": {
      "types": {
        "import": "./document_loaders/web/azure_blob_storage_file.d.ts",
        "require": "./document_loaders/web/azure_blob_storage_file.d.cts",
        "default": "./document_loaders/web/azure_blob_storage_file.d.ts"
      },
      "import": "./document_loaders/web/azure_blob_storage_file.js",
      "require": "./document_loaders/web/azure_blob_storage_file.cjs"
    },
    "./document_loaders/web/browserbase": {
      "types": {
        "import": "./document_loaders/web/browserbase.d.ts",
        "require": "./document_loaders/web/browserbase.d.cts",
        "default": "./document_loaders/web/browserbase.d.ts"
      },
      "import": "./document_loaders/web/browserbase.js",
      "require": "./document_loaders/web/browserbase.cjs"
    },
    "./document_loaders/web/cheerio": {
      "types": {
        "import": "./document_loaders/web/cheerio.d.ts",
        "require": "./document_loaders/web/cheerio.d.cts",
        "default": "./document_loaders/web/cheerio.d.ts"
      },
      "import": "./document_loaders/web/cheerio.js",
      "require": "./document_loaders/web/cheerio.cjs"
    },
    "./document_loaders/web/puppeteer": {
      "types": {
        "import": "./document_loaders/web/puppeteer.d.ts",
        "require": "./document_loaders/web/puppeteer.d.cts",
        "default": "./document_loaders/web/puppeteer.d.ts"
      },
      "import": "./document_loaders/web/puppeteer.js",
      "require": "./document_loaders/web/puppeteer.cjs"
    },
    "./document_loaders/web/playwright": {
      "types": {
        "import": "./document_loaders/web/playwright.d.ts",
        "require": "./document_loaders/web/playwright.d.cts",
        "default": "./document_loaders/web/playwright.d.ts"
      },
      "import": "./document_loaders/web/playwright.js",
      "require": "./document_loaders/web/playwright.cjs"
    },
    "./document_loaders/web/college_confidential": {
      "types": {
        "import": "./document_loaders/web/college_confidential.d.ts",
        "require": "./document_loaders/web/college_confidential.d.cts",
        "default": "./document_loaders/web/college_confidential.d.ts"
      },
      "import": "./document_loaders/web/college_confidential.js",
      "require": "./document_loaders/web/college_confidential.cjs"
    },
    "./document_loaders/web/gitbook": {
      "types": {
        "import": "./document_loaders/web/gitbook.d.ts",
        "require": "./document_loaders/web/gitbook.d.cts",
        "default": "./document_loaders/web/gitbook.d.ts"
      },
      "import": "./document_loaders/web/gitbook.js",
      "require": "./document_loaders/web/gitbook.cjs"
    },
    "./document_loaders/web/hn": {
      "types": {
        "import": "./document_loaders/web/hn.d.ts",
        "require": "./document_loaders/web/hn.d.cts",
        "default": "./document_loaders/web/hn.d.ts"
      },
      "import": "./document_loaders/web/hn.js",
      "require": "./document_loaders/web/hn.cjs"
    },
    "./document_loaders/web/imsdb": {
      "types": {
        "import": "./document_loaders/web/imsdb.d.ts",
        "require": "./document_loaders/web/imsdb.d.cts",
        "default": "./document_loaders/web/imsdb.d.ts"
      },
      "import": "./document_loaders/web/imsdb.js",
      "require": "./document_loaders/web/imsdb.cjs"
    },
    "./document_loaders/web/figma": {
      "types": {
        "import": "./document_loaders/web/figma.d.ts",
        "require": "./document_loaders/web/figma.d.cts",
        "default": "./document_loaders/web/figma.d.ts"
      },
      "import": "./document_loaders/web/figma.js",
      "require": "./document_loaders/web/figma.cjs"
    },
    "./document_loaders/web/firecrawl": {
      "types": {
        "import": "./document_loaders/web/firecrawl.d.ts",
        "require": "./document_loaders/web/firecrawl.d.cts",
        "default": "./document_loaders/web/firecrawl.d.ts"
      },
      "import": "./document_loaders/web/firecrawl.js",
      "require": "./document_loaders/web/firecrawl.cjs"
    },
    "./document_loaders/web/github": {
      "types": {
        "import": "./document_loaders/web/github.d.ts",
        "require": "./document_loaders/web/github.d.cts",
        "default": "./document_loaders/web/github.d.ts"
      },
      "import": "./document_loaders/web/github.js",
      "require": "./document_loaders/web/github.cjs"
    },
    "./document_loaders/web/notionapi": {
      "types": {
        "import": "./document_loaders/web/notionapi.d.ts",
        "require": "./document_loaders/web/notionapi.d.cts",
        "default": "./document_loaders/web/notionapi.d.ts"
      },
      "import": "./document_loaders/web/notionapi.js",
      "require": "./document_loaders/web/notionapi.cjs"
    },
    "./document_loaders/web/pdf": {
      "types": {
        "import": "./document_loaders/web/pdf.d.ts",
        "require": "./document_loaders/web/pdf.d.cts",
        "default": "./document_loaders/web/pdf.d.ts"
      },
      "import": "./document_loaders/web/pdf.js",
      "require": "./document_loaders/web/pdf.cjs"
    },
    "./document_loaders/web/recursive_url": {
      "types": {
        "import": "./document_loaders/web/recursive_url.d.ts",
        "require": "./document_loaders/web/recursive_url.d.cts",
        "default": "./document_loaders/web/recursive_url.d.ts"
      },
      "import": "./document_loaders/web/recursive_url.js",
      "require": "./document_loaders/web/recursive_url.cjs"
    },
    "./document_loaders/web/s3": {
      "types": {
        "import": "./document_loaders/web/s3.d.ts",
        "require": "./document_loaders/web/s3.d.cts",
        "default": "./document_loaders/web/s3.d.ts"
      },
      "import": "./document_loaders/web/s3.js",
      "require": "./document_loaders/web/s3.cjs"
    },
    "./document_loaders/web/sitemap": {
      "types": {
        "import": "./document_loaders/web/sitemap.d.ts",
        "require": "./document_loaders/web/sitemap.d.cts",
        "default": "./document_loaders/web/sitemap.d.ts"
      },
      "import": "./document_loaders/web/sitemap.js",
      "require": "./document_loaders/web/sitemap.cjs"
    },
    "./document_loaders/web/sonix_audio": {
      "types": {
        "import": "./document_loaders/web/sonix_audio.d.ts",
        "require": "./document_loaders/web/sonix_audio.d.cts",
        "default": "./document_loaders/web/sonix_audio.d.ts"
      },
      "import": "./document_loaders/web/sonix_audio.js",
      "require": "./document_loaders/web/sonix_audio.cjs"
    },
    "./document_loaders/web/confluence": {
      "types": {
        "import": "./document_loaders/web/confluence.d.ts",
        "require": "./document_loaders/web/confluence.d.cts",
        "default": "./document_loaders/web/confluence.d.ts"
      },
      "import": "./document_loaders/web/confluence.js",
      "require": "./document_loaders/web/confluence.cjs"
    },
    "./document_loaders/web/couchbase": {
      "types": {
        "import": "./document_loaders/web/couchbase.d.ts",
        "require": "./document_loaders/web/couchbase.d.cts",
        "default": "./document_loaders/web/couchbase.d.ts"
      },
      "import": "./document_loaders/web/couchbase.js",
      "require": "./document_loaders/web/couchbase.cjs"
    },
    "./document_loaders/web/searchapi": {
      "types": {
        "import": "./document_loaders/web/searchapi.d.ts",
        "require": "./document_loaders/web/searchapi.d.cts",
        "default": "./document_loaders/web/searchapi.d.ts"
      },
      "import": "./document_loaders/web/searchapi.js",
      "require": "./document_loaders/web/searchapi.cjs"
    },
    "./document_loaders/web/serpapi": {
      "types": {
        "import": "./document_loaders/web/serpapi.d.ts",
        "require": "./document_loaders/web/serpapi.d.cts",
        "default": "./document_loaders/web/serpapi.d.ts"
      },
      "import": "./document_loaders/web/serpapi.js",
      "require": "./document_loaders/web/serpapi.cjs"
    },
    "./document_loaders/web/sort_xyz_blockchain": {
      "types": {
        "import": "./document_loaders/web/sort_xyz_blockchain.d.ts",
        "require": "./document_loaders/web/sort_xyz_blockchain.d.cts",
        "default": "./document_loaders/web/sort_xyz_blockchain.d.ts"
      },
      "import": "./document_loaders/web/sort_xyz_blockchain.js",
      "require": "./document_loaders/web/sort_xyz_blockchain.cjs"
    },
    "./document_loaders/web/spider": {
      "types": {
        "import": "./document_loaders/web/spider.d.ts",
        "require": "./document_loaders/web/spider.d.cts",
        "default": "./document_loaders/web/spider.d.ts"
      },
      "import": "./document_loaders/web/spider.js",
      "require": "./document_loaders/web/spider.cjs"
    },
    "./document_loaders/web/youtube": {
      "types": {
        "import": "./document_loaders/web/youtube.d.ts",
        "require": "./document_loaders/web/youtube.d.cts",
        "default": "./document_loaders/web/youtube.d.ts"
      },
      "import": "./document_loaders/web/youtube.js",
      "require": "./document_loaders/web/youtube.cjs"
    },
    "./document_loaders/fs/chatgpt": {
      "types": {
        "import": "./document_loaders/fs/chatgpt.d.ts",
        "require": "./document_loaders/fs/chatgpt.d.cts",
        "default": "./document_loaders/fs/chatgpt.d.ts"
      },
      "import": "./document_loaders/fs/chatgpt.js",
      "require": "./document_loaders/fs/chatgpt.cjs"
    },
    "./document_loaders/fs/srt": {
      "types": {
        "import": "./document_loaders/fs/srt.d.ts",
        "require": "./document_loaders/fs/srt.d.cts",
        "default": "./document_loaders/fs/srt.d.ts"
      },
      "import": "./document_loaders/fs/srt.js",
      "require": "./document_loaders/fs/srt.cjs"
    },
    "./document_loaders/fs/pdf": {
      "types": {
        "import": "./document_loaders/fs/pdf.d.ts",
        "require": "./document_loaders/fs/pdf.d.cts",
        "default": "./document_loaders/fs/pdf.d.ts"
      },
      "import": "./document_loaders/fs/pdf.js",
      "require": "./document_loaders/fs/pdf.cjs"
    },
    "./document_loaders/fs/docx": {
      "types": {
        "import": "./document_loaders/fs/docx.d.ts",
        "require": "./document_loaders/fs/docx.d.cts",
        "default": "./document_loaders/fs/docx.d.ts"
      },
      "import": "./document_loaders/fs/docx.js",
      "require": "./document_loaders/fs/docx.cjs"
    },
    "./document_loaders/fs/epub": {
      "types": {
        "import": "./document_loaders/fs/epub.d.ts",
        "require": "./document_loaders/fs/epub.d.cts",
        "default": "./document_loaders/fs/epub.d.ts"
      },
      "import": "./document_loaders/fs/epub.js",
      "require": "./document_loaders/fs/epub.cjs"
    },
    "./document_loaders/fs/csv": {
      "types": {
        "import": "./document_loaders/fs/csv.d.ts",
        "require": "./document_loaders/fs/csv.d.cts",
        "default": "./document_loaders/fs/csv.d.ts"
      },
      "import": "./document_loaders/fs/csv.js",
      "require": "./document_loaders/fs/csv.cjs"
    },
    "./document_loaders/fs/notion": {
      "types": {
        "import": "./document_loaders/fs/notion.d.ts",
        "require": "./document_loaders/fs/notion.d.cts",
        "default": "./document_loaders/fs/notion.d.ts"
      },
      "import": "./document_loaders/fs/notion.js",
      "require": "./document_loaders/fs/notion.cjs"
    },
    "./document_loaders/fs/obsidian": {
      "types": {
        "import": "./document_loaders/fs/obsidian.d.ts",
        "require": "./document_loaders/fs/obsidian.d.cts",
        "default": "./document_loaders/fs/obsidian.d.ts"
      },
      "import": "./document_loaders/fs/obsidian.js",
      "require": "./document_loaders/fs/obsidian.cjs"
    },
    "./document_loaders/fs/unstructured": {
      "types": {
        "import": "./document_loaders/fs/unstructured.d.ts",
        "require": "./document_loaders/fs/unstructured.d.cts",
        "default": "./document_loaders/fs/unstructured.d.ts"
      },
      "import": "./document_loaders/fs/unstructured.js",
      "require": "./document_loaders/fs/unstructured.cjs"
    },
    "./document_loaders/fs/openai_whisper_audio": {
      "types": {
        "import": "./document_loaders/fs/openai_whisper_audio.d.ts",
        "require": "./document_loaders/fs/openai_whisper_audio.d.cts",
        "default": "./document_loaders/fs/openai_whisper_audio.d.ts"
      },
      "import": "./document_loaders/fs/openai_whisper_audio.js",
      "require": "./document_loaders/fs/openai_whisper_audio.cjs"
    },
    "./document_loaders/fs/pptx": {
      "types": {
        "import": "./document_loaders/fs/pptx.d.ts",
        "require": "./document_loaders/fs/pptx.d.cts",
        "default": "./document_loaders/fs/pptx.d.ts"
      },
      "import": "./document_loaders/fs/pptx.js",
      "require": "./document_loaders/fs/pptx.cjs"
    },
    "./utils/convex": {
      "types": {
        "import": "./utils/convex.d.ts",
        "require": "./utils/convex.d.cts",
        "default": "./utils/convex.d.ts"
      },
      "import": "./utils/convex.js",
      "require": "./utils/convex.cjs"
    },
    "./utils/event_source_parse": {
      "types": {
        "import": "./utils/event_source_parse.d.ts",
        "require": "./utils/event_source_parse.d.cts",
        "default": "./utils/event_source_parse.d.ts"
      },
      "import": "./utils/event_source_parse.js",
      "require": "./utils/event_source_parse.cjs"
    },
    "./utils/cassandra": {
      "types": {
        "import": "./utils/cassandra.d.ts",
        "require": "./utils/cassandra.d.cts",
        "default": "./utils/cassandra.d.ts"
      },
      "import": "./utils/cassandra.js",
      "require": "./utils/cassandra.cjs"
    },
    "./experimental/graph_transformers/llm": {
      "types": {
        "import": "./experimental/graph_transformers/llm.d.ts",
        "require": "./experimental/graph_transformers/llm.d.cts",
        "default": "./experimental/graph_transformers/llm.d.ts"
      },
      "import": "./experimental/graph_transformers/llm.js",
      "require": "./experimental/graph_transformers/llm.cjs"
    },
    "./experimental/multimodal_embeddings/googlevertexai": {
      "types": {
        "import": "./experimental/multimodal_embeddings/googlevertexai.d.ts",
        "require": "./experimental/multimodal_embeddings/googlevertexai.d.cts",
        "default": "./experimental/multimodal_embeddings/googlevertexai.d.ts"
      },
      "import": "./experimental/multimodal_embeddings/googlevertexai.js",
      "require": "./experimental/multimodal_embeddings/googlevertexai.cjs"
    },
    "./experimental/hubs/makersuite/googlemakersuitehub": {
      "types": {
        "import": "./experimental/hubs/makersuite/googlemakersuitehub.d.ts",
        "require": "./experimental/hubs/makersuite/googlemakersuitehub.d.cts",
        "default": "./experimental/hubs/makersuite/googlemakersuitehub.d.ts"
      },
      "import": "./experimental/hubs/makersuite/googlemakersuitehub.js",
      "require": "./experimental/hubs/makersuite/googlemakersuitehub.cjs"
    },
    "./experimental/chat_models/ollama_functions": {
      "types": {
        "import": "./experimental/chat_models/ollama_functions.d.ts",
        "require": "./experimental/chat_models/ollama_functions.d.cts",
        "default": "./experimental/chat_models/ollama_functions.d.ts"
      },
      "import": "./experimental/chat_models/ollama_functions.js",
      "require": "./experimental/chat_models/ollama_functions.cjs"
    },
    "./chains/graph_qa/cypher": {
      "types": {
        "import": "./chains/graph_qa/cypher.d.ts",
        "require": "./chains/graph_qa/cypher.d.cts",
        "default": "./chains/graph_qa/cypher.d.ts"
      },
      "import": "./chains/graph_qa/cypher.js",
      "require": "./chains/graph_qa/cypher.cjs"
    },
    "./package.json": "./package.json"
  },
  "files": [
    "dist/",
    "load.cjs",
    "load.js",
    "load.d.ts",
    "load.d.cts",
    "load/serializable.cjs",
    "load/serializable.js",
    "load/serializable.d.ts",
    "load/serializable.d.cts",
    "tools/aiplugin.cjs",
    "tools/aiplugin.js",
    "tools/aiplugin.d.ts",
    "tools/aiplugin.d.cts",
    "tools/aws_lambda.cjs",
    "tools/aws_lambda.js",
    "tools/aws_lambda.d.ts",
    "tools/aws_lambda.d.cts",
    "tools/aws_sfn.cjs",
    "tools/aws_sfn.js",
    "tools/aws_sfn.d.ts",
    "tools/aws_sfn.d.cts",
    "tools/bingserpapi.cjs",
    "tools/bingserpapi.js",
    "tools/bingserpapi.d.ts",
    "tools/bingserpapi.d.cts",
    "tools/brave_search.cjs",
    "tools/brave_search.js",
    "tools/brave_search.d.ts",
    "tools/brave_search.d.cts",
    "tools/duckduckgo_search.cjs",
    "tools/duckduckgo_search.js",
    "tools/duckduckgo_search.d.ts",
    "tools/duckduckgo_search.d.cts",
    "tools/calculator.cjs",
    "tools/calculator.js",
    "tools/calculator.d.ts",
    "tools/calculator.d.cts",
    "tools/connery.cjs",
    "tools/connery.js",
    "tools/connery.d.ts",
    "tools/connery.d.cts",
    "tools/dadjokeapi.cjs",
    "tools/dadjokeapi.js",
    "tools/dadjokeapi.d.ts",
    "tools/dadjokeapi.d.cts",
    "tools/discord.cjs",
    "tools/discord.js",
    "tools/discord.d.ts",
    "tools/discord.d.cts",
    "tools/dynamic.cjs",
    "tools/dynamic.js",
    "tools/dynamic.d.ts",
    "tools/dynamic.d.cts",
    "tools/dataforseo_api_search.cjs",
    "tools/dataforseo_api_search.js",
    "tools/dataforseo_api_search.d.ts",
    "tools/dataforseo_api_search.d.cts",
    "tools/gmail.cjs",
    "tools/gmail.js",
    "tools/gmail.d.ts",
    "tools/gmail.d.cts",
    "tools/google_calendar.cjs",
    "tools/google_calendar.js",
    "tools/google_calendar.d.ts",
    "tools/google_calendar.d.cts",
    "tools/google_custom_search.cjs",
    "tools/google_custom_search.js",
    "tools/google_custom_search.d.ts",
    "tools/google_custom_search.d.cts",
    "tools/google_places.cjs",
    "tools/google_places.js",
    "tools/google_places.d.ts",
    "tools/google_places.d.cts",
    "tools/google_routes.cjs",
    "tools/google_routes.js",
    "tools/google_routes.d.ts",
    "tools/google_routes.d.cts",
    "tools/ifttt.cjs",
    "tools/ifttt.js",
    "tools/ifttt.d.ts",
    "tools/ifttt.d.cts",
    "tools/searchapi.cjs",
    "tools/searchapi.js",
    "tools/searchapi.d.ts",
    "tools/searchapi.d.cts",
    "tools/searxng_search.cjs",
    "tools/searxng_search.js",
    "tools/searxng_search.d.ts",
    "tools/searxng_search.d.cts",
    "tools/serpapi.cjs",
    "tools/serpapi.js",
    "tools/serpapi.d.ts",
    "tools/serpapi.d.cts",
    "tools/serper.cjs",
    "tools/serper.js",
    "tools/serper.d.ts",
    "tools/serper.d.cts",
    "tools/stackexchange.cjs",
    "tools/stackexchange.js",
    "tools/stackexchange.d.ts",
    "tools/stackexchange.d.cts",
    "tools/tavily_search.cjs",
    "tools/tavily_search.js",
    "tools/tavily_search.d.ts",
    "tools/tavily_search.d.cts",
    "tools/wikipedia_query_run.cjs",
    "tools/wikipedia_query_run.js",
    "tools/wikipedia_query_run.d.ts",
    "tools/wikipedia_query_run.d.cts",
    "tools/wolframalpha.cjs",
    "tools/wolframalpha.js",
    "tools/wolframalpha.d.ts",
    "tools/wolframalpha.d.cts",
    "agents/toolkits/aws_sfn.cjs",
    "agents/toolkits/aws_sfn.js",
    "agents/toolkits/aws_sfn.d.ts",
    "agents/toolkits/aws_sfn.d.cts",
    "agents/toolkits/base.cjs",
    "agents/toolkits/base.js",
    "agents/toolkits/base.d.ts",
    "agents/toolkits/base.d.cts",
    "agents/toolkits/connery.cjs",
    "agents/toolkits/connery.js",
    "agents/toolkits/connery.d.ts",
    "agents/toolkits/connery.d.cts",
    "embeddings/alibaba_tongyi.cjs",
    "embeddings/alibaba_tongyi.js",
    "embeddings/alibaba_tongyi.d.ts",
    "embeddings/alibaba_tongyi.d.cts",
    "embeddings/baidu_qianfan.cjs",
    "embeddings/baidu_qianfan.js",
    "embeddings/baidu_qianfan.d.ts",
    "embeddings/baidu_qianfan.d.cts",
    "embeddings/bedrock.cjs",
    "embeddings/bedrock.js",
    "embeddings/bedrock.d.ts",
    "embeddings/bedrock.d.cts",
    "embeddings/cloudflare_workersai.cjs",
    "embeddings/cloudflare_workersai.js",
    "embeddings/cloudflare_workersai.d.ts",
    "embeddings/cloudflare_workersai.d.cts",
    "embeddings/cohere.cjs",
    "embeddings/cohere.js",
    "embeddings/cohere.d.ts",
    "embeddings/cohere.d.cts",
    "embeddings/fireworks.cjs",
    "embeddings/fireworks.js",
    "embeddings/fireworks.d.ts",
    "embeddings/fireworks.d.cts",
    "embeddings/googlepalm.cjs",
    "embeddings/googlepalm.js",
    "embeddings/googlepalm.d.ts",
    "embeddings/googlepalm.d.cts",
    "embeddings/googlevertexai.cjs",
    "embeddings/googlevertexai.js",
    "embeddings/googlevertexai.d.ts",
    "embeddings/googlevertexai.d.cts",
    "embeddings/gradient_ai.cjs",
    "embeddings/gradient_ai.js",
    "embeddings/gradient_ai.d.ts",
    "embeddings/gradient_ai.d.cts",
    "embeddings/hf.cjs",
    "embeddings/hf.js",
    "embeddings/hf.d.ts",
    "embeddings/hf.d.cts",
    "embeddings/hf_transformers.cjs",
    "embeddings/hf_transformers.js",
    "embeddings/hf_transformers.d.ts",
    "embeddings/hf_transformers.d.cts",
    "embeddings/llama_cpp.cjs",
    "embeddings/llama_cpp.js",
    "embeddings/llama_cpp.d.ts",
    "embeddings/llama_cpp.d.cts",
    "embeddings/minimax.cjs",
    "embeddings/minimax.js",
    "embeddings/minimax.d.ts",
    "embeddings/minimax.d.cts",
    "embeddings/ollama.cjs",
    "embeddings/ollama.js",
    "embeddings/ollama.d.ts",
    "embeddings/ollama.d.cts",
    "embeddings/premai.cjs",
    "embeddings/premai.js",
    "embeddings/premai.d.ts",
    "embeddings/premai.d.cts",
    "embeddings/tensorflow.cjs",
    "embeddings/tensorflow.js",
    "embeddings/tensorflow.d.ts",
    "embeddings/tensorflow.d.cts",
    "embeddings/togetherai.cjs",
    "embeddings/togetherai.js",
    "embeddings/togetherai.d.ts",
    "embeddings/togetherai.d.cts",
    "embeddings/voyage.cjs",
    "embeddings/voyage.js",
    "embeddings/voyage.d.ts",
    "embeddings/voyage.d.cts",
    "embeddings/zhipuai.cjs",
    "embeddings/zhipuai.js",
    "embeddings/zhipuai.d.ts",
    "embeddings/zhipuai.d.cts",
    "llms/ai21.cjs",
    "llms/ai21.js",
    "llms/ai21.d.ts",
    "llms/ai21.d.cts",
    "llms/aleph_alpha.cjs",
    "llms/aleph_alpha.js",
    "llms/aleph_alpha.d.ts",
    "llms/aleph_alpha.d.cts",
    "llms/bedrock.cjs",
    "llms/bedrock.js",
    "llms/bedrock.d.ts",
    "llms/bedrock.d.cts",
    "llms/bedrock/web.cjs",
    "llms/bedrock/web.js",
    "llms/bedrock/web.d.ts",
    "llms/bedrock/web.d.cts",
    "llms/cloudflare_workersai.cjs",
    "llms/cloudflare_workersai.js",
    "llms/cloudflare_workersai.d.ts",
    "llms/cloudflare_workersai.d.cts",
    "llms/cohere.cjs",
    "llms/cohere.js",
    "llms/cohere.d.ts",
    "llms/cohere.d.cts",
    "llms/fireworks.cjs",
    "llms/fireworks.js",
    "llms/fireworks.d.ts",
    "llms/fireworks.d.cts",
    "llms/friendli.cjs",
    "llms/friendli.js",
    "llms/friendli.d.ts",
    "llms/friendli.d.cts",
    "llms/googlepalm.cjs",
    "llms/googlepalm.js",
    "llms/googlepalm.d.ts",
    "llms/googlepalm.d.cts",
    "llms/googlevertexai.cjs",
    "llms/googlevertexai.js",
    "llms/googlevertexai.d.ts",
    "llms/googlevertexai.d.cts",
    "llms/googlevertexai/web.cjs",
    "llms/googlevertexai/web.js",
    "llms/googlevertexai/web.d.ts",
    "llms/googlevertexai/web.d.cts",
    "llms/gradient_ai.cjs",
    "llms/gradient_ai.js",
    "llms/gradient_ai.d.ts",
    "llms/gradient_ai.d.cts",
    "llms/hf.cjs",
    "llms/hf.js",
    "llms/hf.d.ts",
    "llms/hf.d.cts",
    "llms/llama_cpp.cjs",
    "llms/llama_cpp.js",
    "llms/llama_cpp.d.ts",
    "llms/llama_cpp.d.cts",
    "llms/ollama.cjs",
    "llms/ollama.js",
    "llms/ollama.d.ts",
    "llms/ollama.d.cts",
    "llms/portkey.cjs",
    "llms/portkey.js",
    "llms/portkey.d.ts",
    "llms/portkey.d.cts",
    "llms/raycast.cjs",
    "llms/raycast.js",
    "llms/raycast.d.ts",
    "llms/raycast.d.cts",
    "llms/replicate.cjs",
    "llms/replicate.js",
    "llms/replicate.d.ts",
    "llms/replicate.d.cts",
    "llms/sagemaker_endpoint.cjs",
    "llms/sagemaker_endpoint.js",
    "llms/sagemaker_endpoint.d.ts",
    "llms/sagemaker_endpoint.d.cts",
    "llms/togetherai.cjs",
    "llms/togetherai.js",
    "llms/togetherai.d.ts",
    "llms/togetherai.d.cts",
    "llms/watsonx_ai.cjs",
    "llms/watsonx_ai.js",
    "llms/watsonx_ai.d.ts",
    "llms/watsonx_ai.d.cts",
    "llms/writer.cjs",
    "llms/writer.js",
    "llms/writer.d.ts",
    "llms/writer.d.cts",
    "llms/yandex.cjs",
    "llms/yandex.js",
    "llms/yandex.d.ts",
    "llms/yandex.d.cts",
    "llms/layerup_security.cjs",
    "llms/layerup_security.js",
    "llms/layerup_security.d.ts",
    "llms/layerup_security.d.cts",
    "vectorstores/analyticdb.cjs",
    "vectorstores/analyticdb.js",
    "vectorstores/analyticdb.d.ts",
    "vectorstores/analyticdb.d.cts",
    "vectorstores/astradb.cjs",
    "vectorstores/astradb.js",
    "vectorstores/astradb.d.ts",
    "vectorstores/astradb.d.cts",
    "vectorstores/azure_aisearch.cjs",
    "vectorstores/azure_aisearch.js",
    "vectorstores/azure_aisearch.d.ts",
    "vectorstores/azure_aisearch.d.cts",
    "vectorstores/azure_cosmosdb.cjs",
    "vectorstores/azure_cosmosdb.js",
    "vectorstores/azure_cosmosdb.d.ts",
    "vectorstores/azure_cosmosdb.d.cts",
    "vectorstores/cassandra.cjs",
    "vectorstores/cassandra.js",
    "vectorstores/cassandra.d.ts",
    "vectorstores/cassandra.d.cts",
    "vectorstores/chroma.cjs",
    "vectorstores/chroma.js",
    "vectorstores/chroma.d.ts",
    "vectorstores/chroma.d.cts",
    "vectorstores/clickhouse.cjs",
    "vectorstores/clickhouse.js",
    "vectorstores/clickhouse.d.ts",
    "vectorstores/clickhouse.d.cts",
    "vectorstores/closevector/node.cjs",
    "vectorstores/closevector/node.js",
    "vectorstores/closevector/node.d.ts",
    "vectorstores/closevector/node.d.cts",
    "vectorstores/closevector/web.cjs",
    "vectorstores/closevector/web.js",
    "vectorstores/closevector/web.d.ts",
    "vectorstores/closevector/web.d.cts",
    "vectorstores/cloudflare_vectorize.cjs",
    "vectorstores/cloudflare_vectorize.js",
    "vectorstores/cloudflare_vectorize.d.ts",
    "vectorstores/cloudflare_vectorize.d.cts",
    "vectorstores/convex.cjs",
    "vectorstores/convex.js",
    "vectorstores/convex.d.ts",
    "vectorstores/convex.d.cts",
    "vectorstores/couchbase.cjs",
    "vectorstores/couchbase.js",
    "vectorstores/couchbase.d.ts",
    "vectorstores/couchbase.d.cts",
    "vectorstores/elasticsearch.cjs",
    "vectorstores/elasticsearch.js",
    "vectorstores/elasticsearch.d.ts",
    "vectorstores/elasticsearch.d.cts",
    "vectorstores/faiss.cjs",
    "vectorstores/faiss.js",
    "vectorstores/faiss.d.ts",
    "vectorstores/faiss.d.cts",
    "vectorstores/googlevertexai.cjs",
    "vectorstores/googlevertexai.js",
    "vectorstores/googlevertexai.d.ts",
    "vectorstores/googlevertexai.d.cts",
    "vectorstores/hnswlib.cjs",
    "vectorstores/hnswlib.js",
    "vectorstores/hnswlib.d.ts",
    "vectorstores/hnswlib.d.cts",
    "vectorstores/hanavector.cjs",
    "vectorstores/hanavector.js",
    "vectorstores/hanavector.d.ts",
    "vectorstores/hanavector.d.cts",
    "vectorstores/lancedb.cjs",
    "vectorstores/lancedb.js",
    "vectorstores/lancedb.d.ts",
    "vectorstores/lancedb.d.cts",
    "vectorstores/milvus.cjs",
    "vectorstores/milvus.js",
    "vectorstores/milvus.d.ts",
    "vectorstores/milvus.d.cts",
    "vectorstores/momento_vector_index.cjs",
    "vectorstores/momento_vector_index.js",
    "vectorstores/momento_vector_index.d.ts",
    "vectorstores/momento_vector_index.d.cts",
    "vectorstores/mongodb_atlas.cjs",
    "vectorstores/mongodb_atlas.js",
    "vectorstores/mongodb_atlas.d.ts",
    "vectorstores/mongodb_atlas.d.cts",
    "vectorstores/myscale.cjs",
    "vectorstores/myscale.js",
    "vectorstores/myscale.d.ts",
    "vectorstores/myscale.d.cts",
    "vectorstores/neo4j_vector.cjs",
    "vectorstores/neo4j_vector.js",
    "vectorstores/neo4j_vector.d.ts",
    "vectorstores/neo4j_vector.d.cts",
    "vectorstores/neon.cjs",
    "vectorstores/neon.js",
    "vectorstores/neon.d.ts",
    "vectorstores/neon.d.cts",
    "vectorstores/opensearch.cjs",
    "vectorstores/opensearch.js",
    "vectorstores/opensearch.d.ts",
    "vectorstores/opensearch.d.cts",
    "vectorstores/pgvector.cjs",
    "vectorstores/pgvector.js",
    "vectorstores/pgvector.d.ts",
    "vectorstores/pgvector.d.cts",
    "vectorstores/pinecone.cjs",
    "vectorstores/pinecone.js",
    "vectorstores/pinecone.d.ts",
    "vectorstores/pinecone.d.cts",
    "vectorstores/prisma.cjs",
    "vectorstores/prisma.js",
    "vectorstores/prisma.d.ts",
    "vectorstores/prisma.d.cts",
    "vectorstores/qdrant.cjs",
    "vectorstores/qdrant.js",
    "vectorstores/qdrant.d.ts",
    "vectorstores/qdrant.d.cts",
    "vectorstores/redis.cjs",
    "vectorstores/redis.js",
    "vectorstores/redis.d.ts",
    "vectorstores/redis.d.cts",
    "vectorstores/rockset.cjs",
    "vectorstores/rockset.js",
    "vectorstores/rockset.d.ts",
    "vectorstores/rockset.d.cts",
    "vectorstores/singlestore.cjs",
    "vectorstores/singlestore.js",
    "vectorstores/singlestore.d.ts",
    "vectorstores/singlestore.d.cts",
    "vectorstores/supabase.cjs",
    "vectorstores/supabase.js",
    "vectorstores/supabase.d.ts",
    "vectorstores/supabase.d.cts",
    "vectorstores/tigris.cjs",
    "vectorstores/tigris.js",
    "vectorstores/tigris.d.ts",
    "vectorstores/tigris.d.cts",
    "vectorstores/turbopuffer.cjs",
    "vectorstores/turbopuffer.js",
    "vectorstores/turbopuffer.d.ts",
    "vectorstores/turbopuffer.d.cts",
    "vectorstores/typeorm.cjs",
    "vectorstores/typeorm.js",
    "vectorstores/typeorm.d.ts",
    "vectorstores/typeorm.d.cts",
    "vectorstores/typesense.cjs",
    "vectorstores/typesense.js",
    "vectorstores/typesense.d.ts",
    "vectorstores/typesense.d.cts",
    "vectorstores/upstash.cjs",
    "vectorstores/upstash.js",
    "vectorstores/upstash.d.ts",
    "vectorstores/upstash.d.cts",
    "vectorstores/usearch.cjs",
    "vectorstores/usearch.js",
    "vectorstores/usearch.d.ts",
    "vectorstores/usearch.d.cts",
    "vectorstores/vectara.cjs",
    "vectorstores/vectara.js",
    "vectorstores/vectara.d.ts",
    "vectorstores/vectara.d.cts",
    "vectorstores/vercel_postgres.cjs",
    "vectorstores/vercel_postgres.js",
    "vectorstores/vercel_postgres.d.ts",
    "vectorstores/vercel_postgres.d.cts",
    "vectorstores/voy.cjs",
    "vectorstores/voy.js",
    "vectorstores/voy.d.ts",
    "vectorstores/voy.d.cts",
    "vectorstores/weaviate.cjs",
    "vectorstores/weaviate.js",
    "vectorstores/weaviate.d.ts",
    "vectorstores/weaviate.d.cts",
    "vectorstores/xata.cjs",
    "vectorstores/xata.js",
    "vectorstores/xata.d.ts",
    "vectorstores/xata.d.cts",
    "vectorstores/zep.cjs",
    "vectorstores/zep.js",
    "vectorstores/zep.d.ts",
    "vectorstores/zep.d.cts",
    "vectorstores/zep_cloud.cjs",
    "vectorstores/zep_cloud.js",
    "vectorstores/zep_cloud.d.ts",
    "vectorstores/zep_cloud.d.cts",
    "chat_models/alibaba_tongyi.cjs",
    "chat_models/alibaba_tongyi.js",
    "chat_models/alibaba_tongyi.d.ts",
    "chat_models/alibaba_tongyi.d.cts",
    "chat_models/baiduwenxin.cjs",
    "chat_models/baiduwenxin.js",
    "chat_models/baiduwenxin.d.ts",
    "chat_models/baiduwenxin.d.cts",
    "chat_models/bedrock.cjs",
    "chat_models/bedrock.js",
    "chat_models/bedrock.d.ts",
    "chat_models/bedrock.d.cts",
    "chat_models/bedrock/web.cjs",
    "chat_models/bedrock/web.js",
    "chat_models/bedrock/web.d.ts",
    "chat_models/bedrock/web.d.cts",
    "chat_models/cloudflare_workersai.cjs",
    "chat_models/cloudflare_workersai.js",
    "chat_models/cloudflare_workersai.d.ts",
    "chat_models/cloudflare_workersai.d.cts",
    "chat_models/fireworks.cjs",
    "chat_models/fireworks.js",
    "chat_models/fireworks.d.ts",
    "chat_models/fireworks.d.cts",
    "chat_models/friendli.cjs",
    "chat_models/friendli.js",
    "chat_models/friendli.d.ts",
    "chat_models/friendli.d.cts",
    "chat_models/googlevertexai.cjs",
    "chat_models/googlevertexai.js",
    "chat_models/googlevertexai.d.ts",
    "chat_models/googlevertexai.d.cts",
    "chat_models/googlevertexai/web.cjs",
    "chat_models/googlevertexai/web.js",
    "chat_models/googlevertexai/web.d.ts",
    "chat_models/googlevertexai/web.d.cts",
    "chat_models/googlepalm.cjs",
    "chat_models/googlepalm.js",
    "chat_models/googlepalm.d.ts",
    "chat_models/googlepalm.d.cts",
    "chat_models/iflytek_xinghuo.cjs",
    "chat_models/iflytek_xinghuo.js",
    "chat_models/iflytek_xinghuo.d.ts",
    "chat_models/iflytek_xinghuo.d.cts",
    "chat_models/iflytek_xinghuo/web.cjs",
    "chat_models/iflytek_xinghuo/web.js",
    "chat_models/iflytek_xinghuo/web.d.ts",
    "chat_models/iflytek_xinghuo/web.d.cts",
    "chat_models/llama_cpp.cjs",
    "chat_models/llama_cpp.js",
    "chat_models/llama_cpp.d.ts",
    "chat_models/llama_cpp.d.cts",
    "chat_models/minimax.cjs",
    "chat_models/minimax.js",
    "chat_models/minimax.d.ts",
    "chat_models/minimax.d.cts",
    "chat_models/moonshot.cjs",
    "chat_models/moonshot.js",
    "chat_models/moonshot.d.ts",
    "chat_models/moonshot.d.cts",
    "chat_models/ollama.cjs",
    "chat_models/ollama.js",
    "chat_models/ollama.d.ts",
    "chat_models/ollama.d.cts",
    "chat_models/portkey.cjs",
    "chat_models/portkey.js",
    "chat_models/portkey.d.ts",
    "chat_models/portkey.d.cts",
    "chat_models/premai.cjs",
    "chat_models/premai.js",
    "chat_models/premai.d.ts",
    "chat_models/premai.d.cts",
    "chat_models/togetherai.cjs",
    "chat_models/togetherai.js",
    "chat_models/togetherai.d.ts",
    "chat_models/togetherai.d.cts",
    "chat_models/webllm.cjs",
    "chat_models/webllm.js",
    "chat_models/webllm.d.ts",
    "chat_models/webllm.d.cts",
    "chat_models/yandex.cjs",
    "chat_models/yandex.js",
    "chat_models/yandex.d.ts",
    "chat_models/yandex.d.cts",
    "chat_models/zhipuai.cjs",
    "chat_models/zhipuai.js",
    "chat_models/zhipuai.d.ts",
    "chat_models/zhipuai.d.cts",
    "callbacks/handlers/llmonitor.cjs",
    "callbacks/handlers/llmonitor.js",
    "callbacks/handlers/llmonitor.d.ts",
    "callbacks/handlers/llmonitor.d.cts",
    "callbacks/handlers/lunary.cjs",
    "callbacks/handlers/lunary.js",
    "callbacks/handlers/lunary.d.ts",
    "callbacks/handlers/lunary.d.cts",
    "callbacks/handlers/upstash_ratelimit.cjs",
    "callbacks/handlers/upstash_ratelimit.js",
    "callbacks/handlers/upstash_ratelimit.d.ts",
    "callbacks/handlers/upstash_ratelimit.d.cts",
    "retrievers/amazon_kendra.cjs",
    "retrievers/amazon_kendra.js",
    "retrievers/amazon_kendra.d.ts",
    "retrievers/amazon_kendra.d.cts",
    "retrievers/amazon_knowledge_base.cjs",
    "retrievers/amazon_knowledge_base.js",
    "retrievers/amazon_knowledge_base.d.ts",
    "retrievers/amazon_knowledge_base.d.cts",
    "retrievers/chaindesk.cjs",
    "retrievers/chaindesk.js",
    "retrievers/chaindesk.d.ts",
    "retrievers/chaindesk.d.cts",
    "retrievers/databerry.cjs",
    "retrievers/databerry.js",
    "retrievers/databerry.d.ts",
    "retrievers/databerry.d.cts",
    "retrievers/dria.cjs",
    "retrievers/dria.js",
    "retrievers/dria.d.ts",
    "retrievers/dria.d.cts",
    "retrievers/metal.cjs",
    "retrievers/metal.js",
    "retrievers/metal.d.ts",
    "retrievers/metal.d.cts",
    "retrievers/remote.cjs",
    "retrievers/remote.js",
    "retrievers/remote.d.ts",
    "retrievers/remote.d.cts",
    "retrievers/supabase.cjs",
    "retrievers/supabase.js",
    "retrievers/supabase.d.ts",
    "retrievers/supabase.d.cts",
    "retrievers/tavily_search_api.cjs",
    "retrievers/tavily_search_api.js",
    "retrievers/tavily_search_api.d.ts",
    "retrievers/tavily_search_api.d.cts",
    "retrievers/vectara_summary.cjs",
    "retrievers/vectara_summary.js",
    "retrievers/vectara_summary.d.ts",
    "retrievers/vectara_summary.d.cts",
    "retrievers/vespa.cjs",
    "retrievers/vespa.js",
    "retrievers/vespa.d.ts",
    "retrievers/vespa.d.cts",
    "retrievers/zep.cjs",
    "retrievers/zep.js",
    "retrievers/zep.d.ts",
    "retrievers/zep.d.cts",
    "structured_query/chroma.cjs",
    "structured_query/chroma.js",
    "structured_query/chroma.d.ts",
    "structured_query/chroma.d.cts",
    "structured_query/qdrant.cjs",
    "structured_query/qdrant.js",
    "structured_query/qdrant.d.ts",
    "structured_query/qdrant.d.cts",
    "structured_query/supabase.cjs",
    "structured_query/supabase.js",
    "structured_query/supabase.d.ts",
    "structured_query/supabase.d.cts",
    "structured_query/vectara.cjs",
    "structured_query/vectara.js",
    "structured_query/vectara.d.ts",
    "structured_query/vectara.d.cts",
    "retrievers/zep_cloud.cjs",
    "retrievers/zep_cloud.js",
    "retrievers/zep_cloud.d.ts",
    "retrievers/zep_cloud.d.cts",
    "caches/cloudflare_kv.cjs",
    "caches/cloudflare_kv.js",
    "caches/cloudflare_kv.d.ts",
    "caches/cloudflare_kv.d.cts",
    "caches/ioredis.cjs",
    "caches/ioredis.js",
    "caches/ioredis.d.ts",
    "caches/ioredis.d.cts",
    "caches/momento.cjs",
    "caches/momento.js",
    "caches/momento.d.ts",
    "caches/momento.d.cts",
    "caches/upstash_redis.cjs",
    "caches/upstash_redis.js",
    "caches/upstash_redis.d.ts",
    "caches/upstash_redis.d.cts",
    "graphs/neo4j_graph.cjs",
    "graphs/neo4j_graph.js",
    "graphs/neo4j_graph.d.ts",
    "graphs/neo4j_graph.d.cts",
    "graphs/memgraph_graph.cjs",
    "graphs/memgraph_graph.js",
    "graphs/memgraph_graph.d.ts",
    "graphs/memgraph_graph.d.cts",
    "document_transformers/html_to_text.cjs",
    "document_transformers/html_to_text.js",
    "document_transformers/html_to_text.d.ts",
    "document_transformers/html_to_text.d.cts",
    "document_transformers/mozilla_readability.cjs",
    "document_transformers/mozilla_readability.js",
    "document_transformers/mozilla_readability.d.ts",
    "document_transformers/mozilla_readability.d.cts",
    "storage/cassandra.cjs",
    "storage/cassandra.js",
    "storage/cassandra.d.ts",
    "storage/cassandra.d.cts",
    "storage/convex.cjs",
    "storage/convex.js",
    "storage/convex.d.ts",
    "storage/convex.d.cts",
    "storage/ioredis.cjs",
    "storage/ioredis.js",
    "storage/ioredis.d.ts",
    "storage/ioredis.d.cts",
    "storage/upstash_redis.cjs",
    "storage/upstash_redis.js",
    "storage/upstash_redis.d.ts",
    "storage/upstash_redis.d.cts",
    "storage/vercel_kv.cjs",
    "storage/vercel_kv.js",
    "storage/vercel_kv.d.ts",
    "storage/vercel_kv.d.cts",
    "stores/doc/base.cjs",
    "stores/doc/base.js",
    "stores/doc/base.d.ts",
    "stores/doc/base.d.cts",
    "stores/doc/gcs.cjs",
    "stores/doc/gcs.js",
    "stores/doc/gcs.d.ts",
    "stores/doc/gcs.d.cts",
    "stores/doc/in_memory.cjs",
    "stores/doc/in_memory.js",
    "stores/doc/in_memory.d.ts",
    "stores/doc/in_memory.d.cts",
    "stores/message/astradb.cjs",
    "stores/message/astradb.js",
    "stores/message/astradb.d.ts",
    "stores/message/astradb.d.cts",
    "stores/message/cassandra.cjs",
    "stores/message/cassandra.js",
    "stores/message/cassandra.d.ts",
    "stores/message/cassandra.d.cts",
    "stores/message/cloudflare_d1.cjs",
    "stores/message/cloudflare_d1.js",
    "stores/message/cloudflare_d1.d.ts",
    "stores/message/cloudflare_d1.d.cts",
    "stores/message/convex.cjs",
    "stores/message/convex.js",
    "stores/message/convex.d.ts",
    "stores/message/convex.d.cts",
    "stores/message/dynamodb.cjs",
    "stores/message/dynamodb.js",
    "stores/message/dynamodb.d.ts",
    "stores/message/dynamodb.d.cts",
    "stores/message/firestore.cjs",
    "stores/message/firestore.js",
    "stores/message/firestore.d.ts",
    "stores/message/firestore.d.cts",
    "stores/message/in_memory.cjs",
    "stores/message/in_memory.js",
    "stores/message/in_memory.d.ts",
    "stores/message/in_memory.d.cts",
    "stores/message/ipfs_datastore.cjs",
    "stores/message/ipfs_datastore.js",
    "stores/message/ipfs_datastore.d.ts",
    "stores/message/ipfs_datastore.d.cts",
    "stores/message/ioredis.cjs",
    "stores/message/ioredis.js",
    "stores/message/ioredis.d.ts",
    "stores/message/ioredis.d.cts",
    "stores/message/momento.cjs",
    "stores/message/momento.js",
    "stores/message/momento.d.ts",
    "stores/message/momento.d.cts",
    "stores/message/mongodb.cjs",
    "stores/message/mongodb.js",
    "stores/message/mongodb.d.ts",
    "stores/message/mongodb.d.cts",
    "stores/message/planetscale.cjs",
    "stores/message/planetscale.js",
    "stores/message/planetscale.d.ts",
    "stores/message/planetscale.d.cts",
    "stores/message/postgres.cjs",
    "stores/message/postgres.js",
    "stores/message/postgres.d.ts",
    "stores/message/postgres.d.cts",
    "stores/message/redis.cjs",
    "stores/message/redis.js",
    "stores/message/redis.d.ts",
    "stores/message/redis.d.cts",
    "stores/message/upstash_redis.cjs",
    "stores/message/upstash_redis.js",
    "stores/message/upstash_redis.d.ts",
    "stores/message/upstash_redis.d.cts",
    "stores/message/xata.cjs",
    "stores/message/xata.js",
    "stores/message/xata.d.ts",
    "stores/message/xata.d.cts",
    "stores/message/zep_cloud.cjs",
    "stores/message/zep_cloud.js",
    "stores/message/zep_cloud.d.ts",
    "stores/message/zep_cloud.d.cts",
    "memory/chat_memory.cjs",
    "memory/chat_memory.js",
    "memory/chat_memory.d.ts",
    "memory/chat_memory.d.cts",
    "memory/motorhead_memory.cjs",
    "memory/motorhead_memory.js",
    "memory/motorhead_memory.d.ts",
    "memory/motorhead_memory.d.cts",
    "memory/zep.cjs",
    "memory/zep.js",
    "memory/zep.d.ts",
    "memory/zep.d.cts",
    "memory/zep_cloud.cjs",
    "memory/zep_cloud.js",
    "memory/zep_cloud.d.ts",
    "memory/zep_cloud.d.cts",
    "indexes/base.cjs",
    "indexes/base.js",
    "indexes/base.d.ts",
    "indexes/base.d.cts",
    "indexes/postgres.cjs",
    "indexes/postgres.js",
    "indexes/postgres.d.ts",
    "indexes/postgres.d.cts",
    "indexes/memory.cjs",
    "indexes/memory.js",
    "indexes/memory.d.ts",
    "indexes/memory.d.cts",
    "indexes/sqlite.cjs",
    "indexes/sqlite.js",
    "indexes/sqlite.d.ts",
    "indexes/sqlite.d.cts",
    "document_loaders/web/apify_dataset.cjs",
    "document_loaders/web/apify_dataset.js",
    "document_loaders/web/apify_dataset.d.ts",
    "document_loaders/web/apify_dataset.d.cts",
    "document_loaders/web/assemblyai.cjs",
    "document_loaders/web/assemblyai.js",
    "document_loaders/web/assemblyai.d.ts",
    "document_loaders/web/assemblyai.d.cts",
    "document_loaders/web/azure_blob_storage_container.cjs",
    "document_loaders/web/azure_blob_storage_container.js",
    "document_loaders/web/azure_blob_storage_container.d.ts",
    "document_loaders/web/azure_blob_storage_container.d.cts",
    "document_loaders/web/azure_blob_storage_file.cjs",
    "document_loaders/web/azure_blob_storage_file.js",
    "document_loaders/web/azure_blob_storage_file.d.ts",
    "document_loaders/web/azure_blob_storage_file.d.cts",
    "document_loaders/web/browserbase.cjs",
    "document_loaders/web/browserbase.js",
    "document_loaders/web/browserbase.d.ts",
    "document_loaders/web/browserbase.d.cts",
    "document_loaders/web/cheerio.cjs",
    "document_loaders/web/cheerio.js",
    "document_loaders/web/cheerio.d.ts",
    "document_loaders/web/cheerio.d.cts",
    "document_loaders/web/puppeteer.cjs",
    "document_loaders/web/puppeteer.js",
    "document_loaders/web/puppeteer.d.ts",
    "document_loaders/web/puppeteer.d.cts",
    "document_loaders/web/playwright.cjs",
    "document_loaders/web/playwright.js",
    "document_loaders/web/playwright.d.ts",
    "document_loaders/web/playwright.d.cts",
    "document_loaders/web/college_confidential.cjs",
    "document_loaders/web/college_confidential.js",
    "document_loaders/web/college_confidential.d.ts",
    "document_loaders/web/college_confidential.d.cts",
    "document_loaders/web/gitbook.cjs",
    "document_loaders/web/gitbook.js",
    "document_loaders/web/gitbook.d.ts",
    "document_loaders/web/gitbook.d.cts",
    "document_loaders/web/hn.cjs",
    "document_loaders/web/hn.js",
    "document_loaders/web/hn.d.ts",
    "document_loaders/web/hn.d.cts",
    "document_loaders/web/imsdb.cjs",
    "document_loaders/web/imsdb.js",
    "document_loaders/web/imsdb.d.ts",
    "document_loaders/web/imsdb.d.cts",
    "document_loaders/web/figma.cjs",
    "document_loaders/web/figma.js",
    "document_loaders/web/figma.d.ts",
    "document_loaders/web/figma.d.cts",
    "document_loaders/web/firecrawl.cjs",
    "document_loaders/web/firecrawl.js",
    "document_loaders/web/firecrawl.d.ts",
    "document_loaders/web/firecrawl.d.cts",
    "document_loaders/web/github.cjs",
    "document_loaders/web/github.js",
    "document_loaders/web/github.d.ts",
    "document_loaders/web/github.d.cts",
    "document_loaders/web/notionapi.cjs",
    "document_loaders/web/notionapi.js",
    "document_loaders/web/notionapi.d.ts",
    "document_loaders/web/notionapi.d.cts",
    "document_loaders/web/pdf.cjs",
    "document_loaders/web/pdf.js",
    "document_loaders/web/pdf.d.ts",
    "document_loaders/web/pdf.d.cts",
    "document_loaders/web/recursive_url.cjs",
    "document_loaders/web/recursive_url.js",
    "document_loaders/web/recursive_url.d.ts",
    "document_loaders/web/recursive_url.d.cts",
    "document_loaders/web/s3.cjs",
    "document_loaders/web/s3.js",
    "document_loaders/web/s3.d.ts",
    "document_loaders/web/s3.d.cts",
    "document_loaders/web/sitemap.cjs",
    "document_loaders/web/sitemap.js",
    "document_loaders/web/sitemap.d.ts",
    "document_loaders/web/sitemap.d.cts",
    "document_loaders/web/sonix_audio.cjs",
    "document_loaders/web/sonix_audio.js",
    "document_loaders/web/sonix_audio.d.ts",
    "document_loaders/web/sonix_audio.d.cts",
    "document_loaders/web/confluence.cjs",
    "document_loaders/web/confluence.js",
    "document_loaders/web/confluence.d.ts",
    "document_loaders/web/confluence.d.cts",
    "document_loaders/web/couchbase.cjs",
    "document_loaders/web/couchbase.js",
    "document_loaders/web/couchbase.d.ts",
    "document_loaders/web/couchbase.d.cts",
    "document_loaders/web/searchapi.cjs",
    "document_loaders/web/searchapi.js",
    "document_loaders/web/searchapi.d.ts",
    "document_loaders/web/searchapi.d.cts",
    "document_loaders/web/serpapi.cjs",
    "document_loaders/web/serpapi.js",
    "document_loaders/web/serpapi.d.ts",
    "document_loaders/web/serpapi.d.cts",
    "document_loaders/web/sort_xyz_blockchain.cjs",
    "document_loaders/web/sort_xyz_blockchain.js",
    "document_loaders/web/sort_xyz_blockchain.d.ts",
    "document_loaders/web/sort_xyz_blockchain.d.cts",
    "document_loaders/web/spider.cjs",
    "document_loaders/web/spider.js",
    "document_loaders/web/spider.d.ts",
    "document_loaders/web/spider.d.cts",
    "document_loaders/web/youtube.cjs",
    "document_loaders/web/youtube.js",
    "document_loaders/web/youtube.d.ts",
    "document_loaders/web/youtube.d.cts",
    "document_loaders/fs/chatgpt.cjs",
    "document_loaders/fs/chatgpt.js",
    "document_loaders/fs/chatgpt.d.ts",
    "document_loaders/fs/chatgpt.d.cts",
    "document_loaders/fs/srt.cjs",
    "document_loaders/fs/srt.js",
    "document_loaders/fs/srt.d.ts",
    "document_loaders/fs/srt.d.cts",
    "document_loaders/fs/pdf.cjs",
    "document_loaders/fs/pdf.js",
    "document_loaders/fs/pdf.d.ts",
    "document_loaders/fs/pdf.d.cts",
    "document_loaders/fs/docx.cjs",
    "document_loaders/fs/docx.js",
    "document_loaders/fs/docx.d.ts",
    "document_loaders/fs/docx.d.cts",
    "document_loaders/fs/epub.cjs",
    "document_loaders/fs/epub.js",
    "document_loaders/fs/epub.d.ts",
    "document_loaders/fs/epub.d.cts",
    "document_loaders/fs/csv.cjs",
    "document_loaders/fs/csv.js",
    "document_loaders/fs/csv.d.ts",
    "document_loaders/fs/csv.d.cts",
    "document_loaders/fs/notion.cjs",
    "document_loaders/fs/notion.js",
    "document_loaders/fs/notion.d.ts",
    "document_loaders/fs/notion.d.cts",
    "document_loaders/fs/obsidian.cjs",
    "document_loaders/fs/obsidian.js",
    "document_loaders/fs/obsidian.d.ts",
    "document_loaders/fs/obsidian.d.cts",
    "document_loaders/fs/unstructured.cjs",
    "document_loaders/fs/unstructured.js",
    "document_loaders/fs/unstructured.d.ts",
    "document_loaders/fs/unstructured.d.cts",
    "document_loaders/fs/openai_whisper_audio.cjs",
    "document_loaders/fs/openai_whisper_audio.js",
    "document_loaders/fs/openai_whisper_audio.d.ts",
    "document_loaders/fs/openai_whisper_audio.d.cts",
    "document_loaders/fs/pptx.cjs",
    "document_loaders/fs/pptx.js",
    "document_loaders/fs/pptx.d.ts",
    "document_loaders/fs/pptx.d.cts",
    "utils/convex.cjs",
    "utils/convex.js",
    "utils/convex.d.ts",
    "utils/convex.d.cts",
    "utils/event_source_parse.cjs",
    "utils/event_source_parse.js",
    "utils/event_source_parse.d.ts",
    "utils/event_source_parse.d.cts",
    "utils/cassandra.cjs",
    "utils/cassandra.js",
    "utils/cassandra.d.ts",
    "utils/cassandra.d.cts",
    "experimental/graph_transformers/llm.cjs",
    "experimental/graph_transformers/llm.js",
    "experimental/graph_transformers/llm.d.ts",
    "experimental/graph_transformers/llm.d.cts",
    "experimental/multimodal_embeddings/googlevertexai.cjs",
    "experimental/multimodal_embeddings/googlevertexai.js",
    "experimental/multimodal_embeddings/googlevertexai.d.ts",
    "experimental/multimodal_embeddings/googlevertexai.d.cts",
    "experimental/hubs/makersuite/googlemakersuitehub.cjs",
    "experimental/hubs/makersuite/googlemakersuitehub.js",
    "experimental/hubs/makersuite/googlemakersuitehub.d.ts",
    "experimental/hubs/makersuite/googlemakersuitehub.d.cts",
    "experimental/chat_models/ollama_functions.cjs",
    "experimental/chat_models/ollama_functions.js",
    "experimental/chat_models/ollama_functions.d.ts",
    "experimental/chat_models/ollama_functions.d.cts",
    "chains/graph_qa/cypher.cjs",
    "chains/graph_qa/cypher.js",
    "chains/graph_qa/cypher.d.ts",
    "chains/graph_qa/cypher.d.cts"
  ]
}<|MERGE_RESOLUTION|>--- conflicted
+++ resolved
@@ -83,14 +83,9 @@
     "@gradientai/nodejs-sdk": "^1.2.0",
     "@huggingface/inference": "^2.6.4",
     "@jest/globals": "^29.5.0",
-<<<<<<< HEAD
-    "@langchain/scripts": "~0.0",
-    "@mendable/firecrawl-js": "^0.0.21",
-=======
     "@langchain/scripts": "~0.0.14",
     "@layerup/layerup-security": "^1.5.12",
-    "@mendable/firecrawl-js": "^0.0.13",
->>>>>>> be2cc566
+    "@mendable/firecrawl-js": "^0.0.21",
     "@mlc-ai/web-llm": "^0.2.35",
     "@mozilla/readability": "^0.4.4",
     "@neondatabase/serverless": "^0.9.1",
@@ -246,12 +241,8 @@
     "@google-cloud/storage": "^6.10.1 || ^7.7.0",
     "@gradientai/nodejs-sdk": "^1.2.0",
     "@huggingface/inference": "^2.6.4",
-<<<<<<< HEAD
+    "@layerup/layerup-security": "^1.5.12",
     "@mendable/firecrawl-js": "^0.0.21",
-=======
-    "@layerup/layerup-security": "^1.5.12",
-    "@mendable/firecrawl-js": "^0.0.13",
->>>>>>> be2cc566
     "@mlc-ai/web-llm": "^0.2.35",
     "@mozilla/readability": "*",
     "@neondatabase/serverless": "*",
