--- conflicted
+++ resolved
@@ -191,30 +191,6 @@
 
   modelGatewayKwargs: WatsonxLLMGatewayKwargs = {};
 
-<<<<<<< HEAD
-    if (fields.model) {
-      this.model = fields.model ?? this.model;
-      this.version = fields.version;
-      this.maxNewTokens = fields.maxNewTokens ?? this.maxNewTokens;
-      this.serviceUrl = fields.serviceUrl;
-      this.decodingMethod = fields.decodingMethod;
-      this.lengthPenalty = fields.lengthPenalty;
-      this.minNewTokens = fields.minNewTokens;
-      this.randomSeed = fields.randomSeed;
-      this.stopSequence = fields.stopSequence;
-      this.temperature = fields.temperature;
-      this.timeLimit = fields.timeLimit;
-      this.topK = fields.topK;
-      this.topP = fields.topP;
-      this.repetitionPenalty = fields.repetitionPenalty;
-      this.truncateInputTokens = fields.truncateInputTokens;
-      this.returnOptions = fields.returnOptions;
-      this.includeStopSequence = fields.includeStopSequence;
-      this.projectId = fields?.projectId;
-      this.spaceId = fields?.spaceId;
-    } else {
-      this.idOrName = fields?.idOrName;
-=======
   protected service?: WatsonXAI;
 
   protected gateway?: Gateway;
@@ -297,7 +273,6 @@
       validProps.push(...deploymentProps);
     } else if (this.spaceId || this.projectId) {
       validProps.push(...projectOrSpaceProps);
->>>>>>> 40faca2b
     }
     checkValidProps(fields, validProps);
   }
