--- conflicted
+++ resolved
@@ -4,13 +4,8 @@
   Page,
   Browser,
   PuppeteerLaunchOptions,
-<<<<<<< HEAD
-  ConnectOptions,
-  connect,
-=======
   connect,
   ConnectOptions,
->>>>>>> 3c8642a5
 } from "puppeteer";
 
 import { Document } from "@langchain/core/documents";
@@ -186,10 +181,6 @@
     connect: typeof connect;
   }> {
     try {
-<<<<<<< HEAD
-      // eslint-disable-next-line import/no-extraneous-dependencies
-=======
->>>>>>> 3c8642a5
       const { launch, connect } = await import("puppeteer");
 
       return { launch, connect };
