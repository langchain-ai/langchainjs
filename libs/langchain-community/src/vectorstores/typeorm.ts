--- conflicted
+++ resolved
@@ -218,18 +218,9 @@
    */
   async ensureTableInDatabase(): Promise<void> {
     await this.appDataSource.query("CREATE EXTENSION IF NOT EXISTS vector;");
-<<<<<<< HEAD
-    await this.appDataSource.query(`
-      CREATE TABLE IF NOT EXISTS ${this.tableName} (
-        "id" uuid NOT NULL DEFAULT gen_random_uuid() PRIMARY KEY,
-=======
-    await this.appDataSource.query(
-      'CREATE EXTENSION IF NOT EXISTS "uuid-ossp";'
-    );
     await this.appDataSource.query(`
       CREATE TABLE IF NOT EXISTS ${this.getTablePath()} (
-        "id" uuid NOT NULL DEFAULT uuid_generate_v4() PRIMARY KEY,
->>>>>>> e9dbac25
+        "id" uuid NOT NULL DEFAULT gen_random_uuid() PRIMARY KEY,
         "pageContent" text,
         metadata jsonb,
         embedding vector
