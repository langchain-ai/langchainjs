--- conflicted
+++ resolved
@@ -504,14 +504,9 @@
   static async fromTexts(
     texts: string[],
     metadatas: object[] | object,
-<<<<<<< HEAD
-    embeddings: Embeddings,
+    embeddings: EmbeddingsInterface,
     dbConfig: PGVectorStoreArgs,
     ids?: string[]
-=======
-    embeddings: EmbeddingsInterface,
-    dbConfig: PGVectorStoreArgs
->>>>>>> be248570
   ): Promise<PGVectorStore> {
     const docs = [];
     for (let i = 0; i < texts.length; i += 1) {
@@ -538,14 +533,9 @@
    */
   static async fromDocuments(
     docs: Document[],
-<<<<<<< HEAD
-    embeddings: Embeddings,
+    embeddings: EmbeddingsInterface,
     dbConfig: PGVectorStoreArgs,
     ids?: string[]
-=======
-    embeddings: EmbeddingsInterface,
-    dbConfig: PGVectorStoreArgs
->>>>>>> be248570
   ): Promise<PGVectorStore> {
     const instance = await PGVectorStore.initialize(embeddings, dbConfig);
     await instance.addDocuments(docs, ids);
