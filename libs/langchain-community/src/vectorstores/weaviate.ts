import * as uuid from "uuid";
<<<<<<< HEAD
import type {
  WeaviateClient,
  WeaviateObject,
  Filters,
} from "weaviate-client";
=======
import type { WeaviateClient, WeaviateObject, Filters } from "weaviate-client";
>>>>>>> 19c17498
import {
  MaxMarginalRelevanceSearchOptions,
  VectorStore,
} from "@langchain/core/vectorstores";
import type { EmbeddingsInterface } from "@langchain/core/embeddings";
import { Document } from "@langchain/core/documents";
import { maximalMarginalRelevance } from "@langchain/core/utils/math";

// Note this function is not generic, it is designed specifically for Weaviate
// https://weaviate.io/developers/weaviate/config-refs/datatypes#introduction
/**
 * @deprecated Prefer the `@langchain/weaviate` package.
 */
export const flattenObjectForWeaviate = (
  // eslint-disable-next-line @typescript-eslint/no-explicit-any
  obj: Record<string, any>
) => {
  // eslint-disable-next-line @typescript-eslint/no-explicit-any
  const flattenedObject: Record<string, any> = {};

  for (const key in obj) {
    if (!Object.hasOwn(obj, key)) {
      continue;
    }
    const value = obj[key];
    if (typeof obj[key] === "object" && !Array.isArray(value)) {
      const recursiveResult = flattenObjectForWeaviate(value);

      for (const deepKey in recursiveResult) {
        if (Object.hasOwn(obj, key)) {
          flattenedObject[`${key}_${deepKey}`] = recursiveResult[deepKey];
        }
      }
    } else if (Array.isArray(value)) {
      if (value.length === 0) {
        flattenedObject[key] = value;
      } else if (
        typeof value[0] !== "object" &&
        // eslint-disable-next-line @typescript-eslint/no-explicit-any
        value.every((el: any) => typeof el === typeof value[0])
      ) {
        // Weaviate only supports arrays of primitive types,
        // where all elements are of the same type
        flattenedObject[key] = value;
      }
    } else {
      flattenedObject[key] = value;
    }
  }

  return flattenedObject;
};

/**
 * @deprecated Prefer the `@langchain/weaviate` package.
 *
 * Interface that defines the arguments required to create a new instance
 * of the `WeaviateStore` class. It includes the Weaviate client, the name
 * of the class in Weaviate, and optional keys for text and metadata.
 */
export interface WeaviateLibArgs {
  client: WeaviateClient;
  /**
   * The name of the class in Weaviate. Must start with a capital letter.
   */
  indexName: string;
  textKey?: string;
  metadataKeys?: string[];
  tenant?: string;
}

interface ResultRow {
  // eslint-disable-next-line @typescript-eslint/no-explicit-any
  [key: string]: any;
}

/**
 * @deprecated Prefer the `@langchain/weaviate` package.
 *
 * Interface that defines a filter for querying data from Weaviate. It
 * includes a distance and a `WhereFilter`.
 */
export interface WeaviateFilter {
  distance?: number;
  where: Filters;
}

/**
 * @deprecated Prefer the `@langchain/weaviate` package.
 *
 * Class that extends the `VectorStore` base class. It provides methods to
 * interact with a Weaviate index, including adding vectors and documents,
 * deleting data, and performing similarity searches.
 */
export class WeaviateStore extends VectorStore {
  declare FilterType: WeaviateFilter;

  private client: WeaviateClient;

  private indexName: string;

  private textKey: string;

  private queryAttrs: string[];

  private tenant?: string;

  _vectorstoreType(): string {
    return "weaviate";
  }

  constructor(public embeddings: EmbeddingsInterface, args: WeaviateLibArgs) {
    super(embeddings, args);

    this.client = args.client;
    this.indexName = args.indexName;
    this.textKey = args.textKey || "text";
    this.queryAttrs = [this.textKey];
    this.tenant = args.tenant;

    if (args.metadataKeys) {
      this.queryAttrs = [
        ...new Set([
          ...this.queryAttrs,
          ...args.metadataKeys.filter((k) => {
            // https://spec.graphql.org/June2018/#sec-Names
            // queryAttrs need to be valid GraphQL Names
            const keyIsValid = /^[_A-Za-z][_0-9A-Za-z]*$/.test(k);
            if (!keyIsValid) {
              console.warn(
                `Skipping metadata key ${k} as it is not a valid GraphQL Name`
              );
            }
            return keyIsValid;
          }),
        ]),
      ];
    }
  }

  /**
   * Method to add vectors and corresponding documents to the Weaviate
   * index.
   * @param vectors Array of vectors to be added.
   * @param documents Array of documents corresponding to the vectors.
   * @param options Optional parameter that can include specific IDs for the documents.
   * @returns An array of document IDs.
   */
  async addVectors(
    vectors: number[][],
    documents: Document[],
    options?: { ids?: string[] }
  ) {
    const documentIds = options?.ids ?? documents.map((_) => uuid.v4());
    const batch: WeaviateObject[] = documents.map((document, index) => {
      if (Object.hasOwn(document.metadata, "id"))
        throw new Error(
          "Document inserted to Weaviate vectorstore should not have `id` in their metadata."
        );

      const flattenedMetadata = flattenObjectForWeaviate(document.metadata);
      return {
        ...(this.tenant ? { tenant: this.tenant } : {}),
        class: this.indexName,
        id: documentIds[index],
        vector: vectors[index],
        properties: {
          [this.textKey]: document.pageContent,
          ...flattenedMetadata,
        },
      };
    });

    try {
      const responses = await this.client.batch
        .objectsBatcher()
        .withObjects(...batch)
        .do();
      // if storing vectors fails, we need to know why
      const errorMessages: string[] = [];
      responses.forEach((response) => {
        if (response?.result?.errors?.error) {
          errorMessages.push(
            ...response.result.errors.error.map(
              (err) =>
                err.message ??
                "!! Unfortunately no error message was presented in the API response !!"
            )
          );
        }
      });
      if (errorMessages.length > 0) {
        throw new Error(errorMessages.join("\n"));
      }
    } catch (e) {
      throw Error(`Error adding vectors: ${e}`);
    }
    return documentIds;
  }

  /**
   * Method to add documents to the Weaviate index. It first generates
   * vectors for the documents using the embeddings, then adds the vectors
   * and documents to the index.
   * @param documents Array of documents to be added.
   * @param options Optional parameter that can include specific IDs for the documents.
   * @returns An array of document IDs.
   */
  async addDocuments(documents: Document[], options?: { ids?: string[] }) {
    return this.addVectors(
      await this.embeddings.embedDocuments(documents.map((d) => d.pageContent)),
      documents,
      options
    );
  }

  /**
   * Method to delete data from the Weaviate index. It can delete data based
   * on specific IDs or a filter.
   * @param params Object that includes either an array of IDs or a filter for the data to be deleted.
   * @returns Promise that resolves when the deletion is complete.
   */
  async delete(params: {
    ids?: string[];
    filter?: WeaviateFilter;
  }): Promise<void> {
    const { ids, filter } = params;

    if (ids && ids.length > 0) {
      for (const id of ids) {
        let deleter = this.client.data
          .deleter()
          .withClassName(this.indexName)
          .withId(id);

        if (this.tenant) {
          deleter = deleter.withTenant(this.tenant);
        }

        await deleter.do();
      }
    } else if (filter) {
      let batchDeleter = this.client.batch
        .objectsBatchDeleter()
        .withClassName(this.indexName)
        .withWhere(filter.where);

      if (this.tenant) {
        batchDeleter = batchDeleter.withTenant(this.tenant);
      }

      await batchDeleter.do();
    } else {
      throw new Error(
        `This method requires either "ids" or "filter" to be set in the input object`
      );
    }
  }

  /**
   * Method to perform a similarity search on the stored vectors in the
   * Weaviate index. It returns the top k most similar documents and their
   * similarity scores.
   * @param query The query vector.
   * @param k The number of most similar documents to return.
   * @param filter Optional filter to apply to the search.
   * @returns An array of tuples, where each tuple contains a document and its similarity score.
   */
  async similaritySearchVectorWithScore(
    query: number[],
    k: number,
    filter?: WeaviateFilter
  ): Promise<[Document, number][]> {
    const resultsWithEmbedding =
      await this.similaritySearchVectorWithScoreAndEmbedding(query, k, filter);
    return resultsWithEmbedding.map(([document, score, _embedding]) => [
      document,
      score,
    ]);
  }

  /**
   * Method to perform a similarity search on the stored vectors in the
   * Weaviate index. It returns the top k most similar documents, their
   * similarity scores and embedding vectors.
   * @param query The query vector.
   * @param k The number of most similar documents to return.
   * @param filter Optional filter to apply to the search.
   * @returns An array of tuples, where each tuple contains a document, its similarity score and its embedding vector.
   */
  async similaritySearchVectorWithScoreAndEmbedding(
    query: number[],
    k: number,
    filter?: WeaviateFilter
  ): Promise<[Document, number, number[]][]> {
    try {
      let builder = this.client.graphql
        .get()
        .withClassName(this.indexName)
        .withFields(
          `${this.queryAttrs.join(" ")} _additional { distance vector }`
        )
        .withNearVector({
          vector: query,
          distance: filter?.distance,
        })
        .withLimit(k);

      if (this.tenant) {
        builder = builder.withTenant(this.tenant);
      }

      if (filter?.where) {
        builder = builder.withWhere(filter.where);
      }

      const result = await builder.do();

      const documents: [Document, number, number[]][] = [];
      for (const data of result.data.Get[this.indexName]) {
        const { [this.textKey]: text, _additional, ...rest }: ResultRow = data;

        documents.push([
          new Document({
            pageContent: text,
            metadata: rest,
          }),
          _additional.distance,
          _additional.vector,
        ]);
      }
      return documents;
    } catch (e) {
      throw Error(`'Error in similaritySearch' ${e}`);
    }
  }

  /**
   * Return documents selected using the maximal marginal relevance.
   * Maximal marginal relevance optimizes for similarity to the query AND diversity
   * among selected documents.
   *
   * @param {string} query - Text to look up documents similar to.
   * @param {number} options.k - Number of documents to return.
   * @param {number} options.fetchK - Number of documents to fetch before passing to the MMR algorithm.
   * @param {number} options.lambda - Number between 0 and 1 that determines the degree of diversity among the results,
   *                 where 0 corresponds to maximum diversity and 1 to minimum diversity.
   * @param {this["FilterType"]} options.filter - Optional filter
   * @param _callbacks
   *
   * @returns {Promise<Document[]>} - List of documents selected by maximal marginal relevance.
   */
  override async maxMarginalRelevanceSearch(
    query: string,
    options: MaxMarginalRelevanceSearchOptions<this["FilterType"]>,
    _callbacks?: undefined
  ): Promise<Document[]> {
    const { k, fetchK = 20, lambda = 0.5, filter } = options;
    const queryEmbedding: number[] = await this.embeddings.embedQuery(query);
    const allResults: [Document, number, number[]][] =
      await this.similaritySearchVectorWithScoreAndEmbedding(
        queryEmbedding,
        fetchK,
        filter
      );
    const embeddingList = allResults.map(
      ([_doc, _score, embedding]) => embedding
    );
    const mmrIndexes = maximalMarginalRelevance(
      queryEmbedding,
      embeddingList,
      lambda,
      k
    );
    return mmrIndexes
      .filter((idx) => idx !== -1)
      .map((idx) => allResults[idx][0]);
  }

  /**
   * Static method to create a new `WeaviateStore` instance from a list of
   * texts. It first creates documents from the texts and metadata, then
   * adds the documents to the Weaviate index.
   * @param texts Array of texts.
   * @param metadatas Metadata for the texts. Can be a single object or an array of objects.
   * @param embeddings Embeddings to be used for the texts.
   * @param args Arguments required to create a new `WeaviateStore` instance.
   * @returns A new `WeaviateStore` instance.
   */
  static fromTexts(
    texts: string[],
    metadatas: object | object[],
    embeddings: EmbeddingsInterface,
    args: WeaviateLibArgs
  ): Promise<WeaviateStore> {
    const docs: Document[] = [];
    for (let i = 0; i < texts.length; i += 1) {
      const metadata = Array.isArray(metadatas) ? metadatas[i] : metadatas;
      const newDoc = new Document({
        pageContent: texts[i],
        metadata,
      });
      docs.push(newDoc);
    }
    return WeaviateStore.fromDocuments(docs, embeddings, args);
  }

  /**
   * Static method to create a new `WeaviateStore` instance from a list of
   * documents. It adds the documents to the Weaviate index.
   * @param docs Array of documents.
   * @param embeddings Embeddings to be used for the documents.
   * @param args Arguments required to create a new `WeaviateStore` instance.
   * @returns A new `WeaviateStore` instance.
   */
  static async fromDocuments(
    docs: Document[],
    embeddings: EmbeddingsInterface,
    args: WeaviateLibArgs
  ): Promise<WeaviateStore> {
    const instance = new this(embeddings, args);
    await instance.addDocuments(docs);
    return instance;
  }

  /**
   * Static method to create a new `WeaviateStore` instance from an existing
   * Weaviate index.
   * @param embeddings Embeddings to be used for the Weaviate index.
   * @param args Arguments required to create a new `WeaviateStore` instance.
   * @returns A new `WeaviateStore` instance.
   */
  static async fromExistingIndex(
    embeddings: EmbeddingsInterface,
    args: WeaviateLibArgs
  ): Promise<WeaviateStore> {
    return new this(embeddings, args);
  }
}<|MERGE_RESOLUTION|>--- conflicted
+++ resolved
@@ -1,13 +1,5 @@
 import * as uuid from "uuid";
-<<<<<<< HEAD
-import type {
-  WeaviateClient,
-  WeaviateObject,
-  Filters,
-} from "weaviate-client";
-=======
 import type { WeaviateClient, WeaviateObject, Filters } from "weaviate-client";
->>>>>>> 19c17498
 import {
   MaxMarginalRelevanceSearchOptions,
   VectorStore,
