import neo4j, { RoutingControl } from "neo4j-driver";
import { insecureHash } from "@langchain/core/utils/hash";
import { GraphDocument } from "./graph_document.js";

// eslint-disable-next-line @typescript-eslint/no-explicit-any
type Any = any;

interface Neo4jGraphConfig {
  url: string;
  username: string;
  password: string;
  database?: string;
  timeoutMs?: number;
  enhancedSchema?: boolean;
}

interface StructuredSchema {
  nodeProps: { [key: NodeType["labels"]]: NodeType["properties"] };
  relProps: { [key: RelType["type"]]: RelType["properties"] };
  relationships: PathType[];
  metadata?: {
    constraint: Record<string, Any>;
    index: Record<string, Any>;
  };
}

export interface AddGraphDocumentsConfig {
  baseEntityLabel?: boolean;
  includeSource?: boolean;
}

export type NodeType = {
  labels: string;
  properties: { property: string; type: string }[];
};

export type RelType = {
  type: string;
  properties: { property: string; type: string }[];
};

export type PathType = { start: string; type: string; end: string };

export const BASE_ENTITY_LABEL = "__Entity__";

const DISTINCT_VALUE_LIMIT = 10;
const LIST_LIMIT = 128;
const EXHAUSTIVE_SEARCH_LIMIT = 10000;
const EXCLUDED_LABELS = ["Bloom_Perspective", "Bloom_Scene"];
const EXCLUDED_RELS = ["Bloom_HAS_SCENE"];

const INCLUDE_DOCS_QUERY = `
  MERGE (d:Document {id:$document.metadata.id})
  SET d.text = $document.pageContent
  SET d += $document.metadata
  WITH d
<<<<<<< HEAD
`;

const NODE_PROPERTIES_QUERY = `
CALL apoc.meta.data()
YIELD label, other, elementType, type, property
WHERE NOT type = "RELATIONSHIP" AND elementType = "node"
  AND NOT label IN $EXCLUDED_LABELS
WITH label AS nodeLabels, collect({property:property, type:type}) AS properties
RETURN {labels: nodeLabels, properties: properties} AS output
`;

const REL_PROPERTIES_QUERY = `
CALL apoc.meta.data()
YIELD label, other, elementType, type, property
WHERE NOT type = "RELATIONSHIP" AND elementType = "relationship"
      AND NOT label in $EXCLUDED_LABELS
WITH label AS nodeLabels, collect({property:property, type:type}) AS properties
RETURN {type: nodeLabels, properties: properties} AS output
`;

const REL_QUERY = `
CALL apoc.meta.data()
YIELD label, other, elementType, type, property
WHERE type = "RELATIONSHIP" AND elementType = "node"
UNWIND other AS other_node
WITH * WHERE NOT label IN $EXCLUDED_LABELS
    AND NOT other_node IN $EXCLUDED_LABELS
RETURN {start: label, type: property, end: toString(other_node)} AS output
=======
>>>>>>> 1d2d395d
`;

function isDistinctMoreThanLimit(
  distinct_count = 11,
  limit = DISTINCT_VALUE_LIMIT
): boolean {
  return distinct_count !== undefined && distinct_count > limit;
}

function cleanStringValues(text: string) {
  return text.replace("\n", " ").replace("\r", " ");
}

function formatSchema(
  schema: Record<string, Any>,
  isEnhanced: boolean
): string {
  let formattedNodeProps: string[] = [];
  let formattedRelProps: string[] = [];

  if (isEnhanced) {
    // Enhanced formatting for nodes
    for (const [nodeType, properties] of Object.entries(schema.nodeProps)) {
      formattedNodeProps.push(`- **${nodeType}**`);

      for (const prop of properties as Array<Record<string, Any>>) {
        let example = "";

        if (prop.type === "STRING") {
          if (prop.values.length > 0) {
            if (isDistinctMoreThanLimit(prop.distinct_count)) {
              example = `Example: ${cleanStringValues(prop.values[0])}`;
            } else {
              example = `Available options: ${prop.values
                .map(cleanStringValues)
                .join(", ")}`;
            }
          }
        } else if (
          ["INTEGER", "FLOAT", "DATE", "DATE_TIME", "LOCAL_DATE_TIME"].includes(
            prop.type
          )
        ) {
          if (prop.min !== undefined) {
            example = `Min: ${prop.min}, Max: ${prop.max}`;
          } else {
            if (prop.values.length > 0) {
              example = `Example: ${prop.values[0]}`;
            }
          }
        } else if (prop.type === "LIST") {
          if (!prop.min_size || prop.min_size > LIST_LIMIT) {
            continue;
          }
          example = `Min Size: ${prop.min_size}, Max Size: ${prop.max_size}`;
        }

        formattedNodeProps.push(
          `  - \`${prop.property}\`: ${prop.type} ${example}`
        );
      }
    }

    // Enhanced formatting for relationships
    for (const [relType, properties] of Object.entries(schema.relProps)) {
      formattedRelProps.push(`- **${relType}**`);

      for (const prop of properties as Array<Record<string, Any>>) {
        let example = "";

        if (prop.type === "STRING") {
          if (prop.values.length > 0) {
            if (isDistinctMoreThanLimit(prop.distinct_count)) {
              example = `Example: ${cleanStringValues(prop.values[0])}`;
            } else {
              example = `Available options: ${prop.values
                .map(cleanStringValues)
                .join(", ")}`;
            }
          }
        } else if (
          ["INTEGER", "FLOAT", "DATE", "DATE_TIME", "LOCAL_DATE_TIME"].includes(
            prop.type
          )
        ) {
          if (prop.min) {
            example = `Min: ${prop.min}, Max: ${prop.max}`;
          } else {
            if (prop.values) {
              example = `Example: ${prop.values[0]}`;
            }
          }
        } else if (prop.type === "LIST") {
          if (prop.min_size > LIST_LIMIT) {
            continue;
          }
          example = `Min Size: ${prop.min_size}, Max Size: ${prop.max_size}`;
        }

        formattedRelProps.push(
          `  - \`${prop.property}\`: ${prop.type} ${example}`
        );
      }
    }
  } else {
    // Format node properties
    formattedNodeProps = schema.nodeProps.map((el: Record<string, Any>) => {
      const propsStr = el.properties
        .map((prop: Record<string, Any>) => `${prop.property}: ${prop.type} `)
        .join(", ");
      return `${el.labels} {${propsStr} } `;
    });

    // Format relationship properties
    formattedRelProps = schema.relProps.map((el: Record<string, Any>) => {
      const propsStr = el.properties
        .map((prop: Record<string, Any>) => `${prop.property}: ${prop.type} `)
        .join(", ");
      return `${el.type} {${propsStr} } `;
    });
  }

  // Format relationships
  const formattedRels = schema.relationships.map(
    (el: Record<string, string>) =>
      `(: ${el.start}) - [: ${el.type}] -> (:${el.end})`
  );

  return [
    "Node properties are the following:",
    formattedNodeProps?.join(", "),
    "Relationship properties are the following:",
    formattedRelProps?.join(", "),
    "The relationships are the following:",
    formattedRels?.join(", "),
  ].join("\n");
}

/**
 * @security *Security note*: Make sure that the database connection uses credentials
 * that are narrowly-scoped to only include necessary permissions.
 * Failure to do so may result in data corruption or loss, since the calling
 * code may attempt commands that would result in deletion, mutation
 * of data if appropriately prompted or reading sensitive data if such
 * data is present in the database.
 * The best way to guard against such negative outcomes is to (as appropriate)
 * limit the permissions granted to the credentials used with this tool.
 * For example, creating read only users for the database is a good way to
 * ensure that the calling code cannot mutate or delete data.
 *
 * @link See https://js.langchain.com/docs/security for more information.
 */
export class Neo4jGraph {
  private driver: neo4j.Driver;

  private database: string;

  private timeoutMs: number | undefined;

  private enhancedSchema: boolean;

  protected schema = "";

  protected structuredSchema: StructuredSchema = {
    nodeProps: {},
    relProps: {},
    relationships: [],
    metadata: {
      constraint: {},
      index: {},
    },
  };

  constructor({
    url,
    username,
    password,
    database = "neo4j",
    timeoutMs,
    enhancedSchema = false,
  }: Neo4jGraphConfig) {
    try {
      this.driver = neo4j.driver(url, neo4j.auth.basic(username, password));
      this.database = database;
      this.timeoutMs = timeoutMs;
      this.enhancedSchema = enhancedSchema;
    } catch (error) {
      throw new Error(
        "Could not create a Neo4j driver instance. Please check the connection details."
      );
    }
  }

  static async initialize(config: Neo4jGraphConfig): Promise<Neo4jGraph> {
    const graph = new Neo4jGraph(config);

    await graph.verifyConnectivity();

    try {
      await graph.refreshSchema();
    } catch (error: Any) {
      if (error.code === "Neo.ClientError.Procedure.ProcedureNotFound") {
        throw new Error(
          "Could not use APOC procedures. Please ensure the APOC plugin is installed in Neo4j and that 'apoc.meta.data()' is allowed in Neo4j configuration."
        );
      }

      throw error;
    } finally {
      console.log("Schema refreshed successfully.");
    }

    return graph;
  }

  getSchema(): string {
    return this.schema;
  }

  getStructuredSchema() {
    return this.structuredSchema;
  }

  async query<RecordShape extends Record<string, Any> = Record<string, Any>>(
    query: string,
    params: Record<string, Any> = {},
    routing: RoutingControl = neo4j.routing.WRITE
  ): Promise<RecordShape[]> {
    const result = await this.driver.executeQuery<RecordShape>(query, params, {
      database: this.database,
      routing,
      transactionConfig: { timeout: this.timeoutMs },
    });
    return toObjects<RecordShape>(result.records);
  }

  async verifyConnectivity() {
    await this.driver.verifyAuthentication();
  }

  async refreshSchema() {
    // Assuming query method is defined and returns a Promise
    const nodeProperties = (
      await this.query<{ output: NodeType }>(NODE_PROPERTIES_QUERY, {
        EXCLUDED_LABELS: EXCLUDED_LABELS.concat([BASE_ENTITY_LABEL]),
      })
    )?.map((el) => el.output);

    const relationshipsProperties = (
      await this.query<{ output: RelType }>(REL_PROPERTIES_QUERY, {
        EXCLUDED_LABELS: EXCLUDED_RELS,
      })
    )?.map((el) => el.output);

    const relationships: PathType[] = (
      await this.query<{ output: PathType }>(REL_QUERY, {
        EXCLUDED_LABELS: EXCLUDED_LABELS.concat([BASE_ENTITY_LABEL]),
      })
    )?.map((el) => el.output);

    const constraint = await this.query("SHOW CONSTRAINTS");

    const index = await this.query("SHOW INDEXES YIELD *");

    // Structured schema similar to Python's dictionary comprehension
    this.structuredSchema = {
      nodeProps: Object.fromEntries(
        nodeProperties?.map((el) => [el.labels, el.properties]) || []
      ),
      relProps: Object.fromEntries(
        relationshipsProperties?.map((el) => [el.type, el.properties]) || []
      ),
      relationships: relationships || [],
      metadata: {
        constraint,
        index,
      },
    };

    if (this.enhancedSchema) {
      const schemaCounts = await this.query(
        `CALL apoc.meta.graphSample() YIELD nodes, relationships ` +
          `RETURN nodes, [rel in relationships | {name: apoc.any.property(rel, 'type'), count: apoc.any.property(rel, 'count')}] AS relationships`
      );
      // Update node info
      for (const node of schemaCounts[0].nodes) {
        // Skip bloom labels
        if (EXCLUDED_LABELS.includes(node.name)) {
          continue;
        }

        const nodeProps = this.structuredSchema.nodeProps[node.name];

        if (!nodeProps) {
          // The node has no properties
          continue;
        }

        const enhancedCypher = await this.enhancedSchemaCypher(
          node.name,
          nodeProps,
          node.count < EXHAUSTIVE_SEARCH_LIMIT
        );
        const enhancedInfoPromise = await this.query(enhancedCypher);
        const enhancedInfo = enhancedInfoPromise[0].output;

        for (const prop of nodeProps) {
          if (enhancedInfo[prop.property]) {
            Object.assign(prop, enhancedInfo[prop.property]);
          }
        }
      }

      // Update rel info
      for (const rel of schemaCounts[0].relationships) {
        // Skip bloom labels
        if (EXCLUDED_RELS.includes(rel.name)) {
          continue;
        }
        const relProps = this.structuredSchema.relProps[rel.name];

        if (!relProps) {
          // The rel has no properties
          continue;
        }
        const enhancedCypher = await this.enhancedSchemaCypher(
          rel.name,
          relProps,
          rel.count < EXHAUSTIVE_SEARCH_LIMIT,
          true
        );

        const enhancedInfoPromise = await this.query(enhancedCypher);
        const enhancedInfo = enhancedInfoPromise[0].output;

        for (const prop of relProps) {
          if (prop.property in enhancedInfo) {
            Object.assign(prop, enhancedInfo[prop.property]);
          }
        }
      }
    }

    // Combine all formatted elements into a single string
    this.schema = formatSchema(this.structuredSchema, this.enhancedSchema);
  }

  async enhancedSchemaCypher(
    labelOrType: string,
    properties: { property: string; type: string }[],
    exhaustive: boolean,
    isRelationship = false
  ) {
    let matchClause = isRelationship
      ? `MATCH ()-[n:\`${labelOrType}\`]->()`
      : `MATCH (n:\`${labelOrType}\`)`;

    const withClauses: string[] = [];
    const returnClauses: string[] = [];
    const outputDict: { [key: string]: string } = {};

    if (exhaustive) {
      for (const prop of properties) {
        const propName = prop.property;
        const propType = prop.type;

        if (propType === "STRING") {
          withClauses.push(
            `collect(distinct substring(n.\`${propName}\`, 0, 50)) AS \`${propName}_values\``
          );
          returnClauses.push(
            `values: \`${propName}_values\`[..${DISTINCT_VALUE_LIMIT}], distinct_count: size(\`${propName}_values\`)`
          );
        } else if (
          ["INTEGER", "FLOAT", "DATE", "DATE_TIME", "LOCAL_DATE_TIME"].includes(
            propType
          )
        ) {
          withClauses.push(`min(n.\`${propName}\`) AS \`${propName}_min\``);
          withClauses.push(`max(n.\`${propName}\`) AS \`${propName}_max\``);
          withClauses.push(
            `count(distinct n.\`${propName}\`) AS \`${propName}_distinct\``
          );
          returnClauses.push(
            `min: toString(\`${propName}_min\`), max: toString(\`${propName}_max\`), distinct_count: \`${propName}_distinct\``
          );
        } else if (propType === "LIST") {
          withClauses.push(
            `min(size(n.\`${propName}\`)) AS \`${propName}_size_min\`, max(size(n.\`${propName}\`)) AS \`${propName}_size_max\``
          );
          returnClauses.push(
            `min_size: \`${propName}_size_min\`, max_size: \`${propName}_size_max\``
          );
        } else if (["BOOLEAN", "POINT", "DURATION"].includes(propType)) {
          continue;
        }
        outputDict[propName] = `{${returnClauses.pop()}}`;
      }
    } else {
      matchClause += ` WITH n LIMIT 5`;

      for (const prop of properties) {
        const propName = prop.property;
        const propType = prop.type;

        const propIndex = this.structuredSchema?.metadata?.index.filter(
          (el: Any) =>
            el.label === labelOrType &&
            el.properties[0] === propName &&
            el.type === "RANGE"
        );

        if (propType === "STRING") {
          if (
            propIndex.length > 0 &&
            propIndex[0].size > 0 &&
            propIndex[0].distinctValues <= DISTINCT_VALUE_LIMIT
          ) {
            const distinctValuesPromise = await this.query(
              `CALL apoc.schema.properties.distinct('${labelOrType}', '${propName}') YIELD value`
            );
            const distinctValues = distinctValuesPromise[0].value;
            returnClauses.push(
              `values: ${distinctValues}, distinct_count: ${distinctValues.length}`
            );
          } else {
            withClauses.push(
              `collect(distinct substring(n.\`${propName}\`, 0, 50)) AS \`${propName}_values\``
            );
            returnClauses.push(`values: ${propName}_values`);
          }
        } else if (
          ["INTEGER", "FLOAT", "DATE", "DATE_TIME", "LOCAL_DATE_TIME"].includes(
            propType
          )
        ) {
          if (!propIndex) {
            withClauses.push(
              `collect(distinct toString(n.\`${propName}\`)) AS \`${propName}_values\``
            );
            returnClauses.push(`values: ${propName}_values`);
          } else {
            withClauses.push(`min(n.\`${propName}\`) AS \`${propName}_min\``);
            withClauses.push(`max(n.\`${propName}\`) AS \`${propName}_max\``);
            withClauses.push(
              `count(distinct n.\`${propName}\`) AS \`${propName}_distinct\``
            );
            returnClauses.push(
              `min: toString(\`${propName}_min\`), max: toString(\`${propName}_max\`), distinct_count: \`${propName}_distinct\``
            );
          }
        } else if (propType === "LIST") {
          withClauses.push(
            `min(size(n.\`${propName}\`)) AS \`${propName}_size_min\`, max(size(n.\`${propName}\`)) AS \`${propName}_size_max\``
          );
          returnClauses.push(
            `min_size: \`${propName}_size_min\`, max_size: \`${propName}_size_max\``
          );
        } else if (["BOOLEAN", "POINT", "DURATION"].includes(propType)) {
          continue;
        }

        outputDict[propName] = `{${returnClauses.pop()}}`;
      }
    }

    const withClause = `WITH ${withClauses.join(", ")}`;
    const returnClause = `RETURN {${Object.entries(outputDict)
      .map(([k, v]) => `\`${k}\`: ${v}`)
      .join(", ")}} AS output`;

    const cypherQuery = [matchClause, withClause, returnClause].join("\n");

    return cypherQuery;
  }

  async addGraphDocuments(
    graphDocuments: GraphDocument[],
    config: AddGraphDocumentsConfig = {}
  ): Promise<void> {
    const { baseEntityLabel } = config;

    if (baseEntityLabel) {
      const constraintExists =
        this.structuredSchema?.metadata?.constraint?.some(
          (el: Any) =>
            JSON.stringify(el.labelsOrTypes) ===
              JSON.stringify([BASE_ENTITY_LABEL]) &&
            JSON.stringify(el.properties) === JSON.stringify(["id"])
        ) ?? false;

      if (!constraintExists) {
        await this.query(`
<<<<<<< HEAD
          CREATE CONSTRAINT IF NOT EXISTS FOR(b: ${BASE_ENTITY_LABEL})
          REQUIRE b.id IS UNIQUE;
              `);
=======
          CREATE CONSTRAINT IF NOT EXISTS FOR (b:${BASE_ENTITY_LABEL})
          REQUIRE b.id IS UNIQUE;
        `);
>>>>>>> 1d2d395d
        await this.refreshSchema();
      }
    }

    const nodeImportQuery = getNodeImportQuery(config);
    const relImportQuery = getRelImportQuery(config);

    for (const document of graphDocuments) {
      if (!document.source.metadata.id) {
        document.source.metadata.id = insecureHash(document.source.pageContent);
      }

      // Import nodes
      await this.query(nodeImportQuery, {
        data: document.nodes.map((el: Any) => ({ ...el })),
        document: { ...document.source },
      });

      // Import relationships
      await this.query(relImportQuery, {
        data: document.relationships.map((el: Any) => ({
          source: el.source.id,
          source_label: el.source.type,
          target: el.target.id,
          target_label: el.target.type,
          type: el.type.replace(/ /g, "_").toUpperCase(),
          properties: el.properties,
        })),
      });
    }
  }

  async close() {
    await this.driver.close();
  }
}

function getNodeImportQuery({
  baseEntityLabel,
  includeSource,
}: AddGraphDocumentsConfig): string {
  if (baseEntityLabel) {
    return `
          ${includeSource ? INCLUDE_DOCS_QUERY : ""}
          UNWIND $data AS row
              MERGE(source: \`${BASE_ENTITY_LABEL}\` {id: row.id})
          SET source += row.properties
          ${includeSource ? "MERGE (d)-[:MENTIONS]->(source)" : ""}
          WITH source, row
          CALL apoc.create.addLabels(source, [row.type]) YIELD node
          RETURN distinct 'done' AS result
      `;
  } else {
    return `
          ${includeSource ? INCLUDE_DOCS_QUERY : ""}
          UNWIND $data AS row
          CALL apoc.merge.node([row.type], {id: row.id},
          row.properties, {}) YIELD node
          ${includeSource ? "MERGE (d)-[:MENTIONS]->(node)" : ""}
          RETURN distinct 'done' AS result
      `;
  }
}

function getRelImportQuery({
  baseEntityLabel,
}: AddGraphDocumentsConfig): string {
  if (baseEntityLabel) {
    return `
          UNWIND $data AS row
          MERGE (source:\`${BASE_ENTITY_LABEL}\` {id: row.source})
          MERGE (target:\`${BASE_ENTITY_LABEL}\` {id: row.target})
          WITH source, target, row
          CALL apoc.merge.relationship(source, row.type,
          {}, row.properties, target) YIELD rel
          RETURN distinct 'done'
      `;
  } else {
    return `
          UNWIND $data AS row
          CALL apoc.merge.node([row.source_label], {id: row.source},
          {}, {}) YIELD node as source
          CALL apoc.merge.node([row.target_label], {id: row.target},
          {}, {}) YIELD node as target
          CALL apoc.merge.relationship(source, row.type,
          {}, row.properties, target) YIELD rel
          RETURN distinct 'done'
      `;
  }
}

function toObjects<
  RecordShape extends Record<string, Any> = Record<string, Any>
>(records: neo4j.Record<RecordShape>): RecordShape[] {
  return records.map((record: Any) => {
    const rObj = record.toObject();
    const out: Partial<RecordShape> = {};
    Object.keys(rObj).forEach((key: keyof RecordShape) => {
      out[key] = itemIntToString(rObj[key]);
    });
    return out as RecordShape;
  });
}

function itemIntToString(item: Any): Any {
  if (neo4j.isInt(item)) return item.toString();
  if (Array.isArray(item)) return item.map((ii) => itemIntToString(ii));
  if (["number", "string", "boolean"].indexOf(typeof item) !== -1) return item;
  if (item === null) return item;
  if (typeof item === "object") return objIntToString(item);
}

function objIntToString(obj: Any) {
  const entry = extractFromNeoObjects(obj);
  let newObj: Any = null;
  if (Array.isArray(entry)) {
    newObj = entry.map((item) => itemIntToString(item));
  } else if (entry !== null && typeof entry === "object") {
    newObj = {};
    Object.keys(entry).forEach((key) => {
      newObj[key] = itemIntToString(entry[key]);
    });
  }
  return newObj;
}

function extractFromNeoObjects(obj: Any) {
  if (
    // eslint-disable-next-line
    obj instanceof (neo4j.types.Node as any) ||
    // eslint-disable-next-line
    obj instanceof (neo4j.types.Relationship as any)
  ) {
    return obj.properties;
    // eslint-disable-next-line
  } else if (obj instanceof (neo4j.types.Path as any)) {
    // eslint-disable-next-line
    return [].concat.apply<any[], any[], any[]>([], extractPathForRows(obj));
  }
  return obj;
}

const extractPathForRows = (path: neo4j.Path) => {
  let { segments } = path;
  // Zero length path. No relationship, end === start
  if (!Array.isArray(path.segments) || path.segments.length < 1) {
    segments = [{ ...path, end: null } as Any];
  }

  return segments.map((segment: Any) =>
    [
      objIntToString(segment.start),
      objIntToString(segment.relationship),
      objIntToString(segment.end),
    ].filter((part) => part !== null)
  );
};<|MERGE_RESOLUTION|>--- conflicted
+++ resolved
@@ -50,11 +50,10 @@
 const EXCLUDED_RELS = ["Bloom_HAS_SCENE"];
 
 const INCLUDE_DOCS_QUERY = `
-  MERGE (d:Document {id:$document.metadata.id})
-  SET d.text = $document.pageContent
-  SET d += $document.metadata
-  WITH d
-<<<<<<< HEAD
+MERGE (d:Document {id:$document.metadata.id})
+SET d.text = $document.pageContent
+SET d += $document.metadata
+WITH d
 `;
 
 const NODE_PROPERTIES_QUERY = `
@@ -83,8 +82,6 @@
 WITH * WHERE NOT label IN $EXCLUDED_LABELS
     AND NOT other_node IN $EXCLUDED_LABELS
 RETURN {start: label, type: property, end: toString(other_node)} AS output
-=======
->>>>>>> 1d2d395d
 `;
 
 function isDistinctMoreThanLimit(
@@ -578,15 +575,9 @@
 
       if (!constraintExists) {
         await this.query(`
-<<<<<<< HEAD
-          CREATE CONSTRAINT IF NOT EXISTS FOR(b: ${BASE_ENTITY_LABEL})
-          REQUIRE b.id IS UNIQUE;
-              `);
-=======
           CREATE CONSTRAINT IF NOT EXISTS FOR (b:${BASE_ENTITY_LABEL})
           REQUIRE b.id IS UNIQUE;
         `);
->>>>>>> 1d2d395d
         await this.refreshSchema();
       }
     }
