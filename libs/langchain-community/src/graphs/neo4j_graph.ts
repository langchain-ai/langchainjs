--- conflicted
+++ resolved
@@ -43,13 +43,9 @@
 
   private database: string;
 
-<<<<<<< HEAD
-  protected schema = "";
-=======
   private timeoutMs: number | undefined;
 
   private schema = "";
->>>>>>> 4d2f2d9c
 
   protected structuredSchema: StructuredSchema = {
     nodeProps: {},
