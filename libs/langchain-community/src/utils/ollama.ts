import { IterableReadableStream } from "@langchain/core/utils/stream";
import type { StringWithAutocomplete } from "@langchain/core/utils/types";
import { BaseLanguageModelCallOptions } from "@langchain/core/language_models/base";

export interface OllamaInput {
  embeddingOnly?: boolean;
  f16KV?: boolean;
  frequencyPenalty?: number;
<<<<<<< HEAD
  headers?: Record<string, string>;
=======
  keepAlive?: string;
>>>>>>> 1b919172
  logitsAll?: boolean;
  lowVram?: boolean;
  mainGpu?: number;
  model?: string;
  baseUrl?: string;
  mirostat?: number;
  mirostatEta?: number;
  mirostatTau?: number;
  numBatch?: number;
  numCtx?: number;
  numGpu?: number;
  numGqa?: number;
  numKeep?: number;
  numPredict?: number;
  numThread?: number;
  penalizeNewline?: boolean;
  presencePenalty?: number;
  repeatLastN?: number;
  repeatPenalty?: number;
  ropeFrequencyBase?: number;
  ropeFrequencyScale?: number;
  temperature?: number;
  stop?: string[];
  tfsZ?: number;
  topK?: number;
  topP?: number;
  typicalP?: number;
  useMLock?: boolean;
  useMMap?: boolean;
  vocabOnly?: boolean;
  format?: StringWithAutocomplete<"json">;
}

export interface OllamaRequestParams {
  model: string;
  format?: StringWithAutocomplete<"json">;
  images?: string[];
  options: {
    embedding_only?: boolean;
    f16_kv?: boolean;
    frequency_penalty?: number;
    logits_all?: boolean;
    low_vram?: boolean;
    main_gpu?: number;
    mirostat?: number;
    mirostat_eta?: number;
    mirostat_tau?: number;
    num_batch?: number;
    num_ctx?: number;
    num_gpu?: number;
    num_gqa?: number;
    num_keep?: number;
    num_thread?: number;
    num_predict?: number;
    penalize_newline?: boolean;
    presence_penalty?: number;
    repeat_last_n?: number;
    repeat_penalty?: number;
    rope_frequency_base?: number;
    rope_frequency_scale?: number;
    temperature?: number;
    stop?: string[];
    tfs_z?: number;
    top_k?: number;
    top_p?: number;
    typical_p?: number;
    use_mlock?: boolean;
    use_mmap?: boolean;
    vocab_only?: boolean;
  };
}

export type OllamaMessage = {
  role: StringWithAutocomplete<"user" | "assistant" | "system">;
  content: string;
  images?: string[];
};

export interface OllamaGenerateRequestParams extends OllamaRequestParams {
  prompt: string;
}

export interface OllamaChatRequestParams extends OllamaRequestParams {
  messages: OllamaMessage[];
}

export type BaseOllamaGenerationChunk = {
  model: string;
  created_at: string;
  done: boolean;
  total_duration?: number;
  load_duration?: number;
  prompt_eval_count?: number;
  prompt_eval_duration?: number;
  eval_count?: number;
  eval_duration?: number;
};

export type OllamaGenerationChunk = BaseOllamaGenerationChunk & {
  response: string;
};

export type OllamaChatGenerationChunk = BaseOllamaGenerationChunk & {
  message: OllamaMessage;
};

export type OllamaCallOptions = BaseLanguageModelCallOptions & {
  headers?: Record<string, string>;
};

async function* createOllamaStream(
  url: string,
  params: OllamaRequestParams,
  options: OllamaCallOptions
) {
  let formattedUrl = url;
  if (formattedUrl.startsWith("http://localhost:")) {
    // Node 18 has issues with resolving "localhost"
    // See https://github.com/node-fetch/node-fetch/issues/1624
    formattedUrl = formattedUrl.replace(
      "http://localhost:",
      "http://127.0.0.1:"
    );
  }
  const response = await fetch(formattedUrl, {
    method: "POST",
    body: JSON.stringify(params),
    headers: {
      "Content-Type": "application/json",
      ...options.headers,
    },
    signal: options.signal,
  });
  if (!response.ok) {
    let error;
    const responseText = await response.text();
    try {
      const json = JSON.parse(responseText);
      error = new Error(
        `Ollama call failed with status code ${response.status}: ${json.error}`
      );
      // eslint-disable-next-line @typescript-eslint/no-explicit-any
    } catch (e: any) {
      error = new Error(
        `Ollama call failed with status code ${response.status}: ${responseText}`
      );
    }
    // eslint-disable-next-line @typescript-eslint/no-explicit-any
    (error as any).response = response;
    throw error;
  }
  if (!response.body) {
    throw new Error(
      "Could not begin Ollama stream. Please check the given URL and try again."
    );
  }

  const stream = IterableReadableStream.fromReadableStream(response.body);

  const decoder = new TextDecoder();
  let extra = "";
  for await (const chunk of stream) {
    const decoded = extra + decoder.decode(chunk);
    const lines = decoded.split("\n");
    extra = lines.pop() || "";
    for (const line of lines) {
      try {
        yield JSON.parse(line);
      } catch (e) {
        console.warn(`Received a non-JSON parseable chunk: ${line}`);
      }
    }
  }
}

export async function* createOllamaGenerateStream(
  baseUrl: string,
  params: OllamaGenerateRequestParams,
  options: OllamaCallOptions
): AsyncGenerator<OllamaGenerationChunk> {
  yield* createOllamaStream(`${baseUrl}/api/generate`, params, options);
}

export async function* createOllamaChatStream(
  baseUrl: string,
  params: OllamaChatRequestParams,
  options: OllamaCallOptions
): AsyncGenerator<OllamaChatGenerationChunk> {
  yield* createOllamaStream(`${baseUrl}/api/chat`, params, options);
}<|MERGE_RESOLUTION|>--- conflicted
+++ resolved
@@ -6,11 +6,8 @@
   embeddingOnly?: boolean;
   f16KV?: boolean;
   frequencyPenalty?: number;
-<<<<<<< HEAD
   headers?: Record<string, string>;
-=======
   keepAlive?: string;
->>>>>>> 1b919172
   logitsAll?: boolean;
   lowVram?: boolean;
   mainGpu?: number;
