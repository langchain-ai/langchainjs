import {
  Memory as BaseMemory,
  Message,
  NotFoundError,
  ZepClient,
} from "@getzep/zep-js";
import {
  InputValues,
  OutputValues,
  MemoryVariables,
  getInputValue,
  getOutputValue,
} from "@langchain/core/memory";
import {
  getBufferString,
  AIMessage,
  BaseMessage,
  ChatMessage,
  HumanMessage,
  SystemMessage,
} from "@langchain/core/messages";
import { BaseChatMemory, BaseChatMemoryInput } from "./chat_memory.js";

// Simple type for processed Zep memory data
interface ZepMemoryData {
  messages: Array<{
    role: string;
    content: string;
  }>;
  summary?: {
    content?: string;
  };
}

/**
 * Extracts summary from Zep memory and composes a system prompt.
 * @param memory - The memory object containing potential summary.
 * @returns A string containing the summary as a system prompt.
 */
export const zepMemoryContextToSystemPrompt = (memory: ZepMemoryData) => {
  let systemPrompt = "";

  // Extract summary, if present
  if (memory.summary && memory.summary?.content) {
    systemPrompt += memory.summary.content;
  }

  return systemPrompt;
};

/**
 * Condenses Zep memory context into a single HumanMessage.
 * This is particularly useful for models like Claude that have limitations with system messages
 * (e.g., Anthropic's Claude only supports one system message and doesn't support multiple user messages in a row).
 *
 * @param memory - The memory object containing conversation history.
 * @param humanPrefix - The prefix to use for human messages (default: "Human").
 * @param aiPrefix - The prefix to use for AI messages (default: "AI").
 * @returns A HumanMessage containing the condensed memory context.
 */
export const condenseZepMemoryIntoHumanMessage = (memory: ZepMemoryData) => {
  const systemPrompt = zepMemoryContextToSystemPrompt(memory);

  let concatMessages = "";

  // Add message history to the prompt, if present
  if (memory.messages) {
    concatMessages = memory.messages
      .map((msg) => `${msg.role}: ${msg.content}`)
      .join("\n");
  }

  return new HumanMessage(
<<<<<<< HEAD
    `${systemPrompt ? systemPrompt + "\n" : ""}${concatMessages}`
=======
    `${systemPrompt ? `${systemPrompt}\n` : ""}${concatMessages}`
>>>>>>> 3c8642a5
  );
};

/**
 * Converts Zep Memory to a list of BaseMessages, preserving the structure.
 * Creates a SystemMessage from summary and facts, and converts the rest of the messages
 * to their corresponding message types.
 *
 * @param memory - The memory object containing conversation history.
 * @param humanPrefix - The prefix to use for human messages (default: "Human").
 * @param aiPrefix - The prefix to use for AI messages (default: "AI").
 * @returns An array of BaseMessage objects representing the conversation history.
 */
export const zepMemoryToMessages = (
  memory: ZepMemoryData,
  humanPrefix = "Human",
  aiPrefix = "AI"
) => {
  const systemPrompt = zepMemoryContextToSystemPrompt(memory);

  let messages: BaseMessage[] = systemPrompt
    ? [new SystemMessage(systemPrompt)]
    : [];

  if (memory && memory.messages) {
    messages = messages.concat(
      memory.messages
        .filter((m) => m.content)
        .map((message) => {
          const { content, role } = message;
          if (role === humanPrefix) {
            return new HumanMessage(content);
          } else if (role === aiPrefix) {
            return new AIMessage(content);
          } else {
            // default to generic ChatMessage
            return new ChatMessage(content, role);
          }
        })
    );
  }

  return messages;
};

/**
 * Interface defining the structure of the input data for the ZepMemory
 * class. It includes properties like humanPrefix, aiPrefix, memoryKey,
 * baseURL, sessionId, apiKey, and separateMessages.
 */
export interface ZepMemoryInput extends BaseChatMemoryInput {
  humanPrefix?: string;

  aiPrefix?: string;

  memoryKey?: string;

  baseURL: string;

  sessionId: string;

  // apiKey is optional.
  apiKey?: string;

  /**
   * Whether to return separate messages for chat history with a SystemMessage containing facts and summary,
   * or return a single HumanMessage with the entire memory context.
   * Defaults to true (preserving message types) for backward compatibility.
   *
   * Keep as true for models that fully support system messages.
   * Set to false for models like Claude that have limitations with system messages.
   */
  separateMessages?: boolean;
}

/**
 * Class used to manage the memory of a chat session, including loading
 * and saving the chat history, and clearing the memory when needed. It
 * uses the ZepClient to interact with the Zep service for managing the
 * chat session's memory.
 *
 * The class provides options for handling different LLM requirements:
 * - Use separateMessages=true (default) for models that fully support system messages
 * - Use separateMessages=false for models like Claude that have limitations with system messages
 *
 * @example
 * ```typescript
 * const sessionId = randomUUID();
 * const zepURL = "http://your-zep-url";
 *
 * // Initialize ZepMemory with session ID, base URL, and API key
 * const memory = new ZepMemory({
 *   sessionId,
 *   baseURL: zepURL,
 *   apiKey: "change_this_key",
 *   // Set to false for models like Claude that have limitations with system messages
 *   // Defaults to true for backward compatibility
 *   separateMessages: false,
 * });
 *
 * // Create a ChatOpenAI model instance with specific parameters
 * const model = new ChatOpenAI({
 *   model: "gpt-3.5-turbo",
 *   temperature: 0,
 * });
 *
 * // Create a ConversationChain with the model and memory
 * const chain = new ConversationChain({ llm: model, memory });
 *
 * // Example of calling the chain with an input
 * const res1 = await chain.call({ input: "Hi! I'm Jim." });
 * console.log({ res1 });
 *
 * // Follow-up call to the chain to demonstrate memory usage
 * const res2 = await chain.call({ input: "What did I just say my name was?" });
 * console.log({ res2 });
 *
 * // Output the session ID and the current state of memory
 * console.log("Session ID: ", sessionId);
 * console.log("Memory: ", await memory.loadMemoryVariables({}));
 *
 * ```
 */
export class ZepMemory extends BaseChatMemory implements ZepMemoryInput {
  humanPrefix = "Human";

  aiPrefix = "AI";

  memoryKey = "history";

  baseURL: string;

  sessionId: string;

  zepClientPromise: Promise<ZepClient>;

  private readonly zepInitFailMsg = "ZepClient is not initialized";

  /**
   * Whether to return separate messages for chat history with a SystemMessage containing facts and summary,
   * or return a single HumanMessage with the entire memory context.
   * Defaults to true (preserving message types) for backward compatibility.
   *
   * Keep as true for models that fully support system messages.
   * Set to false for models like Claude that have limitations with system messages.
   */
  separateMessages: boolean;

  constructor(fields: ZepMemoryInput) {
    super({
      returnMessages: fields?.returnMessages ?? false,
      inputKey: fields?.inputKey,
      outputKey: fields?.outputKey,
    });

    this.humanPrefix = fields.humanPrefix ?? this.humanPrefix;
    this.aiPrefix = fields.aiPrefix ?? this.aiPrefix;
    this.memoryKey = fields.memoryKey ?? this.memoryKey;
    this.baseURL = fields.baseURL;
    this.sessionId = fields.sessionId;
    this.separateMessages = fields.separateMessages ?? true;
    this.zepClientPromise = ZepClient.init(this.baseURL, fields.apiKey);
  }

  get memoryKeys() {
    return [this.memoryKey];
  }

  /**
   * Method that retrieves the chat history from the Zep service and formats
   * it into a list of messages.
   * @param values Input values for the method.
   * @returns Promise that resolves with the chat history formatted into a list of messages.
   */
  async loadMemoryVariables(values: InputValues): Promise<MemoryVariables> {
    // use either lastN provided by developer or undefined to use the
    // server preset.

    // Wait for ZepClient to be initialized
    const zepClient = await this.zepClientPromise;
    if (!zepClient) {
      throw new Error(this.zepInitFailMsg);
    }

    const lastN = values.lastN ?? undefined;

    let memory: BaseMemory | null = null;
    try {
      memory = await zepClient.memory.getMemory(this.sessionId, lastN);
    } catch (error) {
      // eslint-disable-next-line no-instanceof/no-instanceof
      if (error instanceof NotFoundError) {
        const result = this.returnMessages
          ? { [this.memoryKey]: [] }
          : { [this.memoryKey]: "" };
        return result;
      } else {
        throw error;
      }
    }

    // Convert BaseMemory to ZepMemoryData
    const memoryData: ZepMemoryData = {
      messages:
        memory?.messages.map((msg: Message) => ({
          role: msg.role,
          content: msg.content,
        })) || [],
      summary: memory?.summary,
    };

    if (this.returnMessages) {
      return {
        [this.memoryKey]: this.separateMessages
          ? zepMemoryToMessages(memoryData, this.humanPrefix, this.aiPrefix)
          : [condenseZepMemoryIntoHumanMessage(memoryData)],
      };
    }
    return {
      [this.memoryKey]: this.separateMessages
        ? getBufferString(
            zepMemoryToMessages(memoryData, this.humanPrefix, this.aiPrefix),
            this.humanPrefix,
            this.aiPrefix
          )
        : condenseZepMemoryIntoHumanMessage(memoryData).content,
    };
  }

  /**
   * Method that saves the input and output messages to the Zep service.
   * @param inputValues Input messages to be saved.
   * @param outputValues Output messages to be saved.
   * @returns Promise that resolves when the messages have been saved.
   */
  async saveContext(
    inputValues: InputValues,
    outputValues: OutputValues
  ): Promise<void> {
    const input = getInputValue(inputValues, this.inputKey);
    const output = getOutputValue(outputValues, this.outputKey);

    // Create new Memory and Message instances
    const memory = new BaseMemory({
      messages: [
        new Message({
          role: this.humanPrefix,
          content: `${input}`,
        }),
        new Message({
          role: this.aiPrefix,
          content: `${output}`,
        }),
      ],
    });

    // Wait for ZepClient to be initialized
    const zepClient = await this.zepClientPromise;
    if (!zepClient) {
      throw new Error(this.zepInitFailMsg);
    }

    // Add the new memory to the session using the ZepClient
    if (this.sessionId) {
      try {
        await zepClient.memory.addMemory(this.sessionId, memory);
      } catch (error) {
        console.error("Error adding memory: ", error);
      }
    }

    // Call the superclass's saveContext method
    await super.saveContext(inputValues, outputValues);
  }

  /**
   * Method that deletes the chat history from the Zep service.
   * @returns Promise that resolves when the chat history has been deleted.
   */
  async clear(): Promise<void> {
    // Wait for ZepClient to be initialized
    const zepClient = await this.zepClientPromise;
    if (!zepClient) {
      throw new Error(this.zepInitFailMsg);
    }

    try {
      await zepClient.memory.deleteMemory(this.sessionId);
    } catch (error) {
      console.error("Error deleting session: ", error);
    }

    // Clear the superclass's chat history
    await super.clear();
  }
}<|MERGE_RESOLUTION|>--- conflicted
+++ resolved
@@ -71,11 +71,7 @@
   }
 
   return new HumanMessage(
-<<<<<<< HEAD
-    `${systemPrompt ? systemPrompt + "\n" : ""}${concatMessages}`
-=======
     `${systemPrompt ? `${systemPrompt}\n` : ""}${concatMessages}`
->>>>>>> 3c8642a5
   );
 };
 
