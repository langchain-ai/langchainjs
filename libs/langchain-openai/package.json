--- conflicted
+++ resolved
@@ -35,12 +35,8 @@
   "author": "LangChain",
   "license": "MIT",
   "dependencies": {
-<<<<<<< HEAD
     "@azure/openai": "1.0.0-beta.10",
-    "@langchain/core": "~0.1.5",
-=======
     "@langchain/core": "~0.1.9",
->>>>>>> cbbe4928
     "js-tiktoken": "^1.0.7",
     "openai": "^4.19.0",
     "zod": "^3.22.3",
