--- conflicted
+++ resolved
@@ -77,16 +77,12 @@
 
 type MistralAIToolInput = { type: string; function: MistralAIFunction };
 
-<<<<<<< HEAD
 type ChatMistralAIToolType =
   | MistralAIToolInput
   | MistralAITool
   | BindToolsInput;
 
-interface MistralAICallOptions
-=======
 export interface ChatMistralAICallOptions
->>>>>>> 7bd1f814
   extends Omit<BaseLanguageModelCallOptions, "stop"> {
   response_format?: {
     type: "text" | "json_object";
